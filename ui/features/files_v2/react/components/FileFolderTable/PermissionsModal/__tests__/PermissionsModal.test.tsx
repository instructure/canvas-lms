/*
 * Copyright (C) 2025 - present Instructure, Inc.
 *
 * This file is part of Canvas.
 *
 * Canvas is free software: you can redistribute it and/or modify it under
 * the terms of the GNU Affero General Public License as published by the Free
 * Software Foundation, version 3 of the License.
 *
 * Canvas is distributed in the hope that it will be useful, but WITHOUT ANY
 * WARRANTY; without even the implied warranty of MERCHANTABILITY or FITNESS FOR
 * A PARTICULAR PURPOSE. See the GNU Affero General Public License for more
 * details.
 *
 * You should have received a copy of the GNU Affero General Public License along
 * with this program. If not, see <http://www.gnu.org/licenses/>.
 */

import {render, screen, waitFor} from '@testing-library/react'
import userEvent from '@testing-library/user-event'
import doFetchApi from '@canvas/do-fetch-api-effect'
import {FileManagementProvider} from '../../../../contexts/FileManagementContext'
import {createMockFileManagementContext} from '../../../../__tests__/createMockContext'
import {FAKE_FILES, FAKE_FOLDERS, FAKE_FOLDERS_AND_FILES} from '../../../../../fixtures/fakeData'
import {resetAndGetFilesEnv} from '../../../../../utils/filesEnvUtils'
import {createFilesContexts} from '../../../../../fixtures/fileContexts'
import {RowsProvider} from '../../../../contexts/RowsContext'
import PermissionsModal from '../PermissionsModal'
import {
  type AvailabilityOptionId,
  DATE_RANGE_TYPE_OPTIONS,
  parseNewRows,
} from '../PermissionsModalUtils'

jest.mock('@canvas/do-fetch-api-effect')

const defaultProps = {
  open: true,
  items: FAKE_FOLDERS_AND_FILES,
  onDismiss: jest.fn(),
}

const renderComponent = (props?: any) =>
  render(
    <FileManagementProvider value={createMockFileManagementContext()}>
      <RowsProvider value={{currentRows: FAKE_FOLDERS_AND_FILES, setCurrentRows: jest.fn()}}>
        <PermissionsModal {...defaultProps} {...props} />
      </RowsProvider>
    </FileManagementProvider>,
  )

describe('PermissionsModal', () => {
  beforeAll(() => {
    const filesContexts = createFilesContexts()
    resetAndGetFilesEnv(filesContexts)
  })

  beforeEach(() => {
    // Set up a default mock implementation for doFetchApi to prevent unhandled rejections
    ;(doFetchApi as jest.Mock).mockResolvedValue({})
  })

  afterEach(() => {
    jest.clearAllMocks()
    jest.resetAllMocks()
  })

  it('renders header', async () => {
    renderComponent()
    expect(await screen.getByText('Edit Permissions')).toBeInTheDocument()
  })

  describe('renders body', () => {
    describe('with preview', () => {
      it('for a files and folders', async () => {
        renderComponent()
        await waitFor(() => {
          expect(
            screen.getByText(`Selected Items (${FAKE_FOLDERS_AND_FILES.length})`),
          ).toBeInTheDocument()
        })
      })

      it('for a file', async () => {
        renderComponent({items: [FAKE_FILES[0]]})
        await waitFor(() => {
          expect(screen.getByText(FAKE_FILES[0].display_name)).toBeInTheDocument()
        })
      })

      it('for a folder', async () => {
        renderComponent({items: [FAKE_FOLDERS[0]]})
        await waitFor(() => {
          expect(screen.getByText(FAKE_FOLDERS[0].name)).toBeInTheDocument()
        })
      })
    })

    describe('with availability options', () => {
      it('for a single file', async () => {
        renderComponent({
          items: [FAKE_FILES[0]],
        })
        const input = await screen.findByTestId('permissions-availability-selector')
        expect(input).toBeInTheDocument()
        expect(input).toHaveAttribute('value', 'Publish')
      })

      it('for multiple files and folders', async () => {
        renderComponent()
        const input = await screen.findByTestId('permissions-availability-selector')
        expect(input).toBeInTheDocument()
        expect(input).toHaveAttribute('value', 'Publish')
      })
    })

    describe('with date ranges', () => {
      it('for a single file', async () => {
        renderComponent({
          items: [
            {
              ...FAKE_FILES[0],
              hidden: false,
              locked: false,
              unlock_at: '2025-04-12T00:00:00Z',
              lock_at: '2025-04-15T00:00:00Z',
            },
          ],
        })
        await waitFor(() => {
          expect(screen.getByText(/available from/i)).toBeInTheDocument()
          expect(screen.getByText(/until/i)).toBeInTheDocument()
        })
      })

      it('for multiple files and folders', async () => {
        renderComponent({
          items: FAKE_FOLDERS_AND_FILES.map(item => ({
            ...item,
            hidden: false,
            locked: false,
            unlock_at: '2025-04-12T00:00:00Z',
            lock_at: '2025-04-15T00:00:00Z',
          })),
        })
        await waitFor(() => {
          expect(screen.getByText(/available from/i)).toBeInTheDocument()
          expect(screen.getByText(/until/i)).toBeInTheDocument()
        })
      })

      describe('with date errors', () => {
        it('shows error when unlock date is after lock date', async () => {
          renderComponent({
            items: [
              {
                ...FAKE_FILES[0],
                unlock_at: '2026-04-12T00:00:00Z',
                lock_at: '2025-04-15T00:00:00Z',
              },
            ],
          })
          await userEvent.click(screen.getByTestId('permissions-save-button'))
          expect(
            await screen.findByText('Unlock date cannot be after lock date.'),
          ).toBeInTheDocument()
        })

        it('shows error when both lock_at and unlock_at are blank and date range type is range', async () => {
          renderComponent({
            items: [
              {
                ...FAKE_FILES[0],
                hidden: false,
                locked: false,
                unlock_at: '',
                lock_at: '',
              },
            ],
          })

          screen.getByTestId('permissions-availability-selector').click()
          screen.getByText('Schedule availability').click()

          await userEvent.click(screen.getByTestId('permissions-save-button'))
          const messages = await screen.getAllByText('Invalid date.')
          expect(messages[0]).toBeInTheDocument()
          expect(messages[1]).toBeInTheDocument()
        })
      })

      // TODO: unskip failing tests (cf. RCX-3333)
      describe.skip('with date errors', () => {
        it('shows an error there are invalid dates', async () => {
          renderComponent({
            items: [
              {
                ...FAKE_FILES[0],
                unlock_at: '2025-04-12T00:00:00Z',
                lock_at: '2025-04-15T00:00:00Z',
              },
            ],
          })
          let input = await screen.getByLabelText(/available from/i)
          await userEvent.click(input)
          await userEvent.clear(input)
          await userEvent.type(input, 'banana')
          input = await screen.getByLabelText(/until/i)
          await userEvent.click(input)
          await userEvent.clear(input)
          await userEvent.type(input, 'avocado')
          await userEvent.click(screen.getByTestId('permissions-save-button'))
          const messages = await screen.getAllByText('Invalid date')
          expect(messages[0]).toBeInTheDocument()
          expect(messages[1]).toBeInTheDocument()
        })

        it('shows error when unlock date is after lock date', async () => {
          renderComponent({
            items: [
              {
                ...FAKE_FILES[0],
                unlock_at: '2026-04-12T00:00:00Z',
                lock_at: '2025-04-15T00:00:00Z',
              },
            ],
          })
          const availableInput = screen.getByLabelText(/available from/i)
          await userEvent.click(screen.getByTestId('permissions-save-button'))
          expect(
            await screen.findByText('Unlock date cannot be after lock date.'),
          ).toBeInTheDocument()
          expect(availableInput).toHaveFocus()
        })

        it('shows error when both lock_at and unlock_at are blank', async () => {
          renderComponent({
            items: [
              {
                ...FAKE_FILES[0],
                hidden: false,
                locked: false,
                unlock_at: '2025-04-12T00:00:00Z',
                lock_at: '2025-04-15T00:00:00Z',
              },
            ],
          })
          const availableInput = screen.getByLabelText(/available from/i)
          await userEvent.click(availableInput)
          await userEvent.clear(availableInput)
          const untilInput = screen.getByLabelText(/until/i)
          await userEvent.click(untilInput)
          await userEvent.clear(untilInput)
          await userEvent.click(untilInput)

          await userEvent.click(screen.getByTestId('permissions-save-button'))

          expect(await screen.findByText('Please enter at least one date.')).toBeInTheDocument()
          expect(availableInput).toHaveFocus()
        })
      })
    })

    describe('with visibility options', () => {
      it('for a single file', async () => {
        renderComponent({
          items: [FAKE_FILES[0]],
        })

        const input = await screen.findByTestId('permissions-visibility-selector')
        expect(input).toBeInTheDocument()
        expect(input).toHaveAttribute('value', 'Inherit from Course')
      })

      it('for multiple files and folders', async () => {
        renderComponent()

        const input = await screen.findByTestId('permissions-visibility-selector')
        expect(input).toBeInTheDocument()
        expect(input).toHaveAttribute('value', 'Inherit from Course')
      })

      it('for multiple files with keep option', async () => {
        renderComponent({
          items: [
            {...FAKE_FILES[0], visibility_level: 'inherit'},
            {...FAKE_FILES[1], visibility_level: 'context'},
          ],
        })

        const input = await screen.findByTestId('permissions-visibility-selector')
        expect(input).toBeInTheDocument()
        expect(input).toHaveAttribute('value', 'Keep')
      })
    })

    describe('without visibility options', () => {
      it('when is not a course context', async () => {
        render(
          <FileManagementProvider value={createMockFileManagementContext({contextType: 'user'})}>
            <RowsProvider value={{currentRows: FAKE_FOLDERS_AND_FILES, setCurrentRows: jest.fn()}}>
              <PermissionsModal {...defaultProps} />
            </RowsProvider>
          </FileManagementProvider>,
        )
        await waitFor(() => {
          expect(screen.queryByTestId('permissions-visibility-selector')).not.toBeInTheDocument()
        })
      })

      it('when items only contain folders', async () => {
        renderComponent({
          items: FAKE_FOLDERS,
        })
        await waitFor(() => {
          expect(screen.queryByTestId('permissions-visibility-selector')).not.toBeInTheDocument()
        })
      })
    })
  })

  it('renders footer', async () => {
    renderComponent()
<<<<<<< HEAD
    expect(await screen.getByTestId('permissions-cancel-button')).toBeInTheDocument()
    expect(await screen.getByTestId('permissions-save-button')).toBeInTheDocument()
  })

  it.skip('shows an error there are invalid dates', async () => {
    renderComponent({
      items: [
        {
          ...FAKE_FILES[0],
          unlock_at: '2025-04-12T00:00:00Z',
          lock_at: '2025-04-15T00:00:00Z',
        },
      ],
=======
    await waitFor(() => {
      expect(screen.getByTestId('permissions-cancel-button')).toBeInTheDocument()
      expect(screen.getByTestId('permissions-save-button')).toBeInTheDocument()
>>>>>>> 2bd5305a
    })
  })

  it('performs fetch request and shows alert', async () => {
    renderComponent({
      items: [Object.assign({}, FAKE_FILES[0], {usage_rights: {}})],
    })

    // PUT request response
    ;(doFetchApi as jest.Mock).mockResolvedValueOnce({})
    await userEvent.click(screen.getByTestId('permissions-save-button'))

    await waitFor(() => {
      expect(screen.getAllByText(/permissions have been successfully set./i)[0]).toBeInTheDocument()
      expect(doFetchApi).toHaveBeenCalledWith({
        body: {
          hidden: false,
          lock_at: '',
          locked: false,
          unlock_at: '',
          visibility_level: 'inherit',
        },
        method: 'PUT',
        path: '/api/v1/files/178',
      })
    })
  })

  it('fails fetch request and shows alert', async () => {
    renderComponent({
      items: [Object.assign({}, FAKE_FILES[0], {usage_rights: {}})],
    })

    // PUT request response
    ;(doFetchApi as jest.Mock).mockRejectedValue({})
    await userEvent.click(await screen.getByTestId('permissions-save-button'))

    await waitFor(() => {
      expect(
        screen.getAllByText(/an error occurred while setting permissions. please try again./i)[0],
      ).toBeInTheDocument()
      expect(doFetchApi).toHaveBeenCalledWith({
        body: {
          hidden: false,
          lock_at: '',
          locked: false,
          unlock_at: '',
          visibility_level: 'inherit',
        },
        method: 'PUT',
        path: '/api/v1/files/178',
      })
    })
  })

  it('with alert after trying to save', async () => {
    const usageFilesContexts = createFilesContexts({
      usageRightsRequired: true,
    })
    resetAndGetFilesEnv(usageFilesContexts)

    renderComponent()
    await userEvent.click(screen.getByTestId('permissions-save-button'))
    expect(
      await screen.findByText(
        'Selected items must have usage rights assigned before they can be published.',
      ),
    ).toBeInTheDocument()
  })

  describe('parseNewRows', () => {
    const defaultParams = {
      currentRows: [FAKE_FILES[0]],
      items: [FAKE_FILES[0]],
      availabilityOptionId: 'published' as AvailabilityOptionId,
      dateRangeType: null,
      unlockAt: null,
      lockAt: null,
    }

    it('sets a row to published', () => {
      const newRows = parseNewRows(defaultParams)
      expect(newRows).toEqual([
        {
          ...FAKE_FILES[0],
          hidden: false,
          lock_at: null,
          locked: false,
          unlock_at: null,
        },
      ])
    })

    it('sets a row to unpublished', () => {
      const newRows = parseNewRows({
        ...defaultParams,
        availabilityOptionId: 'unpublished',
      })
      expect(newRows).toEqual([
        {
          ...FAKE_FILES[0],
          hidden: false,
          lock_at: null,
          locked: true,
          unlock_at: null,
        },
      ])
    })
    it('sets a row to link_only', () => {
      const newRows = parseNewRows({
        ...defaultParams,
        availabilityOptionId: 'link_only',
      })
      expect(newRows).toEqual([
        {
          ...FAKE_FILES[0],
          hidden: true,
          lock_at: null,
          locked: false,
          unlock_at: null,
        },
      ])
    })

    it('sets a row to date_range', () => {
      const newRows = parseNewRows({
        ...defaultParams,
        dateRangeType: DATE_RANGE_TYPE_OPTIONS.range,
        availabilityOptionId: 'date_range',
        unlockAt: '2025-04-12T00:00:00Z',
        lockAt: '2025-04-15T00:00:00Z',
      })
      expect(newRows).toEqual([
        {
          ...FAKE_FILES[0],
          hidden: false,
          lock_at: '2025-04-15T00:00:00Z',
          locked: false,
          unlock_at: '2025-04-12T00:00:00Z',
        },
      ])
    })

    it('sets multiple rows', () => {
      const newRows = parseNewRows({
        ...defaultParams,
        currentRows: FAKE_FOLDERS_AND_FILES,
        items: FAKE_FOLDERS_AND_FILES,
        availabilityOptionId: 'unpublished',
      })
      expect(newRows).toEqual(
        FAKE_FOLDERS_AND_FILES.map(item => ({
          ...item,
          hidden: false,
          lock_at: null,
          locked: true,
          unlock_at: null,
        })),
      )
    })
  })
})<|MERGE_RESOLUTION|>--- conflicted
+++ resolved
@@ -188,77 +188,6 @@
           expect(messages[1]).toBeInTheDocument()
         })
       })
-
-      // TODO: unskip failing tests (cf. RCX-3333)
-      describe.skip('with date errors', () => {
-        it('shows an error there are invalid dates', async () => {
-          renderComponent({
-            items: [
-              {
-                ...FAKE_FILES[0],
-                unlock_at: '2025-04-12T00:00:00Z',
-                lock_at: '2025-04-15T00:00:00Z',
-              },
-            ],
-          })
-          let input = await screen.getByLabelText(/available from/i)
-          await userEvent.click(input)
-          await userEvent.clear(input)
-          await userEvent.type(input, 'banana')
-          input = await screen.getByLabelText(/until/i)
-          await userEvent.click(input)
-          await userEvent.clear(input)
-          await userEvent.type(input, 'avocado')
-          await userEvent.click(screen.getByTestId('permissions-save-button'))
-          const messages = await screen.getAllByText('Invalid date')
-          expect(messages[0]).toBeInTheDocument()
-          expect(messages[1]).toBeInTheDocument()
-        })
-
-        it('shows error when unlock date is after lock date', async () => {
-          renderComponent({
-            items: [
-              {
-                ...FAKE_FILES[0],
-                unlock_at: '2026-04-12T00:00:00Z',
-                lock_at: '2025-04-15T00:00:00Z',
-              },
-            ],
-          })
-          const availableInput = screen.getByLabelText(/available from/i)
-          await userEvent.click(screen.getByTestId('permissions-save-button'))
-          expect(
-            await screen.findByText('Unlock date cannot be after lock date.'),
-          ).toBeInTheDocument()
-          expect(availableInput).toHaveFocus()
-        })
-
-        it('shows error when both lock_at and unlock_at are blank', async () => {
-          renderComponent({
-            items: [
-              {
-                ...FAKE_FILES[0],
-                hidden: false,
-                locked: false,
-                unlock_at: '2025-04-12T00:00:00Z',
-                lock_at: '2025-04-15T00:00:00Z',
-              },
-            ],
-          })
-          const availableInput = screen.getByLabelText(/available from/i)
-          await userEvent.click(availableInput)
-          await userEvent.clear(availableInput)
-          const untilInput = screen.getByLabelText(/until/i)
-          await userEvent.click(untilInput)
-          await userEvent.clear(untilInput)
-          await userEvent.click(untilInput)
-
-          await userEvent.click(screen.getByTestId('permissions-save-button'))
-
-          expect(await screen.findByText('Please enter at least one date.')).toBeInTheDocument()
-          expect(availableInput).toHaveFocus()
-        })
-      })
     })
 
     describe('with visibility options', () => {
@@ -321,25 +250,9 @@
 
   it('renders footer', async () => {
     renderComponent()
-<<<<<<< HEAD
-    expect(await screen.getByTestId('permissions-cancel-button')).toBeInTheDocument()
-    expect(await screen.getByTestId('permissions-save-button')).toBeInTheDocument()
-  })
-
-  it.skip('shows an error there are invalid dates', async () => {
-    renderComponent({
-      items: [
-        {
-          ...FAKE_FILES[0],
-          unlock_at: '2025-04-12T00:00:00Z',
-          lock_at: '2025-04-15T00:00:00Z',
-        },
-      ],
-=======
     await waitFor(() => {
       expect(screen.getByTestId('permissions-cancel-button')).toBeInTheDocument()
       expect(screen.getByTestId('permissions-save-button')).toBeInTheDocument()
->>>>>>> 2bd5305a
     })
   })
 
