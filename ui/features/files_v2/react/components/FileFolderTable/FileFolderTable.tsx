/*
 * Copyright (C) 2024 - present Instructure, Inc.
 *
 * This file is part of Canvas.
 *
 * Canvas is free software: you can redistribute it and/or modify it under
 * the terms of the GNU Affero General Public License as published by the Free
 * Software Foundation, version 3 of the License.
 *
 * Canvas is distributed in the hope that it will be useful, but WITHOUT ANY
 * WARRANTY; without even the implied warranty of MERCHANTABILITY or FITNESS FOR
 * A PARTICULAR PURPOSE. See the GNU Affero General Public License for more
 * details.
 *
 * You should have received a copy of the GNU Affero General Public License along
 * with this program. If not, see <http://www.gnu.org/licenses/>.
 */

import React, {useCallback, useState, useMemo, Ref} from 'react'
import {useScope as createI18nScope} from '@canvas/i18n'
import {Table} from '@instructure/ui-table'
import {Flex} from '@instructure/ui-flex'
import {ScreenReaderContent} from '@instructure/ui-a11y-content'
import {Checkbox} from '@instructure/ui-checkbox'
import {type File, type Folder} from '../../../interfaces/File'
import {ModalOrTrayOptions, type ColumnHeader} from '../../../interfaces/FileFolderTable'
<<<<<<< HEAD
import {getUniqueId, pluralizeContextTypeString} from '../../../utils/fileFolderUtils'
=======
import {type SelectionHandler} from '../../../interfaces/SelectionHandler'
import {pluralizeContextTypeString} from '../../../utils/fileFolderUtils'
import {useHandleKbdShortcuts} from '../../hooks/useHandleKbdShortcuts'
>>>>>>> ee12519a
import SubTableContent from './SubTableContent'
import renderTableHead from './RenderTableHead'
import TableBody from './TableBody'
import {useFileManagement} from '../../contexts/FileManagementContext'
import {Alert} from '@instructure/ui-alerts'
import UsageRightsModal from './UsageRightsModal'
import PermissionsModal from './PermissionsModal'
import {Sort} from '../../hooks/useGetPaginatedFiles'
import {createPortal} from 'react-dom'
<<<<<<< HEAD
import {
  getColumnHeaders,
  getSelectionScreenReaderText,
  setColumnWidths,
} from './FileFolderTableUtils'
import {DragAndDropWrapper} from './DragAndDropWrapper'
import FileOptionsCollection from '@canvas/files/react/modules/FileOptionsCollection'
=======
import {getColumnHeaders, setColumnWidths, type ColumnID} from './FileFolderTableUtils'
import {DragAndDropWrapper} from './DragAndDropWrapper'
>>>>>>> ee12519a

const I18n = createI18nScope('files_v2')

export interface FileFolderTableProps {
  size: 'small' | 'medium' | 'large'
  rows: (File | Folder)[]
  isLoading: boolean
  userCanEditFilesForContext: boolean
  userCanDeleteFilesForContext: boolean
  userCanRestrictFilesForContext: boolean
  usageRightsRequiredForContext: boolean
  sort: Sort
  onSortChange: (sort: Sort) => void
  searchString?: string
  selectedRows: Set<string>
  selectionHandler: SelectionHandler
  handleFileDropRef?: (el: HTMLInputElement | null) => void
  selectAllRef?: Ref<Checkbox>
}

const FileFolderTable = ({
  size,
  rows,
  isLoading,
  userCanEditFilesForContext,
  userCanDeleteFilesForContext,
  userCanRestrictFilesForContext,
  usageRightsRequiredForContext,
  sort,
  onSortChange,
  searchString = '',
  selectedRows,
  selectionHandler,
  handleFileDropRef,
  selectAllRef,
}: FileFolderTableProps) => {
  const {currentFolder, contextId, contextType} = useFileManagement()
  const isStacked = size !== 'large'
  const columnHeaders: ColumnHeader[] = useMemo(() => {
    const actionsTitle = isStacked ? '' : I18n.t('Actions')
    const headers = getColumnHeaders(actionsTitle, sort.by)
    setColumnWidths(headers)
    return headers
  }, [isStacked, sort.by])

  const [modalOrTrayOptions, _setModalOrTrayOptions] = useState<ModalOrTrayOptions | null>(null)

  const setModalOrTrayOptions = useCallback(
    (options: ModalOrTrayOptions | null) => () => _setModalOrTrayOptions(options),
    [],
  )

  useHandleKbdShortcuts(selectionHandler.selectAll, selectionHandler.deselectAll)

  enum SortOrder {
    ASCENDING = 'asc',
    DESCENDING = 'desc',
  }

  const handleColumnHeaderClick = useCallback(
    (columnId: ColumnID) => {
      const newCol = columnId
      const newDirection =
        columnId === sort.by
          ? sort.direction === SortOrder.ASCENDING
            ? SortOrder.DESCENDING
            : SortOrder.ASCENDING
          : SortOrder.ASCENDING
      onSortChange({by: newCol, direction: newDirection})
    },
    [SortOrder.ASCENDING, SortOrder.DESCENDING, onSortChange, sort.by, sort.direction],
  )

  const allRowsSelected = rows.length != 0 && selectedRows.size === rows.length
  const someRowsSelected = selectedRows.size > 0 && !allRowsSelected
  const filteredColumns = columnHeaders.filter(column => {
    switch (column.id) {
      case 'rights':
        return usageRightsRequiredForContext
      case 'blueprint':
        return !!ENV.BLUEPRINT_COURSES_DATA
      case 'permissions':
        return contextType !== 'group'
      default:
        return true
    }
  })

  const renderModals = useCallback(
    () =>
      createPortal(
        <>
          <UsageRightsModal
            open={modalOrTrayOptions?.id === 'manage-usage-rights'}
            items={modalOrTrayOptions?.items || []}
            onDismiss={setModalOrTrayOptions(null)}
          />
          <PermissionsModal
            open={modalOrTrayOptions?.id === 'permissions'}
            items={modalOrTrayOptions?.items || []}
            onDismiss={setModalOrTrayOptions(null)}
          />
        </>,
        document.body,
      ),
    [modalOrTrayOptions?.id, modalOrTrayOptions?.items, setModalOrTrayOptions],
  )

  const tableCaption = I18n.t(
    'Files and Folders: sorted by %{sortColumn} in %{sortDirection} order',
    {
      sortColumn: columnHeaders.find(header => header.id === sort.by)?.title || sort.by,
      sortDirection: sort.direction === SortOrder.ASCENDING ? 'ascending' : 'descending',
    },
  )

  const showDrop = userCanEditFilesForContext && !isLoading && !searchString && !isStacked
  const isEmpty = rows.length === 0 && !isLoading

  return (
    <>
      {renderModals()}
      <Flex direction="column">
        <DragAndDropWrapper
          enabled={!isEmpty && showDrop && !!currentFolder}
          minHeight={420}
          currentFolder={currentFolder!}
          contextId={contextId}
          contextType={pluralizeContextTypeString(contextType)}
        >
          <Table
<<<<<<< HEAD
=======
            id="files-table"
>>>>>>> ee12519a
            caption={tableCaption}
            hover={true}
            layout={isStacked ? 'stacked' : 'fixed'}
            data-testid="files-table"
          >
            <Table.Head
              renderSortLabel={<ScreenReaderContent>{I18n.t('Sort by')}</ScreenReaderContent>}
            >
              <Table.Row>
                {renderTableHead(
                  size,
                  allRowsSelected,
                  someRowsSelected,
<<<<<<< HEAD
                  toggleSelectAll,
=======
                  selectionHandler.toggleSelectAll,
>>>>>>> ee12519a
                  isStacked,
                  filteredColumns,
                  sort,
                  handleColumnHeaderClick,
                  selectAllRef,
                )}
              </Table.Row>
            </Table.Head>
            <Table.Body>
<<<<<<< HEAD
              {renderTableBody(
                rows,
                filteredColumns,
                selectedRows,
                size,
                isStacked,
                toggleRowSelection,
                userCanEditFilesForContext,
                userCanDeleteFilesForContext,
                userCanRestrictFilesForContext,
                usageRightsRequiredForContext,
                setModalOrTrayOptions,
              )}
=======
              <TableBody
                rows={rows}
                columnHeaders={filteredColumns}
                selectedRows={selectedRows}
                size={size}
                isStacked={isStacked}
                toggleRowSelection={selectionHandler.toggleSelection}
                selectRange={selectionHandler.selectRange}
                userCanEditFilesForContext={userCanEditFilesForContext}
                userCanDeleteFilesForContext={userCanDeleteFilesForContext}
                userCanRestrictFilesForContext={userCanRestrictFilesForContext}
                usageRightsRequiredForContext={usageRightsRequiredForContext}
                setModalOrTrayOptions={setModalOrTrayOptions}
              />
>>>>>>> ee12519a
            </Table.Body>
          </Table>
        </DragAndDropWrapper>
        <SubTableContent
          isLoading={isLoading}
          isEmpty={isEmpty}
          searchString={searchString}
          showDrop={showDrop}
          handleFileDropRef={handleFileDropRef}
        />
        <Alert
          liveRegion={() => document.getElementById('flash_screenreader_holder')!}
          liveRegionPoliteness="polite"
          screenReaderOnly
          data-testid="sort-announcement"
        >
          {I18n.t('Sorted by %{sortColumn} in %{sortDirection} order', {
            sortColumn: columnHeaders.find(header => header.id === sort.by)?.title || sort.by,
            sortDirection: sort.direction === SortOrder.ASCENDING ? 'ascending' : 'descending',
          })}
        </Alert>
        {searchString && rows.length > 0 && (
          <Alert
            liveRegion={() => document.getElementById('flash_screenreader_holder')!}
            liveRegionPoliteness="assertive"
            screenReaderOnly
            data-testid="search-announcement"
          >
            {I18n.t(
              'file_search_count',
              {one: 'One result found', other: '%{count} results found'},
              {count: rows.length},
            )}
          </Alert>
        )}
      </Flex>
    </>
  )
}

export default FileFolderTable<|MERGE_RESOLUTION|>--- conflicted
+++ resolved
@@ -24,13 +24,9 @@
 import {Checkbox} from '@instructure/ui-checkbox'
 import {type File, type Folder} from '../../../interfaces/File'
 import {ModalOrTrayOptions, type ColumnHeader} from '../../../interfaces/FileFolderTable'
-<<<<<<< HEAD
-import {getUniqueId, pluralizeContextTypeString} from '../../../utils/fileFolderUtils'
-=======
 import {type SelectionHandler} from '../../../interfaces/SelectionHandler'
 import {pluralizeContextTypeString} from '../../../utils/fileFolderUtils'
 import {useHandleKbdShortcuts} from '../../hooks/useHandleKbdShortcuts'
->>>>>>> ee12519a
 import SubTableContent from './SubTableContent'
 import renderTableHead from './RenderTableHead'
 import TableBody from './TableBody'
@@ -40,18 +36,8 @@
 import PermissionsModal from './PermissionsModal'
 import {Sort} from '../../hooks/useGetPaginatedFiles'
 import {createPortal} from 'react-dom'
-<<<<<<< HEAD
-import {
-  getColumnHeaders,
-  getSelectionScreenReaderText,
-  setColumnWidths,
-} from './FileFolderTableUtils'
-import {DragAndDropWrapper} from './DragAndDropWrapper'
-import FileOptionsCollection from '@canvas/files/react/modules/FileOptionsCollection'
-=======
 import {getColumnHeaders, setColumnWidths, type ColumnID} from './FileFolderTableUtils'
 import {DragAndDropWrapper} from './DragAndDropWrapper'
->>>>>>> ee12519a
 
 const I18n = createI18nScope('files_v2')
 
@@ -183,10 +169,7 @@
           contextType={pluralizeContextTypeString(contextType)}
         >
           <Table
-<<<<<<< HEAD
-=======
             id="files-table"
->>>>>>> ee12519a
             caption={tableCaption}
             hover={true}
             layout={isStacked ? 'stacked' : 'fixed'}
@@ -200,11 +183,7 @@
                   size,
                   allRowsSelected,
                   someRowsSelected,
-<<<<<<< HEAD
-                  toggleSelectAll,
-=======
                   selectionHandler.toggleSelectAll,
->>>>>>> ee12519a
                   isStacked,
                   filteredColumns,
                   sort,
@@ -214,21 +193,6 @@
               </Table.Row>
             </Table.Head>
             <Table.Body>
-<<<<<<< HEAD
-              {renderTableBody(
-                rows,
-                filteredColumns,
-                selectedRows,
-                size,
-                isStacked,
-                toggleRowSelection,
-                userCanEditFilesForContext,
-                userCanDeleteFilesForContext,
-                userCanRestrictFilesForContext,
-                usageRightsRequiredForContext,
-                setModalOrTrayOptions,
-              )}
-=======
               <TableBody
                 rows={rows}
                 columnHeaders={filteredColumns}
@@ -243,7 +207,6 @@
                 usageRightsRequiredForContext={usageRightsRequiredForContext}
                 setModalOrTrayOptions={setModalOrTrayOptions}
               />
->>>>>>> ee12519a
             </Table.Body>
           </Table>
         </DragAndDropWrapper>
