/*
 * Copyright (C) 2024 - present Instructure, Inc.
 *
 * This file is part of Canvas.
 *
 * Canvas is free software: you can redistribute it and/or modify it under
 * the terms of the GNU Affero General Public License as published by the Free
 * Software Foundation, version 3 of the License.
 *
 * Canvas is distributed in the hope that it will be useful, but WITHOUT ANY
 * WARRANTY; without even the implied warranty of MERCHANTABILITY or FITNESS FOR
 * A PARTICULAR PURPOSE. See the GNU Affero General Public License for more
 * details.
 *
 * You should have received a copy of the GNU Affero General Public License along
 * with this program. If not, see <http://www.gnu.org/licenses/>.
 */

<<<<<<< HEAD
import React, {useCallback, useEffect, useState, useRef} from 'react'
=======
import React, {useCallback, useEffect, useState, useRef, useMemo} from 'react'
>>>>>>> c345be2d
import {useScope as createI18nScope} from '@canvas/i18n'
import {Table} from '@instructure/ui-table'
import {Flex} from '@instructure/ui-flex'
import {ScreenReaderContent} from '@instructure/ui-a11y-content'
<<<<<<< HEAD
import FriendlyDatetime from '@canvas/datetime/react/components/FriendlyDatetime'
import friendlyBytes from '@canvas/files/util/friendlyBytes'
import {queryClient} from '@canvas/query'
import {type File, type Folder} from '../../../interfaces/File'
import {type ColumnHeader} from '../../../interfaces/FileFolderTable'
=======
import {queryClient} from '@canvas/query'
import {type File, type Folder} from '../../../interfaces/File'
import {ModalOrTrayOptions, type ColumnHeader} from '../../../interfaces/FileFolderTable'
>>>>>>> c345be2d
import {getUniqueId} from '../../../utils/fileFolderUtils'
import SubTableContent from './SubTableContent'
import renderTableHead from './RenderTableHead'
import renderTableBody from './RenderTableBody'
import {useFileManagement} from '../Contexts'
import {FilesCollectionEvent} from '../../../utils/fileFolderWrappers'
<<<<<<< HEAD
import BlueprintIconButton from './BlueprintIconButton'
=======
>>>>>>> c345be2d
import {Alert} from '@instructure/ui-alerts'
import UsageRightsModal from './UsageRightsModal'
import FileOptionsCollection from '@canvas/files/react/modules/FileOptionsCollection'
import FileTableUpload from './FileTableUpload'
import PermissionsModal from './PermissionsModal'
import {Sort} from '../../hooks/useGetPaginatedFiles'
import {createPortal} from 'react-dom'
<<<<<<< HEAD
=======
import {
  getColumnHeaders,
  getSelectionScreenReaderText,
  setColumnWidths,
} from './FileFolderTableUtils'
>>>>>>> c345be2d

const I18n = createI18nScope('files_v2')
const MIN_HEIGHT = 450

<<<<<<< HEAD
const setColumnWidths = (headers: ColumnHeader[]) => {
  // Use a temporary div to calculate the width of each column
  const temp = document.createElement('div')
  temp.style.position = 'absolute'
  temp.style.visibility = 'hidden'
  temp.style.whiteSpace = 'nowrap'
  temp.style.left = '-9999px'
  temp.style.fontFamily = getComputedStyle(document.body).fontFamily
  temp.style.fontSize = getComputedStyle(document.body).fontSize
  temp.style.fontWeight = 'bold'
  document.body.appendChild(temp)

  const fontSizeInPx = parseFloat(temp.style.fontSize)

  headers.forEach(header => {
    if (header.width) return // some headers have fixed widths
    temp.textContent = header.title
    const width = temp.getBoundingClientRect().width
    const widthInEms = width / fontSizeInPx
    const padding = 1.5
    header.width = `${Math.round(Math.max(3, widthInEms + padding) * 100) / 100}em`
  })
  document.body.removeChild(temp)
}

const columnHeaders: ColumnHeader[] = [
  {id: 'name', title: I18n.t('Name'), textAlign: 'start', width: '12.5em'},
  {
    id: 'created_at',
    title: I18n.t('Created'),
    textAlign: 'start',
    width: undefined,
  },
  {
    id: 'updated_at',
    title: I18n.t('Last Modified'),
    textAlign: 'start',
    width: undefined,
  },
  {
    id: 'modified_by',
    title: I18n.t('Modified By'),
    textAlign: 'start',
    width: undefined,
  },
  {id: 'size', title: I18n.t('Size'), textAlign: 'start', width: ''},
  {
    id: 'rights',
    title: I18n.t('Rights'),
    textAlign: 'center',
    width: undefined,
  },
  {
    id: 'blueprint',
    title: I18n.t('Blueprint'),
    textAlign: 'center',
    width: undefined,
  },
  {
    id: 'permissions',
    title: I18n.t('Status'),
    textAlign: 'center',
    width: undefined,
  },
  {id: 'actions', title: '', textAlign: 'center', width: '3em'},
]

setColumnWidths(columnHeaders)

const columnRenderers: {
  [key: string]: ({
    row,
    rows,
    isStacked,
    userCanEditFilesForContext,
    userCanDeleteFilesForContext,
    userCanRestrictFilesForContext,
    usageRightsRequiredForContext,
    size,
    isSelected,
    toggleSelect,
    setModalOrTrayOptions,
  }: {
    row: File | Folder
    rows: (File | Folder)[]
    isStacked: boolean
    userCanEditFilesForContext: boolean
    userCanDeleteFilesForContext: boolean
    userCanRestrictFilesForContext: boolean
    usageRightsRequiredForContext: boolean
    size: 'small' | 'medium' | 'large'
    isSelected: boolean
    toggleSelect: () => void
    setModalOrTrayOptions: (modalOrTray: ModalOrTrayOptions | null) => () => void
  }) => React.ReactNode
} = {
  name: ({row, rows, isStacked}) => <NameLink isStacked={isStacked} item={row} collection={rows} />,
  created_at: ({row}) => <FriendlyDatetime dateTime={row.created_at} includeScreenReaderContent={false}/>,
  updated_at: ({row, isStacked}) => (
    <UpdatedAtDate updatedAt={row.updated_at} isStacked={isStacked} />
  ),
  modified_by: ({row, isStacked}) =>
    'user' in row && row.user?.display_name ? (
      <ModifiedByLink
        htmlUrl={row.user.html_url}
        displayName={row.user.display_name}
        isStacked={isStacked}
      />
    ) : null,
  size: ({row}) =>
    'size' in row ? <Text>{friendlyBytes(row.size)}</Text> : <Text>{I18n.t('--')}</Text>,
  rights: ({
    row,
    userCanEditFilesForContext,
    usageRightsRequiredForContext,
    setModalOrTrayOptions,
  }) =>
    row.folder_id && usageRightsRequiredForContext ? (
      <RightsIconButton
        usageRights={row.usage_rights}
        userCanEditFilesForContext={userCanEditFilesForContext}
        onClick={setModalOrTrayOptions({id: 'manage-usage-rights', items: [row]})}
      />
    ) : null,
  blueprint: ({row}) => <BlueprintIconButton item={row} />,
  permissions: ({row, userCanRestrictFilesForContext, setModalOrTrayOptions}) => (
    <PublishIconButton
      item={row}
      userCanRestrictFilesForContext={userCanRestrictFilesForContext}
      onClick={setModalOrTrayOptions({id: 'permissions', items: [row]})}
    />
  ),
  actions: ({
    row,
    size,
    userCanEditFilesForContext,
    userCanDeleteFilesForContext,
    userCanRestrictFilesForContext,
    usageRightsRequiredForContext,
  }) => (
    <ActionMenuButton
      size={size}
      userCanEditFilesForContext={userCanEditFilesForContext}
      userCanDeleteFilesForContext={userCanDeleteFilesForContext}
      userCanRestrictFilesForContext={userCanRestrictFilesForContext}
      usageRightsRequiredForContext={usageRightsRequiredForContext}
      row={row}
    />
  ),
}

const getSelectionScreenReaderText = (selected: number, total: number) => {
  return I18n.t('%{selected} of %{total} selected', {
    selected,
    total,
  })
}

export type ModalOrTrayOptions = {
  id: 'manage-usage-rights' | 'permissions'
  items: (File | Folder)[]
}

=======
>>>>>>> c345be2d
export interface FileFolderTableProps {
  size: 'small' | 'medium' | 'large'
  rows: (File | Folder)[]
  isLoading: boolean
  contextType: string
  userCanEditFilesForContext: boolean
  userCanDeleteFilesForContext: boolean
  userCanRestrictFilesForContext: boolean
  usageRightsRequiredForContext: boolean
  sort: Sort
  onSortChange: (sort: Sort) => void
  searchString?: string
  selectedRows: Set<string>
  setSelectedRows: React.Dispatch<React.SetStateAction<Set<string>>>
}

const FileFolderTable = ({
  size,
  rows,
  isLoading,
  contextType,
  userCanEditFilesForContext,
  userCanDeleteFilesForContext,
  userCanRestrictFilesForContext,
  usageRightsRequiredForContext,
  sort,
  onSortChange,
  searchString = '',
  selectedRows,
  setSelectedRows,
}: FileFolderTableProps) => {
  const {currentFolder} = useFileManagement()
  const isStacked = size !== 'large'
<<<<<<< HEAD
=======
  const columnHeaders: ColumnHeader[] = useMemo(() => {
    const actionsTitle = isStacked ? '' : I18n.t('Actions')
    const headers = getColumnHeaders(actionsTitle)
    setColumnWidths(headers)
    return headers
  }, [isStacked])
>>>>>>> c345be2d

  const [selectionAnnouncement, setSelectionAnnouncement] = useState<string>(() => {
    return getSelectionScreenReaderText(selectedRows.size, rows.length)
  })
  const [modalOrTrayOptions, _setModalOrTrayOptions] = useState<ModalOrTrayOptions | null>(null)

  const [isDragging, setIsDragging] = useState(false)
  const [directoryMinHeight, setDirectoryMinHeight] = useState('auto')

  const filesDirectoryRef = useRef<HTMLDivElement | null>(null)

  useEffect(() => {
    const listener = (event: FilesCollectionEvent) => {
      if (['add', 'remove', 'refetch'].includes(event)) {
        queryClient.refetchQueries({queryKey: ['quota'], type: 'active'})
        queryClient.refetchQueries({queryKey: ['files'], type: 'active'})
      }
    }
    currentFolder?.addListener(listener)

    return () => currentFolder?.removeListener(listener)
  }, [currentFolder])

  const setModalOrTrayOptions = useCallback(
    (options: ModalOrTrayOptions | null) => () => _setModalOrTrayOptions(options),
    [],
  )

  const toggleRowSelection = useCallback(
    (rowId: string) => {
      const newSet = new Set(selectedRows)
      if (newSet.has(rowId)) {
        newSet.delete(rowId)
      } else {
        newSet.add(rowId)
      }
      setSelectedRows(newSet)
      setSelectionAnnouncement(getSelectionScreenReaderText(newSet.size, rows.length))
    },
<<<<<<< HEAD
    [selectedRows, rows.length],
=======
    [selectedRows, setSelectedRows, rows.length],
>>>>>>> c345be2d
  )

  const toggleSelectAll = useCallback(() => {
    if (selectedRows.size === rows.length) {
      setSelectedRows(new Set()) // Unselect all
      setSelectionAnnouncement(getSelectionScreenReaderText(0, rows.length))
    } else {
      setSelectedRows(new Set(rows.map(row => getUniqueId(row)))) // Select all
      setSelectionAnnouncement(getSelectionScreenReaderText(rows.length, rows.length))
    }
  }, [rows, selectedRows.size, setSelectedRows])

  enum SortOrder {
    ASCENDING = 'asc',
    DESCENDING = 'desc',
  }

  enum SortOrder {
    ASCENDING = 'asc',
    DESCENDING = 'desc',
  }

  const handleColumnHeaderClick = useCallback(
    (columnId: string) => {
      const newCol = columnId
      const newDirection =
        columnId === sort.by
          ? sort.direction === SortOrder.ASCENDING
            ? SortOrder.DESCENDING
            : SortOrder.ASCENDING
          : SortOrder.ASCENDING
      onSortChange({by: newCol, direction: newDirection})
    },
<<<<<<< HEAD
    [onSortChange, sort.by, sort.direction],
=======
    [SortOrder.ASCENDING, SortOrder.DESCENDING, onSortChange, sort.by, sort.direction],
>>>>>>> c345be2d
  )

  const allRowsSelected = rows.length != 0 && selectedRows.size === rows.length
  const someRowsSelected = selectedRows.size > 0 && !allRowsSelected
  const filteredColumns = columnHeaders.filter(column => {
    switch (column.id) {
      case 'rights':
        return usageRightsRequiredForContext
      case 'blueprint':
        return !!ENV.BLUEPRINT_COURSES_DATA
      case 'permissions':
        return contextType !== 'group'
      default:
        return true
    }
  })

  const renderModals = useCallback(
<<<<<<< HEAD
    () => createPortal(
      <>
        <UsageRightsModal
          open={modalOrTrayOptions?.id === 'manage-usage-rights'}
          items={modalOrTrayOptions?.items || []}
          onDismiss={setModalOrTrayOptions(null)}
        />
        <PermissionsModal
          open={modalOrTrayOptions?.id === 'permissions'}
          items={modalOrTrayOptions?.items || []}
          onDismiss={setModalOrTrayOptions(null)}
        />
      </>,
      document.body,
    ),
=======
    () =>
      createPortal(
        <>
          <UsageRightsModal
            open={modalOrTrayOptions?.id === 'manage-usage-rights'}
            items={modalOrTrayOptions?.items || []}
            onDismiss={setModalOrTrayOptions(null)}
          />
          <PermissionsModal
            open={modalOrTrayOptions?.id === 'permissions'}
            items={modalOrTrayOptions?.items || []}
            onDismiss={setModalOrTrayOptions(null)}
          />
        </>,
        document.body,
      ),
>>>>>>> c345be2d
    [modalOrTrayOptions?.id, modalOrTrayOptions?.items, setModalOrTrayOptions],
  )

  const tableCaption = I18n.t(
    'Files and Folders: sorted by %{sortColumn} in %{sortDirection} order',
    {
      sortColumn: columnHeaders.find(header => header.id === sort.by)?.title || sort.by,
      sortDirection: sort.direction === SortOrder.ASCENDING ? 'ascending' : 'descending',
    },
  )

  const showDrop = !isLoading && !searchString && !isStacked

  const handleDragEnter = (e: React.DragEvent<HTMLDivElement>) => {
    if (e.dataTransfer?.types.includes('Files')) {
      e.preventDefault()
      if (!isDragging && showDrop) {
        if (filesDirectoryRef.current && filesDirectoryRef.current.offsetHeight < MIN_HEIGHT) {
          setDirectoryMinHeight(MIN_HEIGHT + 'px')
        }
        setIsDragging(true)
      }
      return false
    } else {
      return true
    }
  }

  const handleDragLeave = (e: React.DragEvent<HTMLDivElement>) => {
    e.preventDefault()
    if (filesDirectoryRef.current) {
      const rect = filesDirectoryRef.current.getBoundingClientRect()
      if (
        rect &&
        (e.clientY < rect.top ||
          e.clientY >= rect.bottom ||
          e.clientX < rect.left ||
          e.clientX >= rect.right)
      ) {
        setIsDragging(false)
        setDirectoryMinHeight('auto')
      }
    }
  }

  const handleDropState = () => {
    setIsDragging(false)
    setDirectoryMinHeight('auto')
  }

  const handleDrop = (
    accepted: ArrayLike<DataTransferItem | globalThis.File>,
    _rejected: ArrayLike<DataTransferItem | globalThis.File>,
    e: React.DragEvent<Element>,
  ) => {
    e.preventDefault()
    e.stopPropagation()
    handleDropState()
    FileOptionsCollection.setFolder(currentFolder)
    FileOptionsCollection.setOptionsFromFiles(accepted, true)
  }

  return (
    <>
      {renderModals()}
<<<<<<< HEAD
      <Flex direction='column'>
=======
      <Flex direction="column">
>>>>>>> c345be2d
        <div
          data-testid="files-directory"
          ref={filesDirectoryRef}
          style={{minHeight: rows.length === 0 && showDrop ? MIN_HEIGHT : directoryMinHeight}}
          className="files_directory"
          onDragEnter={e => handleDragEnter(e as React.DragEvent<HTMLDivElement>)}
          onDragLeave={e => handleDragLeave(e as React.DragEvent<HTMLDivElement>)}
          onDragOver={e => e.preventDefault()}
          onDrop={_e => handleDropState()}
        >
          <Table
            caption={tableCaption}
            hover={true}
            layout={isStacked ? 'stacked' : 'fixed'}
            data-testid="files-table"
          >
            <Table.Head
              renderSortLabel={<ScreenReaderContent>{I18n.t('Sort by')}</ScreenReaderContent>}
            >
              <Table.Row>
                {renderTableHead(
                  size,
                  allRowsSelected,
                  someRowsSelected,
                  toggleSelectAll,
                  isStacked,
                  filteredColumns,
                  sort,
                  handleColumnHeaderClick,
                )}
              </Table.Row>
            </Table.Head>
            <Table.Body>
              {renderTableBody(
                rows,
                filteredColumns,
                selectedRows,
                size,
                isStacked,
<<<<<<< HEAD
                columnRenderers,
=======
>>>>>>> c345be2d
                toggleRowSelection,
                userCanEditFilesForContext,
                userCanDeleteFilesForContext,
                userCanRestrictFilesForContext,
                usageRightsRequiredForContext,
                setModalOrTrayOptions,
              )}
              {userCanEditFilesForContext && showDrop && (
                <Table.Row data-upload>
                  <Table.Cell>
                    <FileTableUpload
                      currentFolder={currentFolder!}
                      isDragging={isDragging}
                      handleDrop={handleDrop}
                    />
                  </Table.Cell>
                </Table.Row>
              )}
            </Table.Body>
          </Table>
        </div>
        <SubTableContent
          isLoading={isLoading}
          isEmpty={rows.length === 0 && !isLoading}
          searchString={searchString}
        />
        {selectionAnnouncement && (
          <Alert
            liveRegion={() => document.getElementById('flash_screenreader_holder')!}
            liveRegionPoliteness="polite"
            screenReaderOnly
          >
            {selectionAnnouncement}
          </Alert>
        )}
        <Alert
          liveRegion={() => document.getElementById('flash_screenreader_holder')!}
          liveRegionPoliteness="polite"
          screenReaderOnly
          data-testid="sort-announcement"
        >
          {I18n.t('Sorted by %{sortColumn} in %{sortDirection} order', {
            sortColumn: columnHeaders.find(header => header.id === sort.by)?.title || sort.by,
            sortDirection: sort.direction === SortOrder.ASCENDING ? 'ascending' : 'descending',
          })}
        </Alert>
        {searchString && rows.length > 0 && (
          <Alert
            liveRegion={() => document.getElementById('flash_screenreader_holder')!}
            liveRegionPoliteness="assertive"
            screenReaderOnly
            data-testid="search-announcement"
          >
            {I18n.t(
              'file_search_count',
              {one: 'One result found', other: '%{count} results found'},
              {count: rows.length},
            )}
          </Alert>
        )}
      </Flex>
    </>
  )
}

export default FileFolderTable<|MERGE_RESOLUTION|>--- conflicted
+++ resolved
@@ -16,36 +16,20 @@
  * with this program. If not, see <http://www.gnu.org/licenses/>.
  */
 
-<<<<<<< HEAD
-import React, {useCallback, useEffect, useState, useRef} from 'react'
-=======
 import React, {useCallback, useEffect, useState, useRef, useMemo} from 'react'
->>>>>>> c345be2d
 import {useScope as createI18nScope} from '@canvas/i18n'
 import {Table} from '@instructure/ui-table'
 import {Flex} from '@instructure/ui-flex'
 import {ScreenReaderContent} from '@instructure/ui-a11y-content'
-<<<<<<< HEAD
-import FriendlyDatetime from '@canvas/datetime/react/components/FriendlyDatetime'
-import friendlyBytes from '@canvas/files/util/friendlyBytes'
-import {queryClient} from '@canvas/query'
-import {type File, type Folder} from '../../../interfaces/File'
-import {type ColumnHeader} from '../../../interfaces/FileFolderTable'
-=======
 import {queryClient} from '@canvas/query'
 import {type File, type Folder} from '../../../interfaces/File'
 import {ModalOrTrayOptions, type ColumnHeader} from '../../../interfaces/FileFolderTable'
->>>>>>> c345be2d
 import {getUniqueId} from '../../../utils/fileFolderUtils'
 import SubTableContent from './SubTableContent'
 import renderTableHead from './RenderTableHead'
 import renderTableBody from './RenderTableBody'
 import {useFileManagement} from '../Contexts'
 import {FilesCollectionEvent} from '../../../utils/fileFolderWrappers'
-<<<<<<< HEAD
-import BlueprintIconButton from './BlueprintIconButton'
-=======
->>>>>>> c345be2d
 import {Alert} from '@instructure/ui-alerts'
 import UsageRightsModal from './UsageRightsModal'
 import FileOptionsCollection from '@canvas/files/react/modules/FileOptionsCollection'
@@ -53,184 +37,15 @@
 import PermissionsModal from './PermissionsModal'
 import {Sort} from '../../hooks/useGetPaginatedFiles'
 import {createPortal} from 'react-dom'
-<<<<<<< HEAD
-=======
 import {
   getColumnHeaders,
   getSelectionScreenReaderText,
   setColumnWidths,
 } from './FileFolderTableUtils'
->>>>>>> c345be2d
 
 const I18n = createI18nScope('files_v2')
 const MIN_HEIGHT = 450
 
-<<<<<<< HEAD
-const setColumnWidths = (headers: ColumnHeader[]) => {
-  // Use a temporary div to calculate the width of each column
-  const temp = document.createElement('div')
-  temp.style.position = 'absolute'
-  temp.style.visibility = 'hidden'
-  temp.style.whiteSpace = 'nowrap'
-  temp.style.left = '-9999px'
-  temp.style.fontFamily = getComputedStyle(document.body).fontFamily
-  temp.style.fontSize = getComputedStyle(document.body).fontSize
-  temp.style.fontWeight = 'bold'
-  document.body.appendChild(temp)
-
-  const fontSizeInPx = parseFloat(temp.style.fontSize)
-
-  headers.forEach(header => {
-    if (header.width) return // some headers have fixed widths
-    temp.textContent = header.title
-    const width = temp.getBoundingClientRect().width
-    const widthInEms = width / fontSizeInPx
-    const padding = 1.5
-    header.width = `${Math.round(Math.max(3, widthInEms + padding) * 100) / 100}em`
-  })
-  document.body.removeChild(temp)
-}
-
-const columnHeaders: ColumnHeader[] = [
-  {id: 'name', title: I18n.t('Name'), textAlign: 'start', width: '12.5em'},
-  {
-    id: 'created_at',
-    title: I18n.t('Created'),
-    textAlign: 'start',
-    width: undefined,
-  },
-  {
-    id: 'updated_at',
-    title: I18n.t('Last Modified'),
-    textAlign: 'start',
-    width: undefined,
-  },
-  {
-    id: 'modified_by',
-    title: I18n.t('Modified By'),
-    textAlign: 'start',
-    width: undefined,
-  },
-  {id: 'size', title: I18n.t('Size'), textAlign: 'start', width: ''},
-  {
-    id: 'rights',
-    title: I18n.t('Rights'),
-    textAlign: 'center',
-    width: undefined,
-  },
-  {
-    id: 'blueprint',
-    title: I18n.t('Blueprint'),
-    textAlign: 'center',
-    width: undefined,
-  },
-  {
-    id: 'permissions',
-    title: I18n.t('Status'),
-    textAlign: 'center',
-    width: undefined,
-  },
-  {id: 'actions', title: '', textAlign: 'center', width: '3em'},
-]
-
-setColumnWidths(columnHeaders)
-
-const columnRenderers: {
-  [key: string]: ({
-    row,
-    rows,
-    isStacked,
-    userCanEditFilesForContext,
-    userCanDeleteFilesForContext,
-    userCanRestrictFilesForContext,
-    usageRightsRequiredForContext,
-    size,
-    isSelected,
-    toggleSelect,
-    setModalOrTrayOptions,
-  }: {
-    row: File | Folder
-    rows: (File | Folder)[]
-    isStacked: boolean
-    userCanEditFilesForContext: boolean
-    userCanDeleteFilesForContext: boolean
-    userCanRestrictFilesForContext: boolean
-    usageRightsRequiredForContext: boolean
-    size: 'small' | 'medium' | 'large'
-    isSelected: boolean
-    toggleSelect: () => void
-    setModalOrTrayOptions: (modalOrTray: ModalOrTrayOptions | null) => () => void
-  }) => React.ReactNode
-} = {
-  name: ({row, rows, isStacked}) => <NameLink isStacked={isStacked} item={row} collection={rows} />,
-  created_at: ({row}) => <FriendlyDatetime dateTime={row.created_at} includeScreenReaderContent={false}/>,
-  updated_at: ({row, isStacked}) => (
-    <UpdatedAtDate updatedAt={row.updated_at} isStacked={isStacked} />
-  ),
-  modified_by: ({row, isStacked}) =>
-    'user' in row && row.user?.display_name ? (
-      <ModifiedByLink
-        htmlUrl={row.user.html_url}
-        displayName={row.user.display_name}
-        isStacked={isStacked}
-      />
-    ) : null,
-  size: ({row}) =>
-    'size' in row ? <Text>{friendlyBytes(row.size)}</Text> : <Text>{I18n.t('--')}</Text>,
-  rights: ({
-    row,
-    userCanEditFilesForContext,
-    usageRightsRequiredForContext,
-    setModalOrTrayOptions,
-  }) =>
-    row.folder_id && usageRightsRequiredForContext ? (
-      <RightsIconButton
-        usageRights={row.usage_rights}
-        userCanEditFilesForContext={userCanEditFilesForContext}
-        onClick={setModalOrTrayOptions({id: 'manage-usage-rights', items: [row]})}
-      />
-    ) : null,
-  blueprint: ({row}) => <BlueprintIconButton item={row} />,
-  permissions: ({row, userCanRestrictFilesForContext, setModalOrTrayOptions}) => (
-    <PublishIconButton
-      item={row}
-      userCanRestrictFilesForContext={userCanRestrictFilesForContext}
-      onClick={setModalOrTrayOptions({id: 'permissions', items: [row]})}
-    />
-  ),
-  actions: ({
-    row,
-    size,
-    userCanEditFilesForContext,
-    userCanDeleteFilesForContext,
-    userCanRestrictFilesForContext,
-    usageRightsRequiredForContext,
-  }) => (
-    <ActionMenuButton
-      size={size}
-      userCanEditFilesForContext={userCanEditFilesForContext}
-      userCanDeleteFilesForContext={userCanDeleteFilesForContext}
-      userCanRestrictFilesForContext={userCanRestrictFilesForContext}
-      usageRightsRequiredForContext={usageRightsRequiredForContext}
-      row={row}
-    />
-  ),
-}
-
-const getSelectionScreenReaderText = (selected: number, total: number) => {
-  return I18n.t('%{selected} of %{total} selected', {
-    selected,
-    total,
-  })
-}
-
-export type ModalOrTrayOptions = {
-  id: 'manage-usage-rights' | 'permissions'
-  items: (File | Folder)[]
-}
-
-=======
->>>>>>> c345be2d
 export interface FileFolderTableProps {
   size: 'small' | 'medium' | 'large'
   rows: (File | Folder)[]
@@ -264,15 +79,12 @@
 }: FileFolderTableProps) => {
   const {currentFolder} = useFileManagement()
   const isStacked = size !== 'large'
-<<<<<<< HEAD
-=======
   const columnHeaders: ColumnHeader[] = useMemo(() => {
     const actionsTitle = isStacked ? '' : I18n.t('Actions')
     const headers = getColumnHeaders(actionsTitle)
     setColumnWidths(headers)
     return headers
   }, [isStacked])
->>>>>>> c345be2d
 
   const [selectionAnnouncement, setSelectionAnnouncement] = useState<string>(() => {
     return getSelectionScreenReaderText(selectedRows.size, rows.length)
@@ -312,11 +124,7 @@
       setSelectedRows(newSet)
       setSelectionAnnouncement(getSelectionScreenReaderText(newSet.size, rows.length))
     },
-<<<<<<< HEAD
-    [selectedRows, rows.length],
-=======
     [selectedRows, setSelectedRows, rows.length],
->>>>>>> c345be2d
   )
 
   const toggleSelectAll = useCallback(() => {
@@ -328,11 +136,6 @@
       setSelectionAnnouncement(getSelectionScreenReaderText(rows.length, rows.length))
     }
   }, [rows, selectedRows.size, setSelectedRows])
-
-  enum SortOrder {
-    ASCENDING = 'asc',
-    DESCENDING = 'desc',
-  }
 
   enum SortOrder {
     ASCENDING = 'asc',
@@ -350,11 +153,7 @@
           : SortOrder.ASCENDING
       onSortChange({by: newCol, direction: newDirection})
     },
-<<<<<<< HEAD
-    [onSortChange, sort.by, sort.direction],
-=======
     [SortOrder.ASCENDING, SortOrder.DESCENDING, onSortChange, sort.by, sort.direction],
->>>>>>> c345be2d
   )
 
   const allRowsSelected = rows.length != 0 && selectedRows.size === rows.length
@@ -373,23 +172,6 @@
   })
 
   const renderModals = useCallback(
-<<<<<<< HEAD
-    () => createPortal(
-      <>
-        <UsageRightsModal
-          open={modalOrTrayOptions?.id === 'manage-usage-rights'}
-          items={modalOrTrayOptions?.items || []}
-          onDismiss={setModalOrTrayOptions(null)}
-        />
-        <PermissionsModal
-          open={modalOrTrayOptions?.id === 'permissions'}
-          items={modalOrTrayOptions?.items || []}
-          onDismiss={setModalOrTrayOptions(null)}
-        />
-      </>,
-      document.body,
-    ),
-=======
     () =>
       createPortal(
         <>
@@ -406,7 +188,6 @@
         </>,
         document.body,
       ),
->>>>>>> c345be2d
     [modalOrTrayOptions?.id, modalOrTrayOptions?.items, setModalOrTrayOptions],
   )
 
@@ -472,11 +253,7 @@
   return (
     <>
       {renderModals()}
-<<<<<<< HEAD
-      <Flex direction='column'>
-=======
       <Flex direction="column">
->>>>>>> c345be2d
         <div
           data-testid="files-directory"
           ref={filesDirectoryRef}
@@ -516,10 +293,6 @@
                 selectedRows,
                 size,
                 isStacked,
-<<<<<<< HEAD
-                columnRenderers,
-=======
->>>>>>> c345be2d
                 toggleRowSelection,
                 userCanEditFilesForContext,
                 userCanDeleteFilesForContext,
