--- conflicted
+++ resolved
@@ -16,13 +16,8 @@
  * with this program. If not, see <http://www.gnu.org/licenses/>.
  */
 
-<<<<<<< HEAD
-import React from 'react'
-import {useScope as useI18nScope} from '@canvas/i18n'
-=======
 import React, {useMemo} from 'react'
 import {useScope as createI18nScope} from '@canvas/i18n'
->>>>>>> 1c55606d
 import {Link} from '@instructure/ui-link'
 import {Table} from '@instructure/ui-table'
 import {Text} from '@instructure/ui-text'
@@ -80,16 +75,8 @@
   created: row => <FriendlyDatetime dateTime={row.created_at} />,
   lastModified: row => <FriendlyDatetime dateTime={row.updated_at} />,
   modifiedBy: row =>
-<<<<<<< HEAD
-    'user' in row ? (
-      <Link
-        isWithinText={false}
-        href={row.user.html_url}
-      >
-=======
     'user' in row && row.user?.display_name ? (
       <Link isWithinText={false} href={row.user.html_url}>
->>>>>>> 1c55606d
         <TruncateText>{row.user.display_name}</TruncateText>
       </Link>
     ) : null,
@@ -110,27 +97,17 @@
 
 const FileFolderTable = ({size, userCanEditFilesForContext, folderId}: FileFolderTableProps) => {
   const isStacked = size !== 'large'
-<<<<<<< HEAD
-  const {data, error, isLoading} = useQuery<(File | Folder)[], unknown>(['files'], () =>
-    fetchFilesAndFolders(folderId)
-  )
-=======
   const queryKey = useMemo(() => ['files', folderId], [folderId])
 
   const {data, error, isLoading, isFetching} = useQuery<(File | Folder)[], unknown>(queryKey, () =>
     fetchFilesAndFolders(folderId)
   )
 
->>>>>>> 1c55606d
   if (error) {
     showFlashError(I18n.t('Failed to fetch files and folders'))
   }
 
-<<<<<<< HEAD
-  const rows = data ?? []
-=======
   const rows = !isFetching && data && data.length > 0 ? data : []
->>>>>>> 1c55606d
   return (
     <>
       <Table
