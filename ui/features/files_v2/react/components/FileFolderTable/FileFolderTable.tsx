/*
 * Copyright (C) 2024 - present Instructure, Inc.
 *
 * This file is part of Canvas.
 *
 * Canvas is free software: you can redistribute it and/or modify it under
 * the terms of the GNU Affero General Public License as published by the Free
 * Software Foundation, version 3 of the License.
 *
 * Canvas is distributed in the hope that it will be useful, but WITHOUT ANY
 * WARRANTY; without even the implied warranty of MERCHANTABILITY or FITNESS FOR
 * A PARTICULAR PURPOSE. See the GNU Affero General Public License for more
 * details.
 *
 * You should have received a copy of the GNU Affero General Public License along
 * with this program. If not, see <http://www.gnu.org/licenses/>.
 */

<<<<<<< HEAD
import React, {useCallback, useState, useRef, useMemo, Ref} from 'react'
=======
import React, {useCallback, useState, useMemo, Ref} from 'react'
>>>>>>> f6e5b4e8
import {useScope as createI18nScope} from '@canvas/i18n'
import {Table} from '@instructure/ui-table'
import {Flex} from '@instructure/ui-flex'
import {ScreenReaderContent} from '@instructure/ui-a11y-content'
import {Checkbox} from '@instructure/ui-checkbox'
import {type File, type Folder} from '../../../interfaces/File'
import {ModalOrTrayOptions, type ColumnHeader} from '../../../interfaces/FileFolderTable'
import {getUniqueId, pluralizeContextTypeString} from '../../../utils/fileFolderUtils'
import SubTableContent from './SubTableContent'
import renderTableHead from './RenderTableHead'
import renderTableBody from './RenderTableBody'
import {useFileManagement} from '../../contexts/FileManagementContext'
import {Alert} from '@instructure/ui-alerts'
import UsageRightsModal from './UsageRightsModal'
import PermissionsModal from './PermissionsModal'
import {Sort} from '../../hooks/useGetPaginatedFiles'
import {createPortal} from 'react-dom'
import {
  getColumnHeaders,
  getSelectionScreenReaderText,
  setColumnWidths,
} from './FileFolderTableUtils'
import {DragAndDropWrapper} from './DragAndDropWrapper'
import FileOptionsCollection from '@canvas/files/react/modules/FileOptionsCollection'

const I18n = createI18nScope('files_v2')

export interface FileFolderTableProps {
  size: 'small' | 'medium' | 'large'
  rows: (File | Folder)[]
  isLoading: boolean
  userCanEditFilesForContext: boolean
  userCanDeleteFilesForContext: boolean
  userCanRestrictFilesForContext: boolean
  usageRightsRequiredForContext: boolean
  sort: Sort
  onSortChange: (sort: Sort) => void
  searchString?: string
  selectedRows: Set<string>
  setSelectedRows: React.Dispatch<React.SetStateAction<Set<string>>>
  handleFileDropRef?: (el: HTMLInputElement | null) => void
  selectAllRef?: Ref<Checkbox>
}

const FileFolderTable = ({
  size,
  rows,
  isLoading,
  userCanEditFilesForContext,
  userCanDeleteFilesForContext,
  userCanRestrictFilesForContext,
  usageRightsRequiredForContext,
  sort,
  onSortChange,
  searchString = '',
  selectedRows,
  setSelectedRows,
  handleFileDropRef,
  selectAllRef,
}: FileFolderTableProps) => {
  const {currentFolder, contextId, contextType} = useFileManagement()
  const isStacked = size !== 'large'
  const columnHeaders: ColumnHeader[] = useMemo(() => {
    const actionsTitle = isStacked ? '' : I18n.t('Actions')
    const headers = getColumnHeaders(actionsTitle, sort.by)
    setColumnWidths(headers)
    return headers
  }, [isStacked, sort.by])

  const [selectionAnnouncement, setSelectionAnnouncement] = useState<string>(() => {
    return getSelectionScreenReaderText(selectedRows.size, rows.length)
  })
  const [modalOrTrayOptions, _setModalOrTrayOptions] = useState<ModalOrTrayOptions | null>(null)

<<<<<<< HEAD
  const [isDragging, setIsDragging] = useState(false)
  const [directoryMinHeight, setDirectoryMinHeight] = useState('auto')

  const filesDirectoryRef = useRef<HTMLDivElement | null>(null)

=======
>>>>>>> f6e5b4e8
  const setModalOrTrayOptions = useCallback(
    (options: ModalOrTrayOptions | null) => () => _setModalOrTrayOptions(options),
    [],
  )

  const toggleRowSelection = useCallback(
    (rowId: string) => {
      const newSet = new Set(selectedRows)
      if (newSet.has(rowId)) {
        newSet.delete(rowId)
      } else {
        newSet.add(rowId)
      }
      setSelectedRows(newSet)
      setSelectionAnnouncement(getSelectionScreenReaderText(newSet.size, rows.length))
    },
    [selectedRows, setSelectedRows, rows.length],
  )

  const toggleSelectAll = useCallback(() => {
    if (selectedRows.size === rows.length) {
      setSelectedRows(new Set()) // Unselect all
      setSelectionAnnouncement(getSelectionScreenReaderText(0, rows.length))
    } else {
      setSelectedRows(new Set(rows.map(row => getUniqueId(row)))) // Select all
      setSelectionAnnouncement(getSelectionScreenReaderText(rows.length, rows.length))
    }
  }, [rows, selectedRows.size, setSelectedRows])

  enum SortOrder {
    ASCENDING = 'asc',
    DESCENDING = 'desc',
  }

  const handleColumnHeaderClick = useCallback(
    (columnId: string) => {
      const newCol = columnId
      const newDirection =
        columnId === sort.by
          ? sort.direction === SortOrder.ASCENDING
            ? SortOrder.DESCENDING
            : SortOrder.ASCENDING
          : SortOrder.ASCENDING
      onSortChange({by: newCol, direction: newDirection})
    },
    [SortOrder.ASCENDING, SortOrder.DESCENDING, onSortChange, sort.by, sort.direction],
  )

  const allRowsSelected = rows.length != 0 && selectedRows.size === rows.length
  const someRowsSelected = selectedRows.size > 0 && !allRowsSelected
  const filteredColumns = columnHeaders.filter(column => {
    switch (column.id) {
      case 'rights':
        return usageRightsRequiredForContext
      case 'blueprint':
        return !!ENV.BLUEPRINT_COURSES_DATA
      case 'permissions':
        return contextType !== 'group'
      default:
        return true
    }
  })

  const renderModals = useCallback(
    () =>
      createPortal(
        <>
          <UsageRightsModal
            open={modalOrTrayOptions?.id === 'manage-usage-rights'}
            items={modalOrTrayOptions?.items || []}
            onDismiss={setModalOrTrayOptions(null)}
          />
          <PermissionsModal
            open={modalOrTrayOptions?.id === 'permissions'}
            items={modalOrTrayOptions?.items || []}
            onDismiss={setModalOrTrayOptions(null)}
          />
        </>,
        document.body,
      ),
    [modalOrTrayOptions?.id, modalOrTrayOptions?.items, setModalOrTrayOptions],
  )

  const tableCaption = I18n.t(
    'Files and Folders: sorted by %{sortColumn} in %{sortDirection} order',
    {
      sortColumn: columnHeaders.find(header => header.id === sort.by)?.title || sort.by,
      sortDirection: sort.direction === SortOrder.ASCENDING ? 'ascending' : 'descending',
    },
  )

  const showDrop = userCanEditFilesForContext && !isLoading && !searchString && !isStacked
  const isEmpty = rows.length === 0 && !isLoading

  return (
    <>
      {renderModals()}
      <Flex direction="column">
        <DragAndDropWrapper
          enabled={!isEmpty && showDrop && !!currentFolder}
          minHeight={420}
          currentFolder={currentFolder!}
          contextId={contextId}
          contextType={pluralizeContextTypeString(contextType)}
        >
          <Table
            caption={tableCaption}
            hover={true}
            layout={isStacked ? 'stacked' : 'fixed'}
            data-testid="files-table"
          >
            <Table.Head
              renderSortLabel={<ScreenReaderContent>{I18n.t('Sort by')}</ScreenReaderContent>}
            >
              <Table.Row>
                {renderTableHead(
                  size,
                  allRowsSelected,
                  someRowsSelected,
                  toggleSelectAll,
                  isStacked,
                  filteredColumns,
                  sort,
                  handleColumnHeaderClick,
                  selectAllRef,
                )}
              </Table.Row>
            </Table.Head>
            <Table.Body>
              {renderTableBody(
                rows,
                filteredColumns,
                selectedRows,
                size,
                isStacked,
                toggleRowSelection,
                userCanEditFilesForContext,
                userCanDeleteFilesForContext,
                userCanRestrictFilesForContext,
                usageRightsRequiredForContext,
                setModalOrTrayOptions,
              )}
<<<<<<< HEAD
              {/* Only render the upload row when needed, else screenreaders count an extra row 
                  and the upload has to be in a <tr> else browsers will complain */}
              {userCanEditFilesForContext && showDrop && (isDragging || rows.length === 0) && (
                <Table.Row data-upload>
                  <Table.Cell>
                    <FileTableUpload
                      currentFolder={currentFolder!}
                      isDragging={isDragging}
                      handleDrop={handleDrop}
                      handleFileDropRef={handleFileDropRef}
                    />
                  </Table.Cell>
                </Table.Row>
              )}
=======
>>>>>>> f6e5b4e8
            </Table.Body>
          </Table>
        </DragAndDropWrapper>
        <SubTableContent
          isLoading={isLoading}
          isEmpty={isEmpty}
          searchString={searchString}
          showDrop={showDrop}
          handleFileDropRef={handleFileDropRef}
        />
        {selectionAnnouncement && (
          <Alert
            liveRegion={() => document.getElementById('flash_screenreader_holder')!}
            liveRegionPoliteness="polite"
            screenReaderOnly
          >
            {selectionAnnouncement}
          </Alert>
        )}
        <Alert
          liveRegion={() => document.getElementById('flash_screenreader_holder')!}
          liveRegionPoliteness="polite"
          screenReaderOnly
          data-testid="sort-announcement"
        >
          {I18n.t('Sorted by %{sortColumn} in %{sortDirection} order', {
            sortColumn: columnHeaders.find(header => header.id === sort.by)?.title || sort.by,
            sortDirection: sort.direction === SortOrder.ASCENDING ? 'ascending' : 'descending',
          })}
        </Alert>
        {searchString && rows.length > 0 && (
          <Alert
            liveRegion={() => document.getElementById('flash_screenreader_holder')!}
            liveRegionPoliteness="assertive"
            screenReaderOnly
            data-testid="search-announcement"
          >
            {I18n.t(
              'file_search_count',
              {one: 'One result found', other: '%{count} results found'},
              {count: rows.length},
            )}
          </Alert>
        )}
      </Flex>
    </>
  )
}

export default FileFolderTable<|MERGE_RESOLUTION|>--- conflicted
+++ resolved
@@ -16,11 +16,7 @@
  * with this program. If not, see <http://www.gnu.org/licenses/>.
  */
 
-<<<<<<< HEAD
-import React, {useCallback, useState, useRef, useMemo, Ref} from 'react'
-=======
 import React, {useCallback, useState, useMemo, Ref} from 'react'
->>>>>>> f6e5b4e8
 import {useScope as createI18nScope} from '@canvas/i18n'
 import {Table} from '@instructure/ui-table'
 import {Flex} from '@instructure/ui-flex'
@@ -95,14 +91,6 @@
   })
   const [modalOrTrayOptions, _setModalOrTrayOptions] = useState<ModalOrTrayOptions | null>(null)
 
-<<<<<<< HEAD
-  const [isDragging, setIsDragging] = useState(false)
-  const [directoryMinHeight, setDirectoryMinHeight] = useState('auto')
-
-  const filesDirectoryRef = useRef<HTMLDivElement | null>(null)
-
-=======
->>>>>>> f6e5b4e8
   const setModalOrTrayOptions = useCallback(
     (options: ModalOrTrayOptions | null) => () => _setModalOrTrayOptions(options),
     [],
@@ -245,23 +233,6 @@
                 usageRightsRequiredForContext,
                 setModalOrTrayOptions,
               )}
-<<<<<<< HEAD
-              {/* Only render the upload row when needed, else screenreaders count an extra row 
-                  and the upload has to be in a <tr> else browsers will complain */}
-              {userCanEditFilesForContext && showDrop && (isDragging || rows.length === 0) && (
-                <Table.Row data-upload>
-                  <Table.Cell>
-                    <FileTableUpload
-                      currentFolder={currentFolder!}
-                      isDragging={isDragging}
-                      handleDrop={handleDrop}
-                      handleFileDropRef={handleFileDropRef}
-                    />
-                  </Table.Cell>
-                </Table.Row>
-              )}
-=======
->>>>>>> f6e5b4e8
             </Table.Body>
           </Table>
         </DragAndDropWrapper>
