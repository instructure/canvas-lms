--- conflicted
+++ resolved
@@ -16,11 +16,7 @@
  * with this program. If not, see <http://www.gnu.org/licenses/>.
  */
 
-<<<<<<< HEAD
-import React, {useState} from 'react'
-=======
 import React, {useCallback, useState} from 'react'
->>>>>>> 72b96909
 import {useScope as createI18nScope} from '@canvas/i18n'
 import {Link} from '@instructure/ui-link'
 import {Table} from '@instructure/ui-table'
@@ -31,17 +27,10 @@
 import {TruncateText} from '@instructure/ui-truncate-text'
 import {showFlashError} from '@canvas/alerts/react/FlashAlert'
 import {useQuery} from '@canvas/query'
-<<<<<<< HEAD
-
-import {type File, type Folder} from '../../../interfaces/File'
-import {type ColumnHeader} from '../../../interfaces/FileFolderTable'
-import {parseLinkHeader} from '../../../utils/apiUtils'
-=======
 import {type File, type Folder} from '../../../interfaces/File'
 import {type ColumnHeader} from '../../../interfaces/FileFolderTable'
 import {parseLinkHeader} from '../../../utils/apiUtils'
 import {getUniqueId} from '../../../utils/fileFolderUtils'
->>>>>>> 72b96909
 import SubTableContent from './SubTableContent'
 import ActionMenuButton from './ActionMenuButton'
 import NameLink from './NameLink'
@@ -49,11 +38,8 @@
 import RightsIconButton from './RightsIconButton'
 import renderTableHead from './RenderTableHead'
 import renderTableBody from './RenderTableBody'
-<<<<<<< HEAD
-=======
 import BulkActionButtons from './BulkActionButtons'
 import Breadcrumbs from './Breadcrumbs'
->>>>>>> 72b96909
 
 const I18n = createI18nScope('files_v2')
 
@@ -83,17 +69,6 @@
 ]
 
 const columnRenderers: {
-<<<<<<< HEAD
-  [key: string]: (
-    row: File | Folder,
-    isStacked: boolean,
-    userCanEditFilesForContext: boolean,
-    usageRightsRequiredForContext: boolean,
-    size: 'small' | 'medium' | 'large',
-    isSelected: boolean,
-    toggleSelect: () => void,
-  ) => React.ReactNode
-=======
   [key: string]: ({
     row,
     isStacked,
@@ -113,7 +88,6 @@
     isSelected: boolean
     toggleSelect: () => void
   }) => React.ReactNode
->>>>>>> 72b96909
 } = {
   name: ({row, isStacked}) => <NameLink isStacked={isStacked} item={row} />,
   created: ({row}) => <FriendlyDatetime dateTime={row.created_at} />,
@@ -126,22 +100,14 @@
     ) : null,
   size: ({row}) =>
     'size' in row ? <Text>{friendlyBytes(row.size)}</Text> : <Text>{I18n.t('--')}</Text>,
-<<<<<<< HEAD
-  rights: (row, _isStacked, userCanEditFilesForContext, usageRightsRequiredForContext) =>
-=======
   rights: ({row, userCanEditFilesForContext, usageRightsRequiredForContext}) =>
->>>>>>> 72b96909
     row.folder_id && usageRightsRequiredForContext ? (
       <RightsIconButton
         usageRights={row.usage_rights}
         userCanEditFilesForContext={userCanEditFilesForContext}
       />
     ) : null,
-<<<<<<< HEAD
-  published: (row, _isStacked, userCanEditFilesForContext) => (
-=======
   published: ({row, userCanEditFilesForContext}) => (
->>>>>>> 72b96909
     <PublishIconButton item={row} userCanEditFilesForContext={userCanEditFilesForContext} />
   ),
   actions: ({
@@ -164,39 +130,22 @@
 interface FileFolderTableProps {
   size: 'small' | 'medium' | 'large'
   userCanEditFilesForContext: boolean
-<<<<<<< HEAD
-=======
   userCanDeleteFilesForContext: boolean
->>>>>>> 72b96909
   usageRightsRequiredForContext: boolean
   currentUrl: string
   onPaginationLinkChange: (links: Record<string, string>) => void
   onLoadingStatusChange: (isLoading: boolean) => void
-<<<<<<< HEAD
-=======
   folderBreadcrumbs: Folder[]
->>>>>>> 72b96909
 }
 
 const FileFolderTable = ({
   size,
   userCanEditFilesForContext,
-<<<<<<< HEAD
-=======
   userCanDeleteFilesForContext,
->>>>>>> 72b96909
   usageRightsRequiredForContext,
   currentUrl,
   onPaginationLinkChange,
   onLoadingStatusChange,
-<<<<<<< HEAD
-}: FileFolderTableProps) => {
-  const isStacked = size !== 'large'
-
-  const {data, error, isLoading, isFetching} = useQuery({
-    queryKey: ['files', currentUrl],
-    queryFn: () => fetchFilesAndFolders(currentUrl, onLoadingStatusChange),
-=======
   folderBreadcrumbs,
 }: FileFolderTableProps) => {
   const isStacked = size !== 'large'
@@ -208,7 +157,6 @@
       setSelectedRows(new Set())
       return fetchFilesAndFolders(currentUrl, onLoadingStatusChange)
     },
->>>>>>> 72b96909
     staleTime: 0,
     onSuccess: ({links}) => {
       onPaginationLinkChange(links)
@@ -224,11 +172,6 @@
 
   const rows: (File | Folder)[] = !isFetching && data?.rows && data.rows.length > 0 ? data.rows : []
 
-<<<<<<< HEAD
-  const [selectedRows, setSelectedRows] = useState<Set<string>>(new Set())
-
-=======
->>>>>>> 72b96909
   const toggleRowSelection = (rowId: string) => {
     setSelectedRows(prev => {
       const newSet = new Set(prev)
@@ -245,11 +188,7 @@
     if (selectedRows.size === rows.length) {
       setSelectedRows(new Set()) // Unselect all
     } else {
-<<<<<<< HEAD
-      setSelectedRows(new Set(rows.map(row => row.id))) // Select all
-=======
       setSelectedRows(new Set(rows.map(row => getUniqueId(row)))) // Select all
->>>>>>> 72b96909
     }
   }
 
@@ -262,8 +201,6 @@
     return true
   })
 
-<<<<<<< HEAD
-=======
   const renderTableActionsHead = useCallback(() => {
     const direction = size === 'small' ? 'column' : 'row'
     return (
@@ -292,7 +229,6 @@
     userCanEditFilesForContext,
   ])
 
->>>>>>> 72b96909
   return (
     <>
       {renderTableActionsHead()}
@@ -323,10 +259,7 @@
             columnRenderers,
             toggleRowSelection,
             userCanEditFilesForContext,
-<<<<<<< HEAD
-=======
             userCanDeleteFilesForContext,
->>>>>>> 72b96909
             usageRightsRequiredForContext,
           )}
         </Table.Body>
