/*
 * Copyright (C) 2024 - present Instructure, Inc.
 *
 * This file is part of Canvas.
 *
 * Canvas is free software: you can redistribute it and/or modify it under
 * the terms of the GNU Affero General Public License as published by the Free
 * Software Foundation, version 3 of the License.
 *
 * Canvas is distributed in the hope that it will be useful, but WITHOUT ANY
 * WARRANTY; without even the implied warranty of MERCHANTABILITY or FITNESS FOR
 * A PARTICULAR PURPOSE. See the GNU Affero General Public License for more
 * details.
 *
 * You should have received a copy of the GNU Affero General Public License along
 * with this program. If not, see <http://www.gnu.org/licenses/>.
 */

<<<<<<< HEAD
import React, {useCallback, useEffect, useMemo, useState} from 'react'
=======
import React, {useCallback, useEffect, useMemo, useState, useRef} from 'react'
>>>>>>> 442bbfc6
import {useScope as createI18nScope} from '@canvas/i18n'
import {Table} from '@instructure/ui-table'
import {Text} from '@instructure/ui-text'
import {Flex} from '@instructure/ui-flex'
import {ScreenReaderContent} from '@instructure/ui-a11y-content'
import FriendlyDatetime from '@canvas/datetime/react/components/FriendlyDatetime'
import friendlyBytes from '@canvas/files/util/friendlyBytes'
import {showFlashError} from '@canvas/alerts/react/FlashAlert'
import {useQuery, queryClient} from '@canvas/query'
import {type File, type Folder} from '../../../interfaces/File'
import {type ColumnHeader} from '../../../interfaces/FileFolderTable'
import {parseLinkHeader} from '../../../utils/apiUtils'
import {getUniqueId} from '../../../utils/fileFolderUtils'
import SubTableContent from './SubTableContent'
import ActionMenuButton from './ActionMenuButton'
import NameLink from './NameLink'
import PublishIconButton from './PublishIconButton'
import RightsIconButton from './RightsIconButton'
import renderTableHead from './RenderTableHead'
import renderTableBody from './RenderTableBody'
import BulkActionButtons from './BulkActionButtons'
import Breadcrumbs from './Breadcrumbs'
import CurrentUploads from '../FilesHeader/CurrentUploads'
import {View} from '@instructure/ui-view'
import {useFileManagement} from '../Contexts'
import {FileFolderWrapper, FilesCollectionEvent} from '../../../utils/fileFolderWrappers'
import BlueprintIconButton from './BlueprintIconButton'
import {Alert} from '@instructure/ui-alerts'
import CurrentDownloads from '../FilesHeader/CurrentDownloads'
import UsageRightsModal from './UsageRightsModal'
<<<<<<< HEAD
=======
import FileOptionsCollection from '@canvas/files/react/modules/FileOptionsCollection'
import FileTableUpload from './FileTableUpload'
import {UpdatedAtDate} from './UpdatedAtDate'
import {ModifiedByLink} from './ModifiedByLink'
import PermissionsModal from './PermissionsModal'
>>>>>>> 442bbfc6

const I18n = createI18nScope('files_v2')

const MIN_HEIGHT = 450

const fetchFilesAndFolders = async (
  url: string,
  onLoadingStatusChange: (arg0: boolean) => void,
) => {
  onLoadingStatusChange(true)
  const response = await fetch(url)
  if (!response.ok) {
    throw new Error('Failed to fetch files and folders')
  }
  const links = parseLinkHeader(response.headers.get('Link'))
  const rows = await response.json()
  return {rows, links}
}

const setColumnWidths = (headers: ColumnHeader[]) => {
  // Use a temporary div to calculate the width of each column
  const temp = document.createElement('div')
  temp.style.position = 'absolute'
  temp.style.visibility = 'hidden'
  temp.style.whiteSpace = 'nowrap'
  temp.style.left = '-9999px'
  temp.style.fontFamily = getComputedStyle(document.body).fontFamily
  temp.style.fontSize = getComputedStyle(document.body).fontSize
  temp.style.fontWeight = 'bold'
  document.body.appendChild(temp)

  const fontSizeInPx = parseFloat(temp.style.fontSize)

  headers.forEach(header => {
    if (header.width) return // some headers have fixed widths
    temp.textContent = header.title
    const width = temp.getBoundingClientRect().width
    const widthInEms = width / fontSizeInPx
    const padding = 1.5
    header.width = `${Math.round(Math.max(3, widthInEms + padding) * 100) / 100}em`
  })
  document.body.removeChild(temp)
}

const columnHeaders: ColumnHeader[] = [
  {id: 'name', title: I18n.t('Name'), textAlign: 'start', width: '12.5em'},
  {
    id: 'created_at',
    title: I18n.t('Created'),
    textAlign: 'start',
    width: undefined,
  },
  {
    id: 'updated_at',
    title: I18n.t('Last Modified'),
    textAlign: 'start',
    width: undefined,
  },
  {
    id: 'modified_by',
    title: I18n.t('Modified By'),
    textAlign: 'start',
    width: undefined,
  },
  {id: 'size', title: I18n.t('Size'), textAlign: 'start', width: ''},
  {
    id: 'rights',
    title: I18n.t('Rights'),
    textAlign: 'center',
    width: undefined,
  },
  {
    id: 'blueprint',
    title: I18n.t('Blueprint'),
    textAlign: 'center',
    width: undefined,
  },
  {
    id: 'published',
    title: I18n.t('Published'),
    textAlign: 'center',
    width: undefined,
  },
  {id: 'actions', title: '', textAlign: 'center', width: '3em'},
]

setColumnWidths(columnHeaders)

const columnRenderers: {
  [key: string]: ({
    row,
    rows,
    isStacked,
    userCanEditFilesForContext,
    userCanDeleteFilesForContext,
    usageRightsRequiredForContext,
    size,
    isSelected,
    toggleSelect,
    setModalOrTrayOptions,
  }: {
    row: File | Folder
    rows: (File | Folder)[]
    isStacked: boolean
    userCanEditFilesForContext: boolean
    userCanDeleteFilesForContext: boolean
    usageRightsRequiredForContext: boolean
    size: 'small' | 'medium' | 'large'
    isSelected: boolean
    toggleSelect: () => void
    setModalOrTrayOptions: (modalOrTray: ModalOrTrayOptions | null) => () => void
  }) => React.ReactNode
} = {
  name: ({row, rows, isStacked}) => <NameLink isStacked={isStacked} item={row} collection={rows} />,
  created_at: ({row}) => <FriendlyDatetime dateTime={row.created_at} />,
  updated_at: ({row, isStacked}) => (
    <UpdatedAtDate updatedAt={row.updated_at} isStacked={isStacked} />
  ),
  modified_by: ({row, isStacked}) =>
    'user' in row && row.user?.display_name ? (
      <ModifiedByLink
        htmlUrl={row.user.html_url}
        displayName={row.user.display_name}
        isStacked={isStacked}
      />
    ) : null,
  size: ({row}) =>
    'size' in row ? <Text>{friendlyBytes(row.size)}</Text> : <Text>{I18n.t('--')}</Text>,
  rights: ({
    row,
    userCanEditFilesForContext,
    usageRightsRequiredForContext,
    setModalOrTrayOptions,
  }) =>
    row.folder_id && usageRightsRequiredForContext ? (
      <RightsIconButton
        usageRights={row.usage_rights}
        userCanEditFilesForContext={userCanEditFilesForContext}
        onClick={setModalOrTrayOptions({id: 'manage-usage-rights', items: [row]})}
      />
    ) : null,
  blueprint: ({row}) => <BlueprintIconButton item={row} />,
  published: ({row, userCanEditFilesForContext, setModalOrTrayOptions}) => (
    <PublishIconButton
      item={row}
      userCanEditFilesForContext={userCanEditFilesForContext}
      onClick={setModalOrTrayOptions({id: 'permissions', items: [row]})}
    />
  ),
  actions: ({
    row,
    size,
    userCanEditFilesForContext,
    userCanDeleteFilesForContext,
    usageRightsRequiredForContext,
  }) => (
    <ActionMenuButton
      size={size}
      userCanEditFilesForContext={userCanEditFilesForContext}
      userCanDeleteFilesForContext={userCanDeleteFilesForContext}
      usageRightsRequiredForContext={usageRightsRequiredForContext}
      row={row}
    />
  ),
}

export type ModalOrTrayOptions = {
<<<<<<< HEAD
  id: 'manage-usage-rights' | null
=======
  id: 'manage-usage-rights' | 'permissions'
>>>>>>> 442bbfc6
  items: (File | Folder)[]
}

export interface FileFolderTableProps {
  size: 'small' | 'medium' | 'large'
  userCanEditFilesForContext: boolean
  userCanDeleteFilesForContext: boolean
  usageRightsRequiredForContext: boolean
  currentUrl: string
  folderBreadcrumbs: Folder[]
  onPaginationLinkChange: (links: Record<string, string>) => void
  onLoadingStatusChange: (isLoading: boolean) => void
  onSortChange: (sortBy: string, sortDir: 'asc' | 'desc') => void
  searchString?: string
}

const FileFolderTable = ({
  size,
  userCanEditFilesForContext,
  userCanDeleteFilesForContext,
  usageRightsRequiredForContext,
  currentUrl,
  folderBreadcrumbs,
  onPaginationLinkChange,
  onLoadingStatusChange,
  onSortChange,
  searchString = '',
}: FileFolderTableProps) => {
  const {currentFolder} = useFileManagement()
  const isStacked = size !== 'large'
  const [selectedRows, setSelectedRows] = useState<Set<string>>(new Set())
  const [selectionAnnouncement, setSelectionAnnouncement] = useState<string>('')

  const [sortColumn, setSortColumn] = useState<string>('name')
  const [sortDirection, setSortDirection] = useState<'asc' | 'desc' | 'none'>('asc')
  const [modalOrTrayOptions, _setModalOrTrayOptions] = useState<ModalOrTrayOptions | null>(null)

<<<<<<< HEAD
=======
  const [isDragging, setIsDragging] = useState(false)
  const [directoryMinHeight, setDirectoryMinHeight] = useState('auto')

  const filesDirectoryRef = useRef<HTMLDivElement | null>(null)

>>>>>>> 442bbfc6
  const {data, error, isLoading, isFetching} = useQuery({
    queryKey: ['files', currentUrl],
    queryFn: () => {
      setSelectedRows(new Set())
      if (searchString.length === 1) {
        return Promise.resolve({rows: [], links: {}})
      }
      return fetchFilesAndFolders(currentUrl, onLoadingStatusChange)
    },
    staleTime: 0,
    onSuccess: ({links}) => {
      onPaginationLinkChange(links)
    },
    onSettled: result => {
      if (result) {
        const foldersAndFiles = result.rows.map((row: File | Folder) => new FileFolderWrapper(row))
        currentFolder?.files.set(foldersAndFiles)
      }
      onLoadingStatusChange(false)
    },
  })

  useEffect(() => {
    const listener = (event: FilesCollectionEvent) => {
      if (['add', 'remove', 'refetch'].includes(event))
        queryClient.refetchQueries({queryKey: ['files'], type: 'active'})
    }
    currentFolder?.addListener(listener)

    return () => currentFolder?.removeListener(listener)
  }, [currentFolder])

  if (error) {
    showFlashError(I18n.t('Failed to fetch files and folders.'))()
  }

  const rows: (File | Folder)[] = useMemo(
    () => (!isFetching && data?.rows && data.rows.length > 0 ? data.rows : []),
    [data?.rows, isFetching],
  )

  const setModalOrTrayOptions = useCallback(
    (options: ModalOrTrayOptions | null) => () => _setModalOrTrayOptions(options),
    [],
  )

  const toggleRowSelection = useCallback(
    (rowId: string) => {
      setSelectedRows(prev => {
        const newSet = new Set(prev)
        if (newSet.has(rowId)) {
          newSet.delete(rowId)
        } else {
          newSet.add(rowId)
        }
        setSelectionAnnouncement(
          I18n.t('%{selected} of %{total} selected', {
            selected: newSet.size,
            total: rows.length,
          }),
        )

        return newSet
      })
    },
    [rows?.length],
  )

  const toggleSelectAll = useCallback(() => {
    if (selectedRows.size === rows.length) {
      setSelectedRows(new Set()) // Unselect all
      setSelectionAnnouncement(
        I18n.t('%{selected} of %{total} selected', {
          selected: 0,
          total: rows.length,
        }),
      )
    } else {
      setSelectedRows(new Set(rows.map(row => getUniqueId(row)))) // Select all
      setSelectionAnnouncement(
        I18n.t('%{selected} of %{total} selected', {
          selected: rows.length,
          total: rows.length,
        }),
      )
    }
  }, [rows, selectedRows.size])

  const handleColumnHeaderClick = useCallback(
    (columnId: string) => {
      const newDir = columnId === sortColumn ? (sortDirection === 'asc' ? 'desc' : 'asc') : 'asc'
      const newCol = columnId
      setSortColumn(newCol)
      setSortDirection(newDir)
      onSortChange(newCol, newDir)
    },
    [onSortChange, sortColumn, sortDirection],
  )

  const allRowsSelected = rows.length != 0 && selectedRows.size === rows.length
  const someRowsSelected = selectedRows.size > 0 && !allRowsSelected
  const filteredColumns = columnHeaders.filter(column => {
    switch (column.id) {
      case 'rights':
        return usageRightsRequiredForContext
      case 'blueprint':
        return !!ENV.BLUEPRINT_COURSES_DATA
      default:
        return true
    }
  })

  const renderModals = useCallback(
    () => (
      <>
        <UsageRightsModal
          open={modalOrTrayOptions?.id === 'manage-usage-rights'}
          items={modalOrTrayOptions?.items || []}
          onDismiss={setModalOrTrayOptions(null)}
        />
<<<<<<< HEAD
=======
        <PermissionsModal
          open={modalOrTrayOptions?.id === 'permissions'}
          items={modalOrTrayOptions?.items || []}
          onDismiss={setModalOrTrayOptions(null)}
        />
>>>>>>> 442bbfc6
      </>
    ),
    [modalOrTrayOptions?.id, modalOrTrayOptions?.items, setModalOrTrayOptions],
  )

  const renderTableActionsHead = useCallback(() => {
    const direction = size === 'small' ? 'column' : 'row'
    return (
      <Flex gap="small" margin="0 0 medium" direction={direction}>
        <Flex.Item padding="xx-small" shouldShrink={true} shouldGrow={true}>
          <Breadcrumbs folders={folderBreadcrumbs} size={size} search={searchString} />
        </Flex.Item>

        <Flex.Item padding="xx-small">
          <BulkActionButtons
            size={size}
            selectedRows={selectedRows}
            rows={rows}
            totalRows={rows.length}
            userCanEditFilesForContext={userCanEditFilesForContext}
            userCanDeleteFilesForContext={userCanDeleteFilesForContext}
          />
        </Flex.Item>
      </Flex>
    )
  }, [
    folderBreadcrumbs,
    selectedRows,
    size,
<<<<<<< HEAD
    folderBreadcrumbs,
    searchString,
    selectedRows,
=======
    searchString,
>>>>>>> 442bbfc6
    rows,
    userCanEditFilesForContext,
    userCanDeleteFilesForContext,
  ])

  const tableCaption = I18n.t(
    'Files and Folders: sorted by %{sortColumn} in %{sortDirection} order',
    {
      sortColumn: columnHeaders.find(header => header.id === sortColumn)?.title || sortColumn,
      sortDirection: sortDirection === 'asc' ? 'ascending' : 'descending',
    },
  )

  const handleDragEnter = (e: React.DragEvent<HTMLDivElement>) => {
    if (e.dataTransfer?.types.includes('Files')) {
      e.preventDefault()
      if (!isDragging) {
        if (filesDirectoryRef.current && filesDirectoryRef.current.offsetHeight < MIN_HEIGHT) {
          setDirectoryMinHeight(MIN_HEIGHT + 'px')
        }
        setIsDragging(true)
      }
      return false
    } else {
      return true
    }
  }

  const handleDragLeave = (e: React.DragEvent<HTMLDivElement>) => {
    e.preventDefault()
    if (filesDirectoryRef.current) {
      const rect = filesDirectoryRef.current.getBoundingClientRect()
      if (
        rect &&
        (e.clientY < rect.top ||
          e.clientY >= rect.bottom ||
          e.clientX < rect.left ||
          e.clientX >= rect.right)
      ) {
        setIsDragging(false)
        setDirectoryMinHeight('auto')
      }
    }
  }

  const handleDropState = () => {
    setIsDragging(false)
    setDirectoryMinHeight('auto')
  }

  const handleDrop = (
    accepted: ArrayLike<DataTransferItem | globalThis.File>,
    _rejected: ArrayLike<DataTransferItem | globalThis.File>,
    e: React.DragEvent<Element>,
  ) => {
    e.preventDefault()
    e.stopPropagation()
    handleDropState()
    FileOptionsCollection.setFolder(currentFolder)
    FileOptionsCollection.setOptionsFromFiles(accepted, true)
  }

  return (
    <>
      {renderModals()}
      {renderTableActionsHead()}
      <View display="block" margin="0 0 medium">
        <CurrentUploads />
        <CurrentDownloads rows={rows} />
      </View>
      <div
        data-testid="files-directory"
        ref={filesDirectoryRef}
        style={{minHeight: rows.length === 0 && !isFetching && !isStacked ? MIN_HEIGHT : directoryMinHeight}}
        className="files_directory"
        onDragEnter={e => handleDragEnter(e as React.DragEvent<HTMLDivElement>)}
        onDragLeave={e => handleDragLeave(e as React.DragEvent<HTMLDivElement>)}
        onDragOver={e => e.preventDefault()}
        onDrop={_e => handleDropState()}
      >
        <Table
          caption={tableCaption}
          hover={true}
          layout={isStacked ? 'stacked' : 'fixed'}
          data-testid="files-table"
        >
          <Table.Head
            renderSortLabel={<ScreenReaderContent>{I18n.t('Sort by')}</ScreenReaderContent>}
          >
            <Table.Row>
              {renderTableHead(
                size,
                allRowsSelected,
                someRowsSelected,
                toggleSelectAll,
                isStacked,
                filteredColumns,
                sortColumn,
                sortDirection,
                handleColumnHeaderClick,
              )}
            </Table.Row>
          </Table.Head>
          <Table.Body>
            {renderTableBody(
              rows,
              filteredColumns,
              selectedRows,
              size,
              isStacked,
              columnRenderers,
              toggleRowSelection,
              userCanEditFilesForContext,
              userCanDeleteFilesForContext,
              usageRightsRequiredForContext,
              setModalOrTrayOptions,
            )}
<<<<<<< HEAD
          </Table.Row>
        </Table.Head>
        <Table.Body>
          {renderTableBody(
            rows,
            filteredColumns,
            selectedRows,
            size,
            isStacked,
            columnRenderers,
            toggleRowSelection,
            userCanEditFilesForContext,
            userCanDeleteFilesForContext,
            usageRightsRequiredForContext,
            setModalOrTrayOptions,
          )}
        </Table.Body>
      </Table>
=======
            {!isFetching && userCanEditFilesForContext && !isStacked && (
              <Table.Row data-upload>
                <Table.Cell>
                  <FileTableUpload
                    currentFolder={currentFolder!}
                    isDragging={isDragging}
                    handleDrop={handleDrop}
                  />
                </Table.Cell>
              </Table.Row>
            )}
          </Table.Body>
        </Table>
      </div>
>>>>>>> 442bbfc6
      <SubTableContent
        isLoading={isLoading || isFetching}
        isEmpty={rows.length === 0 && !isFetching}
        searchString={searchString}
      />
      {selectionAnnouncement && (
        <Alert
          liveRegion={() => document.getElementById('flash_screenreader_holder')!}
          liveRegionPoliteness="polite"
          screenReaderOnly
          data-testid="selection-announcement"
        >
          {selectionAnnouncement}
        </Alert>
      )}
      <Alert
        liveRegion={() => document.getElementById('flash_screenreader_holder')!}
        liveRegionPoliteness="polite"
        screenReaderOnly
        data-testid="sort-announcement"
      >
        {I18n.t('Sorted by %{sortColumn} in %{sortDirection} order', {
          sortColumn: columnHeaders.find(header => header.id === sortColumn)?.title || sortColumn,
          sortDirection: sortDirection === 'asc' ? 'ascending' : 'descending',
        })}
      </Alert>
      {searchString && rows.length > 0 && (
        <Alert
          liveRegion={() => document.getElementById('flash_screenreader_holder')!}
          liveRegionPoliteness="assertive"
          screenReaderOnly
          data-testid="search-announcement"
        >
          {I18n.t(
            'file_search_count',
            {one: 'One result found', other: '%{count} results found'},
            {count: rows.length},
          )}
        </Alert>
      )}
    </>
  )
}

export default FileFolderTable<|MERGE_RESOLUTION|>--- conflicted
+++ resolved
@@ -16,11 +16,7 @@
  * with this program. If not, see <http://www.gnu.org/licenses/>.
  */
 
-<<<<<<< HEAD
-import React, {useCallback, useEffect, useMemo, useState} from 'react'
-=======
 import React, {useCallback, useEffect, useMemo, useState, useRef} from 'react'
->>>>>>> 442bbfc6
 import {useScope as createI18nScope} from '@canvas/i18n'
 import {Table} from '@instructure/ui-table'
 import {Text} from '@instructure/ui-text'
@@ -51,14 +47,11 @@
 import {Alert} from '@instructure/ui-alerts'
 import CurrentDownloads from '../FilesHeader/CurrentDownloads'
 import UsageRightsModal from './UsageRightsModal'
-<<<<<<< HEAD
-=======
 import FileOptionsCollection from '@canvas/files/react/modules/FileOptionsCollection'
 import FileTableUpload from './FileTableUpload'
 import {UpdatedAtDate} from './UpdatedAtDate'
 import {ModifiedByLink} from './ModifiedByLink'
 import PermissionsModal from './PermissionsModal'
->>>>>>> 442bbfc6
 
 const I18n = createI18nScope('files_v2')
 
@@ -226,11 +219,7 @@
 }
 
 export type ModalOrTrayOptions = {
-<<<<<<< HEAD
-  id: 'manage-usage-rights' | null
-=======
   id: 'manage-usage-rights' | 'permissions'
->>>>>>> 442bbfc6
   items: (File | Folder)[]
 }
 
@@ -268,14 +257,11 @@
   const [sortDirection, setSortDirection] = useState<'asc' | 'desc' | 'none'>('asc')
   const [modalOrTrayOptions, _setModalOrTrayOptions] = useState<ModalOrTrayOptions | null>(null)
 
-<<<<<<< HEAD
-=======
   const [isDragging, setIsDragging] = useState(false)
   const [directoryMinHeight, setDirectoryMinHeight] = useState('auto')
 
   const filesDirectoryRef = useRef<HTMLDivElement | null>(null)
 
->>>>>>> 442bbfc6
   const {data, error, isLoading, isFetching} = useQuery({
     queryKey: ['files', currentUrl],
     queryFn: () => {
@@ -396,14 +382,11 @@
           items={modalOrTrayOptions?.items || []}
           onDismiss={setModalOrTrayOptions(null)}
         />
-<<<<<<< HEAD
-=======
         <PermissionsModal
           open={modalOrTrayOptions?.id === 'permissions'}
           items={modalOrTrayOptions?.items || []}
           onDismiss={setModalOrTrayOptions(null)}
         />
->>>>>>> 442bbfc6
       </>
     ),
     [modalOrTrayOptions?.id, modalOrTrayOptions?.items, setModalOrTrayOptions],
@@ -433,13 +416,7 @@
     folderBreadcrumbs,
     selectedRows,
     size,
-<<<<<<< HEAD
-    folderBreadcrumbs,
     searchString,
-    selectedRows,
-=======
-    searchString,
->>>>>>> 442bbfc6
     rows,
     userCanEditFilesForContext,
     userCanDeleteFilesForContext,
@@ -557,26 +534,6 @@
               usageRightsRequiredForContext,
               setModalOrTrayOptions,
             )}
-<<<<<<< HEAD
-          </Table.Row>
-        </Table.Head>
-        <Table.Body>
-          {renderTableBody(
-            rows,
-            filteredColumns,
-            selectedRows,
-            size,
-            isStacked,
-            columnRenderers,
-            toggleRowSelection,
-            userCanEditFilesForContext,
-            userCanDeleteFilesForContext,
-            usageRightsRequiredForContext,
-            setModalOrTrayOptions,
-          )}
-        </Table.Body>
-      </Table>
-=======
             {!isFetching && userCanEditFilesForContext && !isStacked && (
               <Table.Row data-upload>
                 <Table.Cell>
@@ -591,7 +548,6 @@
           </Table.Body>
         </Table>
       </div>
->>>>>>> 442bbfc6
       <SubTableContent
         isLoading={isLoading || isFetching}
         isEmpty={rows.length === 0 && !isFetching}
