--- conflicted
+++ resolved
@@ -16,11 +16,7 @@
  * with this program. If not, see <http://www.gnu.org/licenses/>.
  */
 
-<<<<<<< HEAD
-import React, {useCallback, useEffect, useState, useRef, useMemo} from 'react'
-=======
 import React, {useCallback, useEffect, useState, useRef, useMemo, Ref} from 'react'
->>>>>>> 9432ec57
 import {useScope as createI18nScope} from '@canvas/i18n'
 import {Table} from '@instructure/ui-table'
 import {Flex} from '@instructure/ui-flex'
