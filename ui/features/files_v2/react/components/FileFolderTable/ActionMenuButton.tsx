/*
 * Copyright (C) 2024 - present Instructure, Inc.
 *
 * This file is part of Canvas.
 *
 * Canvas is free software: you can redistribute it and/or modify it under
 * the terms of the GNU Affero General Public License as published by the Free
 * Software Foundation, version 3 of the License.
 *
 * Canvas is distributed in the hope that it will be useful, but WITHOUT ANY
 * WARRANTY; without even the implied warranty of MERCHANTABILITY or FITNESS FOR
 * A PARTICULAR PURPOSE. See the GNU Affero General Public License for more
 * details.
 *
 * You should have received a copy of the GNU Affero General Public License along
 * with this program. If not, see <http://www.gnu.org/licenses/>.
 */

import React, {useCallback, useMemo, useState} from 'react'
import {assignLocation} from '@canvas/util/globalUtils'
import {Button, IconButton} from '@instructure/ui-buttons'
import {useScope as createI18nScope} from '@canvas/i18n'
import {Flex} from '@instructure/ui-flex'
import {Menu} from '@instructure/ui-menu'
import {Text} from '@instructure/ui-text'
import {useFileManagement} from '../Contexts'
import {type File, type Folder} from '../../../interfaces/File'
import {RenameModal} from '../RenameModal'
import DeleteModal from './DeleteModal'
import {downloadFile, downloadZip} from '../../../utils/downloadUtils'
import {isFile} from '../../../utils/fileFolderUtils'
import {externalToolEnabled} from '../../../utils/fileUtils'

import {
  IconMoreLine,
  IconArrowOpenDownLine,
  IconDownloadLine,
  IconTrashLine,
  IconEditLine,
  IconUserLine,
  IconDuplicateLine,
  IconPermissionsLine,
  IconCloudLockLine,
  IconExpandItemsLine,
} from '@instructure/ui-icons'
import DirectShareUserTray from './DirectShareUserTray'
import DirectShareCourseTray from './DirectShareCourseTray'
import MoveModal from './MoveModal'
import UsageRightsModal from './UsageRightsModal'
<<<<<<< HEAD
=======
import PermissionsModal from './PermissionsModal'
>>>>>>> 442bbfc6

const I18n = createI18nScope('files_v2')

interface ActionMenuButtonProps {
  size: 'small' | 'medium' | 'large'
  userCanEditFilesForContext: boolean
  userCanDeleteFilesForContext: boolean
  usageRightsRequiredForContext: boolean
  row: File | Folder
}

type ActionMenuModalOrTrayId =
  | 'rename'
  | 'delete'
  | 'copy-to'
  | 'send-to'
  | 'move-to'
  | 'manage-usage-rights'
  | 'permissions'

const ActionMenuButton = ({
  size,
  userCanEditFilesForContext,
  userCanDeleteFilesForContext,
  usageRightsRequiredForContext,
  row,
}: ActionMenuButtonProps) => {
<<<<<<< HEAD
  const [modalOrTray, setModalOrTray] = useState<
    'rename' | 'delete' | 'copy-to' | 'send-to' | 'move-to' | 'manage-usage-rights' | null
  >(null)
=======
  const [modalOrTray, setModalOrTray] = useState<ActionMenuModalOrTrayId | null>(null)
>>>>>>> 442bbfc6
  const actionLabel = I18n.t('Actions')
  const {contextType, fileMenuTools} = useFileManagement()

  const iconForTrayTool = useCallback((tool: {canvas_icon_class?: string; icon_url?: string}) => {
    if (tool.canvas_icon_class) {
      return <i className={tool.canvas_icon_class} />
    } else if (tool.icon_url) {
      return <img className="icon lti_tool_icon" alt="" src={tool.icon_url} />
    }
    return <></>
  }, [])

  const triggerButton = useCallback(() => {
    return size !== 'large' ? (
      <Button
        display={size == 'small' ? 'block' : 'inline-block'}
        data-testid="action-menu-button-small"
      >
        {actionLabel} <IconArrowOpenDownLine />
      </Button>
    ) : (
      <IconButton
        renderIcon={IconMoreLine}
        withBackground={false}
        withBorder={false}
        screenReaderLabel={actionLabel}
        data-testid="action-menu-button-large"
      />
    )
  }, [actionLabel, size])

  const renderMenuItem = useCallback(
    (
      index: number,
      {
        icon,
        text,
        separator,
        onClick,
        disabled = false,
      }: {
        icon?: any
        text?: string
        separator?: boolean
        visible?: boolean
        onClick?: (e: React.MouseEvent) => void
        disabled?: boolean
      },
    ) => {
      const key = index + '-' + row.id
      if (separator) {
        return <Menu.Separator key={key} />
      }
      return (
<<<<<<< HEAD
        <Menu.Item key={key} onClick={onClick} disabled={disabled} data-testid={`action-menu-button-${text}`}>
=======
        <Menu.Item
          key={key}
          onClick={onClick}
          disabled={disabled}
          data-testid={`action-menu-button-${text}`}
        >
>>>>>>> 442bbfc6
          <Flex alignItems="center" gap="x-small">
            {typeof icon === 'object' ? (
              <Flex.Item>{icon}</Flex.Item>
            ) : (
              <Flex.Item>{React.createElement(icon, {inline: false})}</Flex.Item>
            )}
            <Flex.Item>
              <Text>{text}</Text>
            </Flex.Item>
          </Flex>
        </Menu.Item>
      )
    },
    [row.id],
  )

  const onDismissModalOrTray = useCallback(() => setModalOrTray(null), [])
  const createSetModalOrTrayCallback = useCallback(
    (id: ActionMenuModalOrTrayId | null) => () => setModalOrTray(id),
    [],
  )

  const blueprint_locked =
    row.folder_id && row.restricted_by_master_course && row.is_master_course_child_content
  const has_usage_rights =
    contextType !== 'groups' && userCanEditFilesForContext && usageRightsRequiredForContext
  const send_copy_permissions = contextType === 'course' && userCanEditFilesForContext
  const rename_move_permissions = userCanEditFilesForContext && !blueprint_locked
  const delete_permissions = userCanDeleteFilesForContext && !blueprint_locked

  const filteredItems = useMemo(
    () =>
      (isFile(row)
        ? [
            // files
            {
              icon: IconEditLine,
              text: I18n.t('Rename'),
              visible: rename_move_permissions,
<<<<<<< HEAD
              onClick: () => setModalOrTray('rename'),
=======
              onClick: createSetModalOrTrayCallback('rename'),
>>>>>>> 442bbfc6
            },
            {
              icon: IconDownloadLine,
              text: I18n.t('Download'),
              onClick: () => downloadFile(row.url),
            },
            {
              icon: IconPermissionsLine,
              text: I18n.t('Edit Permissions'),
              visible: userCanEditFilesForContext,
              onClick: createSetModalOrTrayCallback('permissions'),
            },
            {
              icon: IconCloudLockLine,
              text: I18n.t('Manage Usage Rights'),
              visible: has_usage_rights,
<<<<<<< HEAD
              onClick: () => setModalOrTray('manage-usage-rights'),
=======
              onClick: createSetModalOrTrayCallback('manage-usage-rights'),
>>>>>>> 442bbfc6
            },
            {
              icon: IconUserLine,
              text: I18n.t('Send To...'),
              visible: send_copy_permissions,
<<<<<<< HEAD
              onClick: () => setModalOrTray('send-to'),
=======
              onClick: createSetModalOrTrayCallback('send-to'),
>>>>>>> 442bbfc6
            },
            {
              icon: IconDuplicateLine,
              text: I18n.t('Copy To...'),
              visible: send_copy_permissions,
<<<<<<< HEAD
              onClick: () => setModalOrTray('copy-to'),
=======
              onClick: createSetModalOrTrayCallback('copy-to'),
>>>>>>> 442bbfc6
            },
            {
              icon: IconExpandItemsLine,
              text: I18n.t('Move To...'),
              visible: rename_move_permissions,
<<<<<<< HEAD
              onClick: () => setModalOrTray('move-to'),
=======
              onClick: createSetModalOrTrayCallback('move-to'),
>>>>>>> 442bbfc6
            },
            ...fileMenuTools.map(tool => {
              return {
                icon: iconForTrayTool(tool),
                text: tool.title,
                onClick: () => assignLocation(`${tool.base_url}&files[]=${row.id}`),
                visible: true,
                disabled: !externalToolEnabled(row, tool),
              }
            }),
            {separator: true, visible: delete_permissions},
            {
              icon: IconTrashLine,
              text: I18n.t('Delete'),
              visible: delete_permissions,
<<<<<<< HEAD
              onClick: () => setModalOrTray('delete'),
=======
              onClick: createSetModalOrTrayCallback('delete'),
>>>>>>> 442bbfc6
            },
          ]
        : [
            // folder
            {
              icon: IconEditLine,
              text: I18n.t('Rename'),
              visible: rename_move_permissions,
<<<<<<< HEAD
              onClick: () => setModalOrTray('rename'),
=======
              onClick: createSetModalOrTrayCallback('rename'),
>>>>>>> 442bbfc6
            },
            {
              icon: IconDownloadLine,
              text: I18n.t('Download'),
              onClick: () => downloadZip(new Set([row.id])),
            },
            {
              icon: IconPermissionsLine,
              text: I18n.t('Edit Permissions'),
              visible: userCanEditFilesForContext,
              onClick: createSetModalOrTrayCallback('permissions'),
            },
            {
              icon: IconCloudLockLine,
              text: I18n.t('Manage Usage Rights'),
              visible: has_usage_rights,
<<<<<<< HEAD
              onClick: () => setModalOrTray('manage-usage-rights'),
=======
              onClick: createSetModalOrTrayCallback('manage-usage-rights'),
>>>>>>> 442bbfc6
            },
            {
              icon: IconExpandItemsLine,
              text: I18n.t('Move To...'),
              visible: rename_move_permissions,
<<<<<<< HEAD
              onClick: () => setModalOrTray('move-to'),
=======
              onClick: createSetModalOrTrayCallback('move-to'),
>>>>>>> 442bbfc6
            },
            {separator: true, visible: delete_permissions},
            {
              icon: IconTrashLine,
              text: I18n.t('Delete'),
              visible: delete_permissions,
<<<<<<< HEAD
              onClick: () => setModalOrTray('delete'),
=======
              onClick: createSetModalOrTrayCallback('delete'),
>>>>>>> 442bbfc6
            },
          ]
      ).filter(({visible}) => visible !== false),
    [
      delete_permissions,
      has_usage_rights,
      rename_move_permissions,
      row.folder_id,
      row.id,
      row.url,
      send_copy_permissions,
      userCanEditFilesForContext,
      fileMenuTools,
      iconForTrayTool,
    ],
  )

<<<<<<< HEAD
  const onDismissModalOrTray = useCallback(() => setModalOrTray(null), [])

=======
>>>>>>> 442bbfc6
  const buildTrays = useCallback(() => {
    if (!isFile(row)) return null

    return (
      <>
        {ENV.COURSE_ID && (
          <DirectShareUserTray
            open={modalOrTray === 'send-to'}
            onDismiss={onDismissModalOrTray}
            courseId={ENV.COURSE_ID}
            file={row}
          />
        )}
        {ENV.COURSE_ID && (
          <DirectShareCourseTray
            open={modalOrTray === 'copy-to'}
            onDismiss={onDismissModalOrTray}
            courseId={ENV.COURSE_ID}
            file={row}
          />
        )}
      </>
    )
  }, [modalOrTray, onDismissModalOrTray, row])

  const buildModals = useCallback(() => {
    return (
      <>
        <RenameModal
          renamingItem={row}
          isOpen={modalOrTray === 'rename'}
          onClose={onDismissModalOrTray}
        />
        <DeleteModal open={modalOrTray === 'delete'} items={[row]} onClose={onDismissModalOrTray} />
        <MoveModal
          items={[row]}
          open={modalOrTray === 'move-to'}
          onDismiss={onDismissModalOrTray}
        />
        <UsageRightsModal
          items={[row]}
          open={modalOrTray === 'manage-usage-rights'}
          onDismiss={onDismissModalOrTray}
        />
<<<<<<< HEAD
=======
        <PermissionsModal
          items={[row]}
          open={modalOrTray === 'permissions'}
          onDismiss={onDismissModalOrTray}
        />
>>>>>>> 442bbfc6
      </>
    )
  }, [modalOrTray, onDismissModalOrTray, row])

  return (
    <>
      <Menu placement="bottom" trigger={triggerButton()}>
        {filteredItems.map((item, i) => renderMenuItem(i, item))}
      </Menu>
      {buildTrays()}
      {buildModals()}
    </>
  )
}

export default ActionMenuButton<|MERGE_RESOLUTION|>--- conflicted
+++ resolved
@@ -47,10 +47,7 @@
 import DirectShareCourseTray from './DirectShareCourseTray'
 import MoveModal from './MoveModal'
 import UsageRightsModal from './UsageRightsModal'
-<<<<<<< HEAD
-=======
 import PermissionsModal from './PermissionsModal'
->>>>>>> 442bbfc6
 
 const I18n = createI18nScope('files_v2')
 
@@ -78,13 +75,7 @@
   usageRightsRequiredForContext,
   row,
 }: ActionMenuButtonProps) => {
-<<<<<<< HEAD
-  const [modalOrTray, setModalOrTray] = useState<
-    'rename' | 'delete' | 'copy-to' | 'send-to' | 'move-to' | 'manage-usage-rights' | null
-  >(null)
-=======
   const [modalOrTray, setModalOrTray] = useState<ActionMenuModalOrTrayId | null>(null)
->>>>>>> 442bbfc6
   const actionLabel = I18n.t('Actions')
   const {contextType, fileMenuTools} = useFileManagement()
 
@@ -139,16 +130,12 @@
         return <Menu.Separator key={key} />
       }
       return (
-<<<<<<< HEAD
-        <Menu.Item key={key} onClick={onClick} disabled={disabled} data-testid={`action-menu-button-${text}`}>
-=======
         <Menu.Item
           key={key}
           onClick={onClick}
           disabled={disabled}
           data-testid={`action-menu-button-${text}`}
         >
->>>>>>> 442bbfc6
           <Flex alignItems="center" gap="x-small">
             {typeof icon === 'object' ? (
               <Flex.Item>{icon}</Flex.Item>
@@ -188,11 +175,7 @@
               icon: IconEditLine,
               text: I18n.t('Rename'),
               visible: rename_move_permissions,
-<<<<<<< HEAD
-              onClick: () => setModalOrTray('rename'),
-=======
               onClick: createSetModalOrTrayCallback('rename'),
->>>>>>> 442bbfc6
             },
             {
               icon: IconDownloadLine,
@@ -209,41 +192,25 @@
               icon: IconCloudLockLine,
               text: I18n.t('Manage Usage Rights'),
               visible: has_usage_rights,
-<<<<<<< HEAD
-              onClick: () => setModalOrTray('manage-usage-rights'),
-=======
               onClick: createSetModalOrTrayCallback('manage-usage-rights'),
->>>>>>> 442bbfc6
             },
             {
               icon: IconUserLine,
               text: I18n.t('Send To...'),
               visible: send_copy_permissions,
-<<<<<<< HEAD
-              onClick: () => setModalOrTray('send-to'),
-=======
               onClick: createSetModalOrTrayCallback('send-to'),
->>>>>>> 442bbfc6
             },
             {
               icon: IconDuplicateLine,
               text: I18n.t('Copy To...'),
               visible: send_copy_permissions,
-<<<<<<< HEAD
-              onClick: () => setModalOrTray('copy-to'),
-=======
               onClick: createSetModalOrTrayCallback('copy-to'),
->>>>>>> 442bbfc6
             },
             {
               icon: IconExpandItemsLine,
               text: I18n.t('Move To...'),
               visible: rename_move_permissions,
-<<<<<<< HEAD
-              onClick: () => setModalOrTray('move-to'),
-=======
               onClick: createSetModalOrTrayCallback('move-to'),
->>>>>>> 442bbfc6
             },
             ...fileMenuTools.map(tool => {
               return {
@@ -259,11 +226,7 @@
               icon: IconTrashLine,
               text: I18n.t('Delete'),
               visible: delete_permissions,
-<<<<<<< HEAD
-              onClick: () => setModalOrTray('delete'),
-=======
               onClick: createSetModalOrTrayCallback('delete'),
->>>>>>> 442bbfc6
             },
           ]
         : [
@@ -272,11 +235,7 @@
               icon: IconEditLine,
               text: I18n.t('Rename'),
               visible: rename_move_permissions,
-<<<<<<< HEAD
-              onClick: () => setModalOrTray('rename'),
-=======
               onClick: createSetModalOrTrayCallback('rename'),
->>>>>>> 442bbfc6
             },
             {
               icon: IconDownloadLine,
@@ -293,32 +252,20 @@
               icon: IconCloudLockLine,
               text: I18n.t('Manage Usage Rights'),
               visible: has_usage_rights,
-<<<<<<< HEAD
-              onClick: () => setModalOrTray('manage-usage-rights'),
-=======
               onClick: createSetModalOrTrayCallback('manage-usage-rights'),
->>>>>>> 442bbfc6
             },
             {
               icon: IconExpandItemsLine,
               text: I18n.t('Move To...'),
               visible: rename_move_permissions,
-<<<<<<< HEAD
-              onClick: () => setModalOrTray('move-to'),
-=======
               onClick: createSetModalOrTrayCallback('move-to'),
->>>>>>> 442bbfc6
             },
             {separator: true, visible: delete_permissions},
             {
               icon: IconTrashLine,
               text: I18n.t('Delete'),
               visible: delete_permissions,
-<<<<<<< HEAD
-              onClick: () => setModalOrTray('delete'),
-=======
               onClick: createSetModalOrTrayCallback('delete'),
->>>>>>> 442bbfc6
             },
           ]
       ).filter(({visible}) => visible !== false),
@@ -336,11 +283,6 @@
     ],
   )
 
-<<<<<<< HEAD
-  const onDismissModalOrTray = useCallback(() => setModalOrTray(null), [])
-
-=======
->>>>>>> 442bbfc6
   const buildTrays = useCallback(() => {
     if (!isFile(row)) return null
 
@@ -385,14 +327,11 @@
           open={modalOrTray === 'manage-usage-rights'}
           onDismiss={onDismissModalOrTray}
         />
-<<<<<<< HEAD
-=======
         <PermissionsModal
           items={[row]}
           open={modalOrTray === 'permissions'}
           onDismiss={onDismissModalOrTray}
         />
->>>>>>> 442bbfc6
       </>
     )
   }, [modalOrTray, onDismissModalOrTray, row])
