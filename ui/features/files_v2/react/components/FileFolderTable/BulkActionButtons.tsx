--- conflicted
+++ resolved
@@ -192,79 +192,6 @@
               </Button>,
               !isEnabled || containsLockedBPItems,
             )}
-<<<<<<< HEAD
-          {userCanEditFilesForContext && renderTooltip(
-            <Flex.Item>
-              <Menu
-                placement="bottom"
-                trigger={
-                  <Button
-                    renderIcon={<IconMoreLine />}
-                    disabled={!isEnabled}
-                    data-testid="bulk-actions-more-button"
-                    display={buttonDisplay}
-                  >
-                    {isSmallScreen ? (
-                      I18n.t('More')
-                    ) : (
-                      <ScreenReaderContent>{I18n.t('Bulk Actions')}</ScreenReaderContent>
-                    )}
-                  </Button>
-                }
-              >
-                {userCanRestrictFilesForContext && (
-                  <Menu.Item
-                    disabled={containsLockedBPItems}
-                    data-testid="bulk-actions-edit-permissions-button"
-                    onClick={createSetModalOrTrayCallback('permissions')}
-                  >
-                    <Flex alignItems="center" gap="x-small">
-                      <Flex.Item>
-                        <IconPermissionsLine inline={false} />
-                      </Flex.Item>
-                      <Flex.Item>
-                        <Text>{I18n.t('Edit Permissions')}</Text>
-                      </Flex.Item>
-                    </Flex>
-                  </Menu.Item>
-                )}
-                {userCanEditFilesForContext && usageRightsRequiredForContext && (
-                  <Menu.Item
-                    disabled={containsLockedBPItems}
-                    data-testid="bulk-actions-manage-usage-rights-button"
-                    onClick={createSetModalOrTrayCallback('manage-usage-rights')}
-                  >
-                    <Flex alignItems="center" gap="x-small">
-                      <Flex.Item>
-                        <IconCloudLockLine inline={false} />
-                      </Flex.Item>
-                      <Flex.Item>
-                        <Text>{I18n.t('Manage Usage Rights')}</Text>
-                      </Flex.Item>
-                    </Flex>
-                  </Menu.Item>
-                )}
-                {userCanEditFilesForContext && (
-                  <Menu.Item
-                    disabled={containsLockedBPItems}
-                    data-testid="bulk-actions-move-button"
-                    onClick={createSetModalOrTrayCallback('move-to')}
-                  >
-                    <Flex alignItems="center" gap="x-small">
-                      <Flex.Item>
-                        <IconExpandItemsLine inline={false} />
-                      </Flex.Item>
-                      <Flex.Item>
-                        <Text>{I18n.t('Move To...')}</Text>
-                      </Flex.Item>
-                    </Flex>
-                  </Menu.Item>
-                )}
-              </Menu>
-            </Flex.Item>,
-            !isEnabled,
-          )}
-=======
           {userCanEditFilesForContext &&
             renderTooltip(
               <Flex.Item>
@@ -337,7 +264,6 @@
               </Flex.Item>,
               !isEnabled,
             )}
->>>>>>> 9432ec57
         </Flex>
       </Flex>
       {buildModals()}
