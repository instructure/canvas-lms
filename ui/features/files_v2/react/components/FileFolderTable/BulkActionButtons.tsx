--- conflicted
+++ resolved
@@ -16,11 +16,7 @@
  * with this program. If not, see <http://www.gnu.org/licenses/>.
  */
 
-<<<<<<< HEAD
-import React, {useState} from 'react'
-=======
 import React, {useCallback, useState, useMemo} from 'react'
->>>>>>> 605b35ff
 import {Flex} from '@instructure/ui-flex'
 import {Text} from '@instructure/ui-text'
 import {IconButton} from '@instructure/ui-buttons'
@@ -39,14 +35,10 @@
 import DeleteModal from './DeleteModal'
 import {type File, type Folder} from '../../../interfaces/File'
 import {getUniqueId} from '../../../utils/fileFolderUtils'
-<<<<<<< HEAD
-import { downloadZip } from '../../../utils/downloadUtils'
-=======
 import {downloadZip} from '../../../utils/downloadUtils'
 import MoveModal from './MoveModal'
 import UsageRightsModal from './UsageRightsModal'
 import DisabledActionsInfoButton from './DisabledActionsInfoButton'
->>>>>>> 605b35ff
 
 const I18n = createI18nScope('files_v2')
 
@@ -89,21 +81,9 @@
 
   const selectedText = !isEnabled
     ? I18n.t('0 selected')
-    : I18n.t('%{selected} of %{total} selected', { selected: selectedRows.size, total: totalRows })
+    : I18n.t('%{selected} of %{total} selected', {selected: selectedRows.size, total: totalRows})
   const justifyItems = size === 'small' ? 'space-between' : 'end'
 
-<<<<<<< HEAD
-  const [isModalOpen, setIsModalOpen] = useState(false)
-  const [itemsToDelete, setItemsToDelete] = useState<(File | Folder)[]>([])
-
-  const handleDeleteClick = () => {
-    setItemsToDelete(rows.filter(row => selectedRows.has(getUniqueId(row))))
-    setIsModalOpen(true)
-  }
-
-  const handleCloseModal = () => {
-    setIsModalOpen(false)
-=======
   const onDismissModalOrTray = useCallback(() => setModalOrTray(null), [])
 
   const handleDownload = useCallback(() => downloadZip(selectedRows), [selectedRows])
@@ -154,7 +134,6 @@
     } else {
       return child
     }
->>>>>>> 605b35ff
   }
 
   return (
@@ -163,98 +142,6 @@
         <Flex.Item>
           <Text>{selectedText}</Text>
         </Flex.Item>
-<<<<<<< HEAD
-        <Flex.Item>
-          <Flex gap="small">
-            <Flex.Item>
-              <IconButton
-                disabled={!isEnabled}
-                renderIcon={<IconDownloadLine />}
-                screenReaderLabel={I18n.t('Download')}
-                onClick={() => downloadZip(selectedRows)}
-            />
-            </Flex.Item>
-            {userCanDeleteFilesForContext && (
-              <Flex.Item>
-                <IconButton
-                  data-testid="bulk-actions-delete-button"
-                  disabled={!isEnabled}
-                  renderIcon={<IconTrashLine />}
-                  screenReaderLabel={I18n.t('Delete')}
-                  onClick={handleDeleteClick}
-                />
-              </Flex.Item>
-            )}
-            <Flex.Item>
-              <Menu
-                placement="bottom"
-                trigger={
-                  <IconButton
-                    renderIcon={<IconMoreLine />}
-                    disabled={!isEnabled}
-                    screenReaderLabel={I18n.t('Actions')}
-                    data-testid="bulk-actions-more-button"
-                  />
-                }
-              >
-                <Menu.Item>
-                  <Flex alignItems="center" gap="x-small">
-                    <Flex.Item>
-                      <IconEyeLine inline={false} />
-                    </Flex.Item>
-                    <Flex.Item>
-                      <Text>{I18n.t('View')}</Text>
-                    </Flex.Item>
-                  </Flex>
-                </Menu.Item>
-
-                {userCanEditFilesForContext && (
-                  <Menu.Item data-testid="bulk-actions-edit-permissions-button">
-                    <Flex alignItems="center" gap="x-small">
-                      <Flex.Item>
-                        <IconPermissionsLine inline={false} />
-                      </Flex.Item>
-                      <Flex.Item>
-                        <Text>{I18n.t('Edit Permissions')}</Text>
-                      </Flex.Item>
-                    </Flex>
-                  </Menu.Item>
-                )}
-                {userCanEditFilesForContext && (
-                  <Menu.Item data-testid="bulk-actions-manage-usage-rights-button">
-                    <Flex alignItems="center" gap="x-small">
-                      <Flex.Item>
-                        <IconCloudLockLine inline={false} />
-                      </Flex.Item>
-                      <Flex.Item>
-                        <Text>{I18n.t('Manage Usage Rights')}</Text>
-                      </Flex.Item>
-                    </Flex>
-                  </Menu.Item>
-                )}
-                {userCanEditFilesForContext && (
-                  <Menu.Item data-testid="bulk-actions-move-button">
-                    <Flex alignItems="center" gap="x-small">
-                      <Flex.Item>
-                        <IconExpandItemsLine inline={false} />
-                      </Flex.Item>
-                      <Flex.Item>
-                        <Text>{I18n.t('Move To...')}</Text>
-                      </Flex.Item>
-                    </Flex>
-                  </Menu.Item>
-                )}
-              </Menu>
-            </Flex.Item>
-          </Flex>
-        </Flex.Item>
-      </Flex>
-      <DeleteModal
-        open={isModalOpen}
-        items={itemsToDelete}
-        onClose={handleCloseModal}
-      />
-=======
         <DisabledActionsInfoButton />
         <Flex.Item>
           <Flex gap="small">
@@ -361,7 +248,6 @@
         </Flex.Item>
       </Flex>
       {buildModals()}
->>>>>>> 605b35ff
     </>
   )
 }
