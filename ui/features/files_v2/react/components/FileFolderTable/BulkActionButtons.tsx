--- conflicted
+++ resolved
@@ -158,14 +158,7 @@
           <Flex.Item>
             <Text>{selectedText}</Text>
           </Flex.Item>
-<<<<<<< HEAD
-          <DisabledActionsInfoButton
-            isBlueprintChildCourse={ENV.BLUEPRINT_COURSES_DATA?.isChildCourse || false}
-            size={size}
-          />
-=======
           {ENV.BLUEPRINT_COURSES_DATA?.isChildCourse && <DisabledActionsInfoButton size={size} />}
->>>>>>> c345be2d
         </Flex>
         <Flex gap="small" direction={direction}>
           {renderTooltip(
@@ -201,11 +194,7 @@
               </Button>,
               !isEnabled || containsLockedBPItems,
             )}
-<<<<<<< HEAD
-          {renderTooltip(
-=======
           {userCanEditFilesForContext && renderTooltip(
->>>>>>> c345be2d
             <Flex.Item>
               <Menu
                 placement="bottom"
@@ -224,19 +213,6 @@
                   </Button>
                 }
               >
-<<<<<<< HEAD
-                <Menu.Item disabled={containsFolders} data-testid="bulk-actions-view-button">
-                  <Flex alignItems="center" gap="x-small">
-                    <Flex.Item>
-                      <IconEyeLine inline={false} />
-                    </Flex.Item>
-                    <Flex.Item>
-                      <Text>{I18n.t('View')}</Text>
-                    </Flex.Item>
-                  </Flex>
-                </Menu.Item>
-=======
->>>>>>> c345be2d
                 {userCanRestrictFilesForContext && (
                   <Menu.Item
                     disabled={containsLockedBPItems}
