/*
 * Copyright (C) 2025 - present Instructure, Inc.
 *
 * This file is part of Canvas.
 *
 * Canvas is free software: you can redistribute it and/or modify it under
 * the terms of the GNU Affero General Public License as published by the Free
 * Software Foundation, version 3 of the License.
 *
 * Canvas is distributed in the hope that it will be useful, but WITHOUT ANY
 * WARRANTY; without even the implied warranty of MERCHANTABILITY or FITNESS FOR
 * A PARTICULAR PURPOSE. See the GNU Affero General Public License for more
 * details.
 *
 * You should have received a copy of the GNU Affero General Public License along
 * with this program. If not, see <http://www.gnu.org/licenses/>.
 */

import React, {useState, useEffect} from 'react'
import {useScope as createI18nScope} from '@canvas/i18n'
import {Modal} from '@instructure/ui-modal'
import FilePreviewTray from './FilePreviewTray'
import {DrawerLayout} from '@instructure/ui-drawer-layout'
import {Flex} from '@instructure/ui-flex'
import {Heading} from '@instructure/ui-heading'
import {TruncateText} from '@instructure/ui-truncate-text'
import {IconButton, Button} from '@instructure/ui-buttons'
import {
  IconArrowEndLine,
  IconArrowStartLine,
  IconImageSolid,
  IconInfoSolid,
  IconDownloadSolid,
  IconPrinterSolid,
  IconXSolid,
} from '@instructure/ui-icons'
import StudioMediaPlayer from '@canvas/canvas-studio-player'
import {type File} from '../../../interfaces/File'
<<<<<<< HEAD
import NoFilePreviewAvailable from "./NoFilePreviewAvailable";
import FilePreviewIframe from "./FilePreviewIframe";
=======
import {generatePreviewUrlPath} from '../../../utils/fileUtils'
import NoFilePreviewAvailable from './NoFilePreviewAvailable'
import FilePreviewIframe from './FilePreviewIframe'
import {MediaInfo} from "@canvas/canvas-studio-player/react/types";
>>>>>>> 21440366

const I18n = createI18nScope('files_v2')

interface FilePreviewModalProps {
  isOpen: boolean
  onClose: () => void
  item: File
  collection: File[]
}

<<<<<<< HEAD
const previewableTypes = ['image','pdf','html','doc','text']

const renderFilePreview = (item: File) => {
  if (item.preview_url && previewableTypes.includes(item.mime_class)) {
    return (<FilePreviewIframe item={item}/>)
  } else {
    return (<NoFilePreviewAvailable item={item}/>)
  }
}

const FilePreviewModal = ({isOpen, onClose, item}: FilePreviewModalProps) => {
=======
const previewableTypes = ['image', 'pdf', 'html', 'doc', 'text']
const mediaTypes = ['video', 'audio']

const FilePreview = ({item, setMediaInfo}: {
  item: File,
  setMediaInfo: React.Dispatch<React.SetStateAction<MediaInfo>>
}) => {
  if (item.preview_url && previewableTypes.includes(item.mime_class)) {
    return <FilePreviewIframe item={item} />
  } else if (mediaTypes.includes(item.mime_class)) {
    return (
      <Flex as="div" alignItems="center" height="100%" justifyItems="center" wrap="wrap" style={{color: '#000'}}>
        <StudioMediaPlayer
          media_id={item.media_entry_id || ''}
          type={
            mediaTypes.includes(item.mime_class)
              ? (item.mime_class as 'video' | 'audio')
              : undefined
          }
          is_attachment={true}
          attachment_id={item.id}
          show_loader={true}
          maxHeight={'100%'}
          mediaFetchCallback={(response) => {
            setMediaInfo(response)
          }}
        />
      </Flex>
    )
  } else {
    return <NoFilePreviewAvailable item={item} />
  }
}

const FilePreviewModal = ({isOpen, onClose, item, collection}: FilePreviewModalProps) => {
  const [currentItem, setCurrentItem] = useState<File>(item)
  const [currentIndex, setCurrentIndex] = useState<number>(collection.indexOf(item))
>>>>>>> 21440366
  const [isTrayOpen, setIsTrayOpen] = useState(false)
  const name = currentItem.display_name

  // Reset state when the modal is opened or item changes
  useEffect(() => {
    if (isOpen) {
      setCurrentItem(item)
      setCurrentIndex(collection ? collection.indexOf(item) : 0)
    }
  }, [isOpen, item, collection])

  const handleOverlayTrayChange = (isTrayOpen: boolean) => {
    setIsTrayOpen(isTrayOpen)
  }

  useEffect(() => {
    const handlePopState = () => {
      const searchParams = new URLSearchParams(window.location.search)
      const previewId = searchParams.get('preview')

      // If there's no preview ID and the modal is open, close it
      if (!previewId && isOpen) {
        onClose()
        return
      }

      // Only update state if we have a different preview ID
      if (previewId !== currentItem.id && collection) {
        const newItem = collection.find(item => item.id === previewId)
        if (newItem) {
          setCurrentItem(newItem as File)
          setCurrentIndex(collection.indexOf(newItem))
        }
      }
    }

    window.addEventListener('popstate', handlePopState)
    // Call handlePopState on mount to handle initial URL state
    handlePopState()

    return () => {
      window.removeEventListener('popstate', handlePopState)
    }
  }, [onClose, currentItem.id, collection, isOpen])

  const handleNext = () => {
    const nextIndex = currentIndex + 1 >= collection.length ? 0 : currentIndex + 1
    setCurrentIndex(nextIndex)
    setCurrentItem(collection[nextIndex] as File)
    window.history.replaceState(null, '', generatePreviewUrlPath(collection[nextIndex] as File))
  }

  const handlePrevious = () => {
    const previousIndex = currentIndex - 1 < 0 ? collection.length - 1 : currentIndex - 1
    setCurrentIndex(previousIndex)
    setCurrentItem(collection[previousIndex] as File)
    window.history.replaceState(null, '', generatePreviewUrlPath(collection[previousIndex] as File))
  }

  const renderNavigationButtons = () => {
    return (
      collection.length > 1 && (
        <Flex gap="x-small">
          <Flex.Item>
            <Button
              onClick={handlePrevious}
              withBackground={false}
              color="primary-inverse"
              data-testid="previous-button"
            >
              <Flex gap="x-small">
                <Flex.Item>
                  <IconArrowStartLine />
                </Flex.Item>
                <Flex.Item>{I18n.t('Previous')}</Flex.Item>
              </Flex>
            </Button>
          </Flex.Item>
          <Flex.Item>
            <Button
              onClick={handleNext}
              withBackground={false}
              color="primary-inverse"
              data-testid="next-button"
            >
              <Flex gap="x-small">
                <Flex.Item>{I18n.t('Next')}</Flex.Item>
                <Flex.Item>
                  <IconArrowEndLine />
                </Flex.Item>
              </Flex>
            </Button>
          </Flex.Item>
        </Flex>
      )
    )
  }

  const [mediaInfo, setMediaInfo] = useState<MediaInfo>({} as MediaInfo);

  return (
    <Modal
      open={isOpen}
      onDismiss={onClose}
      size={'fullscreen'}
      label={name}
      shouldCloseOnDocumentClick={false}
      variant="inverse"
      overflow="fit"
      defaultFocusElement={() => document.getElementById('download-button')}
    >
      <Modal.Header>
        <Flex>
          <Flex.Item shouldGrow shouldShrink>
            <Flex alignItems="center">
              <Flex.Item margin="0 medium 0 0">
                <IconImageSolid size="x-small" />
              </Flex.Item>
              <Flex.Item shouldGrow shouldShrink>
                <Heading level="h2" data-testid="file-header">
                  <TruncateText>{name}</TruncateText>
                </Heading>
              </Flex.Item>
            </Flex>
          </Flex.Item>
          <Flex.Item>
            <IconButton
              color="primary-inverse"
              withBackground={false}
              withBorder={false}
              renderIcon={IconInfoSolid}
              screenReaderLabel={I18n.t('Open file info panel')}
              margin="0 x-small 0 0"
              id="file-info-button"
              onClick={() => handleOverlayTrayChange(true)}
            />
            <IconButton
              color="primary-inverse"
              withBackground={false}
              withBorder={false}
              renderIcon={IconPrinterSolid}
              screenReaderLabel={I18n.t('Print')}
              margin="0 x-small 0 0"
              onClick={() => window.print()}
              id="print-button"
            />
            <IconButton
              color="primary-inverse"
              withBackground={false}
              withBorder={false}
              renderIcon={IconDownloadSolid}
              screenReaderLabel={I18n.t('Download')}
              margin="0 x-small 0 0"
              id="download-icon-button"
              href={currentItem.url}
            />
            <IconButton
              color="primary-inverse"
              withBackground={false}
              withBorder={false}
              renderIcon={IconXSolid}
              screenReaderLabel={I18n.t('Close')}
              onClick={onClose}
              id="close-button"
              data-testid="close-button"
            />
          </Flex.Item>
        </Flex>
      </Modal.Header>
      <Modal.Body padding="none">
        <DrawerLayout onOverlayTrayChange={handleOverlayTrayChange}>
          <DrawerLayout.Content label={I18n.t('File Preview')}>
<<<<<<< HEAD
            {renderFilePreview(item)}
=======
            <FilePreview item={currentItem} setMediaInfo={setMediaInfo}/>
>>>>>>> 21440366
          </DrawerLayout.Content>
          <DrawerLayout.Tray
            open={isTrayOpen}
            onClose={() => setIsTrayOpen(false)}
            placement="end"
            label={I18n.t('File Information')}
          >
            <FilePreviewTray onDismiss={() => setIsTrayOpen(false)} item={currentItem} mediaInfo={mediaInfo} />
          </DrawerLayout.Tray>
        </DrawerLayout>
      </Modal.Body>
      <Modal.Footer>
        <Flex justifyItems="space-between" width="100%">
          <Flex.Item>{renderNavigationButtons()}</Flex.Item>
          <Flex.Item>
            <Button onClick={onClose} withBackground={false} color="primary-inverse">
              {I18n.t('Close')}
            </Button>
          </Flex.Item>
        </Flex>
      </Modal.Footer>
    </Modal>
  )
}

export default FilePreviewModal<|MERGE_RESOLUTION|>--- conflicted
+++ resolved
@@ -36,15 +36,10 @@
 } from '@instructure/ui-icons'
 import StudioMediaPlayer from '@canvas/canvas-studio-player'
 import {type File} from '../../../interfaces/File'
-<<<<<<< HEAD
-import NoFilePreviewAvailable from "./NoFilePreviewAvailable";
-import FilePreviewIframe from "./FilePreviewIframe";
-=======
 import {generatePreviewUrlPath} from '../../../utils/fileUtils'
 import NoFilePreviewAvailable from './NoFilePreviewAvailable'
 import FilePreviewIframe from './FilePreviewIframe'
 import {MediaInfo} from "@canvas/canvas-studio-player/react/types";
->>>>>>> 21440366
 
 const I18n = createI18nScope('files_v2')
 
@@ -55,19 +50,6 @@
   collection: File[]
 }
 
-<<<<<<< HEAD
-const previewableTypes = ['image','pdf','html','doc','text']
-
-const renderFilePreview = (item: File) => {
-  if (item.preview_url && previewableTypes.includes(item.mime_class)) {
-    return (<FilePreviewIframe item={item}/>)
-  } else {
-    return (<NoFilePreviewAvailable item={item}/>)
-  }
-}
-
-const FilePreviewModal = ({isOpen, onClose, item}: FilePreviewModalProps) => {
-=======
 const previewableTypes = ['image', 'pdf', 'html', 'doc', 'text']
 const mediaTypes = ['video', 'audio']
 
@@ -105,7 +87,6 @@
 const FilePreviewModal = ({isOpen, onClose, item, collection}: FilePreviewModalProps) => {
   const [currentItem, setCurrentItem] = useState<File>(item)
   const [currentIndex, setCurrentIndex] = useState<number>(collection.indexOf(item))
->>>>>>> 21440366
   const [isTrayOpen, setIsTrayOpen] = useState(false)
   const name = currentItem.display_name
 
@@ -278,11 +259,7 @@
       <Modal.Body padding="none">
         <DrawerLayout onOverlayTrayChange={handleOverlayTrayChange}>
           <DrawerLayout.Content label={I18n.t('File Preview')}>
-<<<<<<< HEAD
-            {renderFilePreview(item)}
-=======
             <FilePreview item={currentItem} setMediaInfo={setMediaInfo}/>
->>>>>>> 21440366
           </DrawerLayout.Content>
           <DrawerLayout.Tray
             open={isTrayOpen}
