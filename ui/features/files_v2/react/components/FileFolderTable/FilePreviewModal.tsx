--- conflicted
+++ resolved
@@ -188,10 +188,6 @@
       </Modal.Header>
       <Modal.Body padding="none" id="file-preview-modal-alert">
         <DrawerLayout onOverlayTrayChange={handleOverlayTrayChange}>
-<<<<<<< HEAD
-          <DrawerLayout.Content id="file-preview-modal-drawer-layout" label={I18n.t('File Preview')}>
-            <FilePreview item={currentItem} setMediaInfo={setMediaInfo}/>
-=======
           <DrawerLayout.Content
             id="file-preview-modal-drawer-layout"
             label={I18n.t('File Preview')}
@@ -205,7 +201,6 @@
               isMediaPreview={isMediaPreview}
               isFetchingMedia={isFetching}
             />
->>>>>>> e54868b5
           </DrawerLayout.Content>
           <DrawerLayout.Tray
             open={isTrayOpen}
