/*
 * Copyright (C) 2024 - present Instructure, Inc.
 *
 * This file is part of Canvas.
 *
 * Canvas is free software: you can redistribute it and/or modify it under
 * the terms of the GNU Affero General Public License as published by the Free
 * Software Foundation, version 3 of the License.
 *
 * Canvas is distributed in the hope that it will be useful, but WITHOUT ANY
 * WARRANTY; without even the implied warranty of MERCHANTABILITY or FITNESS FOR
 * A PARTICULAR PURPOSE. See the GNU Affero General Public License for more
 * details.
 *
 * You should have received a copy of the GNU Affero General Public License along
 * with this program. If not, see <http://www.gnu.org/licenses/>.
 */

import React from 'react'
import {useScope as createI18nScope} from '@canvas/i18n'
import {IconButton} from '@instructure/ui-buttons'
import {
  IconPublishSolid,
  IconUnpublishedLine,
  IconCalendarMonthLine,
  IconOffLine,
} from '@instructure/ui-icons'
import {Tooltip} from '@instructure/ui-tooltip'
import {type File, type Folder} from '../../../interfaces/File'
import {getRestrictedText, isPublished, isRestricted, isHidden} from '../../../utils/fileUtils'
import {getName} from '../../../utils/fileFolderUtils'

const I18n = createI18nScope('files_v2')

interface PublishIconButtonProps {
  item: File | Folder
<<<<<<< HEAD
  userCanEditFilesForContext: boolean
=======
  userCanRestrictFilesForContext: boolean
>>>>>>> e54868b5
  onClick: () => void
}

type PublishTooltipButtonProps = {
  icon: React.ReactNode
  screenReaderLabel: string
  tooltip: string
<<<<<<< HEAD
=======
  permissionType: 'restricted' | 'link-only' | 'published' | 'unpublished'
>>>>>>> e54868b5
  onClick: () => void
}

const PublishTooltipButton = ({
  icon,
  screenReaderLabel,
  tooltip,
<<<<<<< HEAD
=======
  permissionType,
>>>>>>> e54868b5
  onClick,
}: PublishTooltipButtonProps) => {
  return (
    <Tooltip
      renderTip={tooltip}
      on={['hover', 'focus']}
      themeOverride={{
        fontSize: '0.75rem',
      }}
    >
      <IconButton
        withBackground={false}
        withBorder={false}
        size="small"
        shape="circle"
        screenReaderLabel={screenReaderLabel}
        onClick={onClick}
<<<<<<< HEAD
=======
        data-testid={`${permissionType}-button-icon`}
>>>>>>> e54868b5
      >
        {icon}
      </IconButton>
    </Tooltip>
  )
}

<<<<<<< HEAD
const PublishIconButton = ({item, userCanEditFilesForContext, onClick}: PublishIconButtonProps) => {
  const fileName = 'name' in item ? item.name : item.display_name
  const published = isPublished(item)
  const restricted = isRestricted(item)
  const hidden = isHidden(item)

  if (userCanEditFilesForContext) {
=======
const PublishIconButton = ({
  item,
  userCanRestrictFilesForContext,
  onClick,
}: PublishIconButtonProps) => {
  const fileName = getName(item)
  const published = isPublished(item)
  const restricted = isRestricted(item)
  const hidden = isHidden(item)
  const screenReaderLabel = I18n.t('%{fileName} - Click to modify', {fileName})

  if (userCanRestrictFilesForContext) {
>>>>>>> e54868b5
    if (published && restricted) {
      return (
        <PublishTooltipButton
          icon={<IconCalendarMonthLine />}
          tooltip={getRestrictedText(item)}
<<<<<<< HEAD
          screenReaderLabel={I18n.t('%{fileName} is %{restricted} - Click to modify', {
            fileName,
            restricted: getRestrictedText(item),
          })}
          onClick={onClick}
=======
          screenReaderLabel={screenReaderLabel}
          onClick={onClick}
          permissionType="restricted"
>>>>>>> e54868b5
        />
      )
    } else if (published && hidden) {
      return (
        <PublishTooltipButton
          icon={<IconOffLine />}
          tooltip={I18n.t('Only available to students with link')}
<<<<<<< HEAD
          screenReaderLabel={I18n.t(
            '%{fileName} is only available to students with the link - Click to modify',
            {
              fileName,
            },
          )}
          onClick={onClick}
=======
          screenReaderLabel={screenReaderLabel}
          onClick={onClick}
          permissionType="link-only"
>>>>>>> e54868b5
        />
      )
    } else if (published) {
      return (
        <PublishTooltipButton
          icon={<IconPublishSolid color="success" />}
          tooltip={I18n.t('Published')}
<<<<<<< HEAD
          screenReaderLabel={I18n.t('%{fileName} is Published - Click to modify', {fileName})}
          onClick={onClick}
=======
          screenReaderLabel={screenReaderLabel}
          onClick={onClick}
          permissionType="published"
>>>>>>> e54868b5
        />
      )
    } else {
      return (
        <PublishTooltipButton
          icon={<IconUnpublishedLine />}
          tooltip={I18n.t('Unpublished')}
<<<<<<< HEAD
          screenReaderLabel={I18n.t('%{fileName} is Unpublished - Click to modify', {fileName})}
          onClick={onClick}
=======
          screenReaderLabel={screenReaderLabel}
          onClick={onClick}
          permissionType="unpublished"
>>>>>>> e54868b5
        />
      )
    }
  } else if (published && restricted) {
<<<<<<< HEAD
    return (
      <PublishTooltipButton
        icon={<IconCalendarMonthLine color="warning" />}
        tooltip={getRestrictedText(item)}
        screenReaderLabel={I18n.t('%{fileName} is %{restricted}', {
          fileName,
          restricted: getRestrictedText(item),
        })}
        onClick={onClick}
      />
=======
    // if the user cannot edit files, we only show the icon, not a button
    return (
      <Tooltip
        renderTip={getRestrictedText(item)}
        on={['hover', 'focus']}
        themeOverride={{
          fontSize: '0.75rem',
        }}
      >
        <IconCalendarMonthLine
          color="warning"
          title={I18n.t('%{fileName}', {
            fileName,
          })}
          data-testid="restricted-icon"
        />
      </Tooltip>
>>>>>>> e54868b5
    )
  }
  return null
}

export default PublishIconButton<|MERGE_RESOLUTION|>--- conflicted
+++ resolved
@@ -34,11 +34,7 @@
 
 interface PublishIconButtonProps {
   item: File | Folder
-<<<<<<< HEAD
-  userCanEditFilesForContext: boolean
-=======
   userCanRestrictFilesForContext: boolean
->>>>>>> e54868b5
   onClick: () => void
 }
 
@@ -46,10 +42,7 @@
   icon: React.ReactNode
   screenReaderLabel: string
   tooltip: string
-<<<<<<< HEAD
-=======
   permissionType: 'restricted' | 'link-only' | 'published' | 'unpublished'
->>>>>>> e54868b5
   onClick: () => void
 }
 
@@ -57,10 +50,7 @@
   icon,
   screenReaderLabel,
   tooltip,
-<<<<<<< HEAD
-=======
   permissionType,
->>>>>>> e54868b5
   onClick,
 }: PublishTooltipButtonProps) => {
   return (
@@ -78,10 +68,7 @@
         shape="circle"
         screenReaderLabel={screenReaderLabel}
         onClick={onClick}
-<<<<<<< HEAD
-=======
         data-testid={`${permissionType}-button-icon`}
->>>>>>> e54868b5
       >
         {icon}
       </IconButton>
@@ -89,15 +76,6 @@
   )
 }
 
-<<<<<<< HEAD
-const PublishIconButton = ({item, userCanEditFilesForContext, onClick}: PublishIconButtonProps) => {
-  const fileName = 'name' in item ? item.name : item.display_name
-  const published = isPublished(item)
-  const restricted = isRestricted(item)
-  const hidden = isHidden(item)
-
-  if (userCanEditFilesForContext) {
-=======
 const PublishIconButton = ({
   item,
   userCanRestrictFilesForContext,
@@ -110,23 +88,14 @@
   const screenReaderLabel = I18n.t('%{fileName} - Click to modify', {fileName})
 
   if (userCanRestrictFilesForContext) {
->>>>>>> e54868b5
     if (published && restricted) {
       return (
         <PublishTooltipButton
           icon={<IconCalendarMonthLine />}
           tooltip={getRestrictedText(item)}
-<<<<<<< HEAD
-          screenReaderLabel={I18n.t('%{fileName} is %{restricted} - Click to modify', {
-            fileName,
-            restricted: getRestrictedText(item),
-          })}
-          onClick={onClick}
-=======
           screenReaderLabel={screenReaderLabel}
           onClick={onClick}
           permissionType="restricted"
->>>>>>> e54868b5
         />
       )
     } else if (published && hidden) {
@@ -134,19 +103,9 @@
         <PublishTooltipButton
           icon={<IconOffLine />}
           tooltip={I18n.t('Only available to students with link')}
-<<<<<<< HEAD
-          screenReaderLabel={I18n.t(
-            '%{fileName} is only available to students with the link - Click to modify',
-            {
-              fileName,
-            },
-          )}
-          onClick={onClick}
-=======
           screenReaderLabel={screenReaderLabel}
           onClick={onClick}
           permissionType="link-only"
->>>>>>> e54868b5
         />
       )
     } else if (published) {
@@ -154,14 +113,9 @@
         <PublishTooltipButton
           icon={<IconPublishSolid color="success" />}
           tooltip={I18n.t('Published')}
-<<<<<<< HEAD
-          screenReaderLabel={I18n.t('%{fileName} is Published - Click to modify', {fileName})}
-          onClick={onClick}
-=======
           screenReaderLabel={screenReaderLabel}
           onClick={onClick}
           permissionType="published"
->>>>>>> e54868b5
         />
       )
     } else {
@@ -169,30 +123,13 @@
         <PublishTooltipButton
           icon={<IconUnpublishedLine />}
           tooltip={I18n.t('Unpublished')}
-<<<<<<< HEAD
-          screenReaderLabel={I18n.t('%{fileName} is Unpublished - Click to modify', {fileName})}
-          onClick={onClick}
-=======
           screenReaderLabel={screenReaderLabel}
           onClick={onClick}
           permissionType="unpublished"
->>>>>>> e54868b5
         />
       )
     }
   } else if (published && restricted) {
-<<<<<<< HEAD
-    return (
-      <PublishTooltipButton
-        icon={<IconCalendarMonthLine color="warning" />}
-        tooltip={getRestrictedText(item)}
-        screenReaderLabel={I18n.t('%{fileName} is %{restricted}', {
-          fileName,
-          restricted: getRestrictedText(item),
-        })}
-        onClick={onClick}
-      />
-=======
     // if the user cannot edit files, we only show the icon, not a button
     return (
       <Tooltip
@@ -210,7 +147,6 @@
           data-testid="restricted-icon"
         />
       </Tooltip>
->>>>>>> e54868b5
     )
   }
   return null
