--- conflicted
+++ resolved
@@ -50,15 +50,11 @@
         />
       </Table.RowHeader>,
       ...columnHeaders.map(column => (
-<<<<<<< HEAD
-        <Table.Cell key={column.id} textAlign={isStacked ? undefined : column.textAlign}>
-=======
         <Table.Cell
           scope="row"
           key={column.id}
           textAlign={isStacked ? undefined : column.textAlign}
         >
->>>>>>> 7fab6966
           {columnRenderers[column.id]({
             row: row,
             isStacked: isStacked,
