--- conflicted
+++ resolved
@@ -62,11 +62,7 @@
       data-testid="select"
     >
       <Checkbox
-<<<<<<< HEAD
-        label={<ScreenReaderContent>{I18n.t('Select all items')}</ScreenReaderContent>}
-=======
         label={<ScreenReaderContent>{I18n.t('Select all files and folders')}</ScreenReaderContent>}
->>>>>>> c345be2d
         size={size}
         checked={allRowsSelected}
         indeterminate={someRowsSelected}
