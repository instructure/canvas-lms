/*
 * Copyright (C) 2024 - present Instructure, Inc.
 *
 * This file is part of Canvas.
 *
 * Canvas is free software: you can redistribute it and/or modify it under
 * the terms of the GNU Affero General Public License as published by the Free
 * Software Foundation, version 3 of the License.
 *
 * Canvas is distributed in the hope that it will be useful, but WITHOUT ANY
 * WARRANTY; without even the implied warranty of MERCHANTABILITY or FITNESS FOR
 * A PARTICULAR PURPOSE. See the GNU Affero General Public License for more
 * details.
 *
 * You should have received a copy of the GNU Affero General Public License along
 * with this program. If not, see <http://www.gnu.org/licenses/>.
 */

<<<<<<< HEAD
import React, {useState, useEffect} from 'react'
=======
import React, {useState, useEffect, useMemo} from 'react'
>>>>>>> 142422de
import {useLocation, Link, useNavigate} from 'react-router-dom'
import {Flex} from '@instructure/ui-flex'
import {Img} from '@instructure/ui-img'
import {Text} from '@instructure/ui-text'
import {View} from '@instructure/ui-view'
import {FilePreviewModal} from './FilePreviewModal'
import {type File, type Folder} from '../../../interfaces/File'
import {getIcon, getName} from '../../../utils/fileFolderUtils'
import {generateUrlPath} from '../../../utils/folderUtils'
import {generatePreviewUrlPath} from '../../../utils/fileUtils'
import {showFlashError} from '@canvas/alerts/react/FlashAlert'
import {useScope as createI18nScope} from '@canvas/i18n'

const I18n = createI18nScope('files_v2')
interface NameLinkProps {
  item: File | Folder
  collection: (File | Folder)[]
  isStacked: boolean
}

const NameLink = ({item, collection, isStacked}: NameLinkProps) => {
  const [isModalOpen, setIsModalOpen] = useState(false)
  const location = useLocation()
  const navigate = useNavigate()

  useEffect(() => {
    const searchParams = new URLSearchParams(location.search)
    const previewId = searchParams.get('preview')
    if (previewId === item.id) {
      setIsModalOpen(true)
    } else {
      setIsModalOpen(false)
    }
  }, [location.search, item.id])

  const handleLinkClick = (e: React.MouseEvent) => {
    if (isFile) {
      e.preventDefault()
      setIsModalOpen(true)
      const searchParams = new URLSearchParams(location.search)
      searchParams.set('preview', item.id)
      navigate(`?${searchParams.toString()}`, {replace: true})
    } else if (item.locked_for_user) {
      e.preventDefault()
      showFlashError(
        I18n.t('%{name} is currently locked and unavailable to view.', {
          name: getName(item),
        }),
      )()
    }
  }

<<<<<<< HEAD
  const handleCloseModal = () => {
    setIsModalOpen(false)
    navigate(location.pathname, {replace: true})
=======
  const backToUrl = useMemo(() => {
    const searchParams = new URLSearchParams(location.search)
    searchParams.delete('preview')
    return `${location.pathname}?${searchParams.toString()}`
  }, [location.pathname, location.search])

  const handleCloseModal = () => {
    setIsModalOpen(false)
    navigate(backToUrl, {replace: true})
>>>>>>> 142422de
  }

  const isFile = 'display_name' in item
  const name = getName(item)
  const iconUrl = isFile ? item.thumbnail_url : undefined
  const icon = getIcon(item, isFile, iconUrl)
  const pxSize = isStacked ? '18px' : '36px'

  const renderIconComponent = () => {
    if (iconUrl) {
      return <Img src={iconUrl} width={pxSize} height={pxSize} alt="" data-testid="name-icon" />
    }
    return isStacked ? (
      <>{icon}</>
    ) : (
      <span style={{fontSize: '2em', margin: '0 .5rem 0 0'}}>{icon}</span>
    )
  }

  const renderTextComponent = () => {
    return isStacked ? (
      <View margin="0 0 0 xx-small">
        <span style={{wordBreak: 'break-all'}}>{name}</span>
      </View>
    ) : (
      <div style={{whiteSpace: 'nowrap', textOverflow: 'ellipsis', overflow: 'hidden'}}>
        <Text>{name}</Text>
      </div>
    )
  }

  const renderFilePreviewModal = () => {
    if (!isFile) return null

    const fileCollection = collection?.filter((item): item is File => 'display_name' in item)
    if (!fileCollection?.length) return null

    return (
      <FilePreviewModal
        isOpen={isModalOpen}
        onClose={handleCloseModal}
        item={item as File}
        collection={fileCollection}
      />
    )
  }

  const urlPath = () => {
    if (isFile) {
      return generatePreviewUrlPath(item as File)
    } else {
      return generateUrlPath(item)
    }
  }

  return (
    <>
      <Link to={urlPath()} data-testid={name} onClick={handleLinkClick}>
        {isStacked ? (
          <>
            {renderIconComponent()}
            {renderTextComponent()}
          </>
        ) : (
          <Flex>
            <Flex.Item margin="0 0 x-small 0">{renderIconComponent()}</Flex.Item>
            <Flex.Item
              margin="0 0 0 small"
              shouldShrink={true}
              shouldGrow={false}
              overflowX="hidden"
            >
              {renderTextComponent()}
            </Flex.Item>
          </Flex>
        )}
      </Link>
      {renderFilePreviewModal()}
    </>
  )
}

export default NameLink<|MERGE_RESOLUTION|>--- conflicted
+++ resolved
@@ -16,11 +16,7 @@
  * with this program. If not, see <http://www.gnu.org/licenses/>.
  */
 
-<<<<<<< HEAD
-import React, {useState, useEffect} from 'react'
-=======
 import React, {useState, useEffect, useMemo} from 'react'
->>>>>>> 142422de
 import {useLocation, Link, useNavigate} from 'react-router-dom'
 import {Flex} from '@instructure/ui-flex'
 import {Img} from '@instructure/ui-img'
@@ -73,11 +69,6 @@
     }
   }
 
-<<<<<<< HEAD
-  const handleCloseModal = () => {
-    setIsModalOpen(false)
-    navigate(location.pathname, {replace: true})
-=======
   const backToUrl = useMemo(() => {
     const searchParams = new URLSearchParams(location.search)
     searchParams.delete('preview')
@@ -87,7 +78,6 @@
   const handleCloseModal = () => {
     setIsModalOpen(false)
     navigate(backToUrl, {replace: true})
->>>>>>> 142422de
   }
 
   const isFile = 'display_name' in item
