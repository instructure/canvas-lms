/*
 * Copyright (C) 2025 - present Instructure, Inc.
 *
 * This file is part of Canvas.
 *
 * Canvas is free software: you can redistribute it and/or modify it under
 * the terms of the GNU Affero General Public License as published by the Free
 * Software Foundation, version 3 of the License.
 *
 * Canvas is distributed in the hope that it will be useful, but WITHOUT ANY
 * WARRANTY; without even the implied warranty of MERCHANTABILITY or FITNESS FOR
 * A PARTICULAR PURPOSE. See the GNU Affero General Public License for more
 * details.
 *
 * You should have received a copy of the GNU Affero General Public License along
 * with this program. If not, see <http://www.gnu.org/licenses/>.
 */

import {createRef, Ref, useCallback, useEffect, useState} from 'react'
import {Button} from '@instructure/ui-buttons'
import {Flex} from '@instructure/ui-flex'
import {Heading} from '@instructure/ui-heading'
import {useScope as createI18nScope} from '@canvas/i18n'
import doFetchApi from '@canvas/do-fetch-api-effect'
import {showFlashAlert, showFlashError, showFlashSuccess} from '@canvas/alerts/react/FlashAlert'
import {BasicUser, ContentShareUserSearchSelectorRef} from './ContentShareUserSearchSelector'
import FileFolderInfo from '../../shared/FileFolderInfo'
import {type File} from '../../../../interfaces/File'
import DirectShareUserPanel from './DirectShareUserPanel'
import FileFolderTray from '../../shared/TrayWrapper'
import {View} from '@instructure/ui-view'
import {Spinner} from '@instructure/ui-spinner'

const I18n = createI18nScope('files_v2')

export type DirectShareUserTrayProps = {
  open: boolean
  onDismiss: () => void
  courseId: string
  file: File
}

type DirectShareUserTrayBodyProps = {
  requestInFlight: boolean
  file: File
  courseId: string
  selectedUsers: BasicUser[]
  onUserSelected: (newUser?: BasicUser) => void
  onUserRemoved: (doomedUser: BasicUser) => void
  selectorRef: Ref<ContentShareUserSearchSelectorRef>
}

type DirectShareUserTrayFooterProps = {
  requestInFlight: boolean
  onDismiss: () => void
  onSend: () => void
}

const DirectShareUserTrayHeader = () => <Heading level="h3">{I18n.t('Send To...')}</Heading>

const DirectShareUserTrayBody = ({
  requestInFlight,
  file,
  courseId,
  selectedUsers,
  onUserSelected,
  onUserRemoved,
  selectorRef,
}: DirectShareUserTrayBodyProps) => {
  if (requestInFlight) {
    return (
      <View as="div" textAlign="center">
        <Spinner
          data-testid="send-to-spinner"
          renderTitle={I18n.t('Sending %{file}', {
            file: file.display_name || file.filename,
          })}
          margin="0 0 0 medium"
          aria-live="polite"
        />
      </View>
    )
  }

  return (
    <Flex direction="column">
      <Flex.Item padding="small">
        <FileFolderInfo items={[file]} />
      </Flex.Item>
      <Flex.Item padding="small">
        <DirectShareUserPanel
          selectorRef={selectorRef}
          courseId={courseId}
          selectedUsers={selectedUsers}
          onUserSelected={onUserSelected}
          onUserRemoved={onUserRemoved}
        />
      </Flex.Item>
    </Flex>
  )
}

const DirectShareUserTrayFooter = ({
  requestInFlight,
  onDismiss,
  onSend,
}: DirectShareUserTrayFooterProps) => (
  <>
    <Button data-testid="direct-share-user-cancel" disabled={requestInFlight} onClick={onDismiss}>
      {I18n.t('Cancel')}
    </Button>
    <Button
      data-testid="direct-share-user-send"
      disabled={requestInFlight}
      color="primary"
      margin="0 0 0 x-small"
      onClick={onSend}
    >
      {I18n.t('Send')}
    </Button>
  </>
)

const DirectShareUserTray = ({open, onDismiss, courseId, file}: DirectShareUserTrayProps) => {
  const selectorRef: Ref<ContentShareUserSearchSelectorRef> =
    createRef<ContentShareUserSearchSelectorRef>()
  const [selectedUsers, setSelectedUsers] = useState<BasicUser[]>([])
  const [requestInFlight, setRequestInFlight] = useState<boolean>(false)

  const resetState = useCallback(() => {
    setSelectedUsers([])
    setRequestInFlight(false)
  }, [])

  const handleUserSelected = useCallback(
    (newUser?: BasicUser) => {
      if (newUser && !selectedUsers.find(user => user.id === newUser.id)) {
        setSelectedUsers(selectedUsers.concat([newUser]))
      }
    },
    [selectedUsers],
  )

  const handleUserRemoved = useCallback(
    (doomedUser: BasicUser) => {
      setSelectedUsers(selectedUsers.filter(user => user.id !== doomedUser.id))
    },
    [selectedUsers],
  )

  const startSendOperation = useCallback(
    () =>
      doFetchApi({
        method: 'POST',
        path: '/api/v1/users/self/content_shares',
        body: {
          content_id: file.id,
          content_type: 'attachment',
          receiver_ids: selectedUsers.map(user => user.id),
        },
      }),
    [file.id, selectedUsers],
  )

  const sendSuccessful = useCallback(() => {
    showFlashSuccess(I18n.t('Send operation started successfully.'))()
    onDismiss()
  }, [onDismiss])

  const handleSend = useCallback(() => {
    if (!selectorRef.current?.validate()) return

    showFlashAlert({message: I18n.t('Starting send operation...')})
    setRequestInFlight(true)
    startSendOperation()
      .then(sendSuccessful)
<<<<<<< HEAD
      .catch(() => {
        showFlashError(I18n.t('Error starting content share.'))()
      })
=======
      .catch(showFlashError(I18n.t('Error starting content share.')))
      .finally(() => setRequestInFlight(false))
>>>>>>> 442bbfc6
  }, [selectorRef, sendSuccessful, startSendOperation])

  // Reset the state when the open prop changes so we don't carry over state
  // from the previously opened tray
  useEffect(() => {
    if (open) resetState()
  }, [open, resetState])

  return (
    <FileFolderTray
      closeLabel={I18n.t('Close')}
      label={I18n.t('Send To...')}
      onDismiss={onDismiss}
      open={open}
      header={<DirectShareUserTrayHeader />}
      footer={
        <DirectShareUserTrayFooter
          requestInFlight={requestInFlight}
          onDismiss={onDismiss}
          onSend={handleSend}
        />
      }
    >
      <DirectShareUserTrayBody
        requestInFlight={requestInFlight}
        file={file}
        courseId={courseId}
        selectedUsers={selectedUsers}
        onUserSelected={handleUserSelected}
        onUserRemoved={handleUserRemoved}
        selectorRef={selectorRef}
      />
    </FileFolderTray>
  )
}

export default DirectShareUserTray<|MERGE_RESOLUTION|>--- conflicted
+++ resolved
@@ -174,14 +174,8 @@
     setRequestInFlight(true)
     startSendOperation()
       .then(sendSuccessful)
-<<<<<<< HEAD
-      .catch(() => {
-        showFlashError(I18n.t('Error starting content share.'))()
-      })
-=======
       .catch(showFlashError(I18n.t('Error starting content share.')))
       .finally(() => setRequestInFlight(false))
->>>>>>> 442bbfc6
   }, [selectorRef, sendSuccessful, startSendOperation])
 
   // Reset the state when the open prop changes so we don't carry over state
