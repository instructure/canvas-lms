--- conflicted
+++ resolved
@@ -24,11 +24,7 @@
 import {Collection, CollectionData} from '@instructure/ui-tree-browser/types/TreeBrowser/props'
 import {View} from '@instructure/ui-view'
 import {useFoldersQuery} from './hooks'
-<<<<<<< HEAD
-import {FolderCollection,addNewFoldersToCollection} from './utils'
-=======
 import {FolderCollection, addNewFoldersToCollection} from './utils'
->>>>>>> 2bd5305a
 import {type Folder} from '../../../../interfaces/File'
 
 export type FolderTreeBrowserRef = {
@@ -46,11 +42,7 @@
   ({rootFolder, onSelectFolder}, ref) => {
     const containerRef = useRef<Element | null>(null)
     const hasValidSelection = useRef<boolean>(false)
-<<<<<<< HEAD
-    const [currentFolderId, setCurrentFolderId] = useState<string>(rootFolder.id)
-=======
     const [currentFolderId, setCurrentFolderId] = useState<string>(rootFolder.id.toString())
->>>>>>> 2bd5305a
     const [formError, setFormError] = useState<string | null>(null)
     const [folders, setFolders] = useState<FolderCollection>({
       [rootFolder.id]: {id: rootFolder.id, name: rootFolder.name},
@@ -97,13 +89,6 @@
       [folders, onSelectFolder],
     )
 
-<<<<<<< HEAD
-    const {folders : foldersResult, foldersLoading, foldersError} = useFoldersQuery(currentFolderId as string)
-
-    useMemo(() => {
-      if (!foldersLoading && !foldersError && foldersResult) {
-        setFolders((originalFolders) => addNewFoldersToCollection(originalFolders, currentFolderId as string, foldersResult))
-=======
     const {
       folders: foldersResult,
       foldersLoading,
@@ -115,7 +100,6 @@
         setFolders(originalFolders =>
           addNewFoldersToCollection(originalFolders, currentFolderId as string, foldersResult),
         )
->>>>>>> 2bd5305a
       }
     }, [foldersLoading, foldersError, foldersResult])
 
