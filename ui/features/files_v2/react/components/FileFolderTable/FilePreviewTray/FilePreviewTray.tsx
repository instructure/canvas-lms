--- conflicted
+++ resolved
@@ -19,35 +19,14 @@
 import {View} from '@instructure/ui-view'
 import {CloseButton} from '@instructure/ui-buttons'
 import CommonFileInfo from './CommonFileInfo'
-<<<<<<< HEAD
-import {MediaFileInfo} from './MediaFileInfo'
 import type {File} from '../../../../interfaces/File'
-import {MediaTrack} from '@canvas/canvas-studio-player/react/types'
-=======
-import type {File} from '../../../../interfaces/File'
->>>>>>> c345be2d
 
 export interface FilePreviewTrayProps {
   onDismiss: () => void
   item: File
-<<<<<<< HEAD
-  mediaTracks: MediaTrack[]
-  isFetchingTracks: boolean
-  canAddTracks: boolean
-}
-
-export const FilePreviewTray = ({
-  onDismiss,
-  item,
-  mediaTracks,
-  isFetchingTracks,
-  canAddTracks,
-}: FilePreviewTrayProps) => {
-=======
 }
 
 export const FilePreviewTray = ({onDismiss, item}: FilePreviewTrayProps) => {
->>>>>>> c345be2d
   return (
     <View
       as="div"
@@ -67,16 +46,6 @@
         data-testid="tray-close-button"
       />
       <CommonFileInfo item={item} />
-<<<<<<< HEAD
-      <MediaFileInfo
-        attachment={item}
-        mediaTracks={mediaTracks}
-        key={item.id}
-        isLoading={isFetchingTracks}
-        canAddTracks={canAddTracks}
-      />
-=======
->>>>>>> c345be2d
     </View>
   )
 }