--- conflicted
+++ resolved
@@ -23,10 +23,6 @@
 import type {File} from '../../../../../interfaces/File.ts'
 import {MockedQueryClientProvider} from '@canvas/test-utils/query'
 import {queryClient} from '@canvas/query'
-<<<<<<< HEAD
-import {FAKE_MEDIA_TRACKS} from './fixtures'
-=======
->>>>>>> c345be2d
 
 const defaultProps: FilePreviewTrayProps = {
   item: {
@@ -36,12 +32,6 @@
     restricted_by_master_course: false,
   } as unknown as File,
   onDismiss: jest.fn(),
-<<<<<<< HEAD
-  mediaTracks: [],
-  isFetchingTracks: false,
-  canAddTracks: false,
-=======
->>>>>>> c345be2d
 }
 
 const renderComponent = (props?: Partial<FilePreviewTrayProps>) => {
@@ -66,61 +56,4 @@
     renderComponent()
     expect(screen.getByText('File Info')).toBeInTheDocument()
   })
-<<<<<<< HEAD
-
-  it('renders MediaFileInfo when there are tracks', () => {
-    renderComponent({
-      canAddTracks: true,
-      mediaTracks: FAKE_MEDIA_TRACKS,
-    })
-    expect(screen.getByText('Media Options')).toBeInTheDocument()
-  })
-
-  it('renders loading icon when fetching tracks', () => {
-    renderComponent({
-      isFetchingTracks: true,
-    })
-    expect(screen.getByText('Loading')).toBeInTheDocument()
-  })
-
-  it('does not render MediaFileInfo when there are no tracks', () => {
-    renderComponent()
-    expect(screen.queryByText('Media Options')).not.toBeInTheDocument()
-  })
-
-  it('does not render MediaFileInfo when file is a locked blueprint item in a child course', () => {
-    renderComponent({
-      canAddTracks: true,
-      item: {
-        ...defaultProps.item,
-        restricted_by_master_course: true,
-        is_master_course_child_content: true,
-      },
-      mediaTracks: FAKE_MEDIA_TRACKS,
-    })
-    expect(screen.queryByText('Media Options')).not.toBeInTheDocument()
-  })
-
-  it('does not render MediaFileInfo when user cannot add tracks', () => {
-    renderComponent({
-      canAddTracks: false,
-      mediaTracks: FAKE_MEDIA_TRACKS,
-    })
-    expect(screen.queryByText('Media Options')).not.toBeInTheDocument()
-  })
-
-  it('does render MediaFileInfo when file is a locked blueprint item in a parent course', () => {
-    renderComponent({
-      canAddTracks: true,
-      item: {
-        ...defaultProps.item,
-        restricted_by_master_course: true,
-        is_master_course_child_content: false,
-      },
-      mediaTracks: FAKE_MEDIA_TRACKS,
-    })
-    expect(screen.getByText('Media Options')).toBeInTheDocument()
-  })
-=======
->>>>>>> c345be2d
 })