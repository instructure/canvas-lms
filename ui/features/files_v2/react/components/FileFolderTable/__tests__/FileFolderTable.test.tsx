--- conflicted
+++ resolved
@@ -58,16 +58,10 @@
   })
 
   it('renders no filedrop when searching', () => {
-<<<<<<< HEAD
-    renderComponent({ searchString: 'fileDoesNotExist' })
-
-    expect(screen.getByText('No Results')).toBeInTheDocument()
-=======
     renderComponent({searchString: 'fileDoesNotExist'})
 
     const noResultsElements = screen.getAllByText('No results found')
     expect(noResultsElements.length).toBeGreaterThan(0)
->>>>>>> 005bce2c
     expect(screen.queryByText('Drop files here to upload')).not.toBeInTheDocument()
   })
 
@@ -135,15 +129,6 @@
   it('has labels for checkboxes', async () => {
     renderComponent({rows: [FAKE_FILES[0], FAKE_FOLDERS[0]]})
 
-<<<<<<< HEAD
-    const selectAllCheckbox = screen.getByLabelText('Select all items')
-    expect(selectAllCheckbox).toBeInTheDocument()
-
-    const fileCheckbox = screen.getByLabelText(FAKE_FILES[0].display_name)
-    expect(fileCheckbox).toBeInTheDocument()
-
-    const folderCheckbox = screen.getByLabelText(FAKE_FOLDERS[0].name)
-=======
     const selectAllCheckbox = screen.getByLabelText('Select all files and folders')
     expect(selectAllCheckbox).toBeInTheDocument()
 
@@ -151,7 +136,6 @@
     expect(fileCheckbox).toBeInTheDocument()
 
     const folderCheckbox = screen.getByLabelText(`Folder ${FAKE_FOLDERS[0].name}`)
->>>>>>> 005bce2c
     expect(folderCheckbox).toBeInTheDocument()
   })
 
