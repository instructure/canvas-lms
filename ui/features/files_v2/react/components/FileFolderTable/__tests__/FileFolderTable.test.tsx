--- conflicted
+++ resolved
@@ -21,15 +21,12 @@
 import fetchMock from 'fetch-mock'
 import {FAKE_FILES, FAKE_FOLDERS, FAKE_FOLDERS_AND_FILES} from '../../../../fixtures/fakeData'
 import {renderComponent} from './testUtils'
-<<<<<<< HEAD
-=======
 import {showFlashSuccess, showFlashError} from '@canvas/alerts/react/FlashAlert'
 
 jest.mock('@canvas/alerts/react/FlashAlert', () => ({
   showFlashSuccess: jest.fn(),
   showFlashError: jest.fn(),
 }))
->>>>>>> 438cae6b
 
 describe('FileFolderTable', () => {
   let flashElements: any
@@ -46,10 +43,7 @@
     fetchMock.restore()
     document.body.removeChild(flashElements)
     flashElements = undefined
-<<<<<<< HEAD
-=======
     jest.clearAllMocks()
->>>>>>> 438cae6b
   })
 
   it('renders filedrop when no results and not loading', async () => {
@@ -271,8 +265,6 @@
       renderComponent()
 
       expect(screen.queryByText('Blueprint')).not.toBeInTheDocument()
-<<<<<<< HEAD
-=======
     })
   })
 
@@ -322,7 +314,6 @@
       await user.click(confirmButton)
 
       expect(showFlashError).toHaveBeenCalledWith('Failed to delete items. Please try again.')
->>>>>>> 438cae6b
     })
   })
 })