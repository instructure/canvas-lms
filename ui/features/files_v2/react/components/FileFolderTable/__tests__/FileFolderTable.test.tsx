/*
 * Copyright (C) 2024 - present Instructure, Inc.
 *
 * This file is part of Canvas.
 *
 * Canvas is free software: you can redistribute it and/or modify it under
 * the terms of the GNU Affero General Public License as published by the Free
 * Software Foundation, version 3 of the License.
 *
 * Canvas is distributed in the hope that it will be useful, but WITHOUT ANY
 * WARRANTY; without even the implied warranty of MERCHANTABILITY or FITNESS FOR
 * A PARTICULAR PURPOSE. See the GNU Affero General Public License for more
 * details.
 *
 * You should have received a copy of the GNU Affero General Public License along
 * with this program. If not, see <http://www.gnu.org/licenses/>.
 */

<<<<<<< HEAD
import {screen, waitFor, fireEvent} from '@testing-library/react'
import userEvent from '@testing-library/user-event'
import fetchMock from 'fetch-mock'
=======
import {screen, fireEvent} from '@testing-library/react'
import userEvent, {UserEvent} from '@testing-library/user-event'
>>>>>>> e54868b5
import {FAKE_FILES, FAKE_FOLDERS, FAKE_FOLDERS_AND_FILES} from '../../../../fixtures/fakeData'
import {renderComponent} from './testUtils'
import {showFlashSuccess, showFlashError} from '@canvas/alerts/react/FlashAlert'

jest.mock('@canvas/alerts/react/FlashAlert', () => ({
  showFlashSuccess: jest.fn(),
  showFlashError: jest.fn(),
}))

describe('FileFolderTable', () => {
  let flashElements: any

  beforeEach(() => {
    flashElements = document.createElement('div')
    flashElements.setAttribute('id', 'flash_screenreader_holder')
    flashElements.setAttribute('data-testid', 'flash_screenreader_holder')
    flashElements.setAttribute('role', 'alert')
    document.body.appendChild(flashElements)
  })

  afterEach(() => {
    document.body.removeChild(flashElements)
    flashElements = undefined
    jest.clearAllMocks()
  })

  it('renders filedrop when no results and not loading', async () => {
    renderComponent({rows: [], isLoading: false})

    expect(await screen.findByText('Drop files here to upload')).toBeInTheDocument()
  })

  it('renders spinner and no filedrop when loading', () => {
    renderComponent({isLoading: true})

    expect(screen.getByText('Loading data')).toBeInTheDocument()
    expect(screen.queryByText('Drop files here to upload')).not.toBeInTheDocument()
  })

<<<<<<< HEAD
  it('renders file drop when a file is dragged over', async () => {
    // mock file to drag over
    const file = new File(['file content'], 'example.txt', { type: 'text/plain' })
    const dataTransfer = {
      files: [file],
      items: [{ kind: 'file', type: file.type }],
=======
  it('renders no filedrop when searching', () => {
    renderComponent({ searchString: 'fileDoesNotExist' })

    expect(screen.getByText('No Results')).toBeInTheDocument()
    expect(screen.queryByText('Drop files here to upload')).not.toBeInTheDocument()
  })

  it('renders file drop when a file is dragged over', async () => {
    // mock file to drag over
    const file = new File(['file content'], 'example.txt', {type: 'text/plain'})
    const dataTransfer = {
      files: [file],
      items: [{kind: 'file', type: file.type}],
>>>>>>> e54868b5
      types: ['Files'],
    }

    renderComponent()
    const filesTable = await screen.findByTestId('files-table')
    const filesDirectory = await screen.findByTestId('files-directory')

<<<<<<< HEAD
    filesDirectory.getBoundingClientRect = jest.fn(() => ({
      left: 100,
      top: 100,
      right: 400,
      bottom: 400,
    } as DOMRect));

    fireEvent.dragEnter(filesTable, { dataTransfer })
=======
    filesDirectory.getBoundingClientRect = jest.fn(
      () =>
        ({
          left: 100,
          top: 100,
          right: 400,
          bottom: 400,
        }) as DOMRect,
    )

    fireEvent.dragEnter(filesTable, {dataTransfer})
>>>>>>> e54868b5
    const fileUpload = await screen.findByTestId('file-upload')

    // FileDrag__dragging ensures fileDrop is visible when dragging
    expect(fileUpload).toHaveClass('FileDrag__dragging')
    expect(fileUpload).not.toHaveClass('FileDrag__full')

    // needed an event in order to correctly mock the clientX and clientY
    // simulates client leaving the file table drop area
    const event = new Event('dragleave', {
      bubbles: true,
    })
<<<<<<< HEAD
    Object.defineProperty(event, 'clientX', { value: 500 })
    Object.defineProperty(event, 'clientY', { value: 500 })

    filesTable.dispatchEvent(event);
=======
    Object.defineProperty(event, 'clientX', {value: 500})
    Object.defineProperty(event, 'clientY', {value: 500})

    filesTable.dispatchEvent(event)
>>>>>>> e54868b5
    expect(fileUpload).not.toHaveClass('FileDrag__dragging')
    expect(fileUpload).not.toHaveClass('FileDrag__full')
  })

  it('renders stacked when not large', async () => {
    renderComponent({size: 'medium', rows: FAKE_FOLDERS_AND_FILES})

    expect(await screen.findAllByTestId('row-select-checkbox')).toHaveLength(
      FAKE_FOLDERS_AND_FILES.length,
    )
  })

  it('renders file/folder rows when results', async () => {
    renderComponent({rows: FAKE_FOLDERS_AND_FILES})

    expect(await screen.findAllByTestId('table-row')).toHaveLength(FAKE_FOLDERS_AND_FILES.length)
    const link = screen.getByRole('link', {
      name: `Folder ${FAKE_FOLDERS_AND_FILES[0].name}`,
    })
    expect(link).toBeInTheDocument()
  })

  it('has labels for checkboxes', async () => {
    renderComponent({rows: [FAKE_FILES[0], FAKE_FOLDERS[0]]})

    const selectAllCheckbox = screen.getByLabelText('Select all items')
    expect(selectAllCheckbox).toBeInTheDocument()

    const fileCheckbox = screen.getByLabelText(FAKE_FILES[0].display_name)
    expect(fileCheckbox).toBeInTheDocument()

    const folderCheckbox = screen.getByLabelText(FAKE_FOLDERS[0].name)
    expect(folderCheckbox).toBeInTheDocument()
  })

  describe('modified_by column', () => {
    it('renders link with user profile of file rows when modified by user', async () => {
      const {display_name, html_url} = FAKE_FILES[0].user || {}
      renderComponent({rows: [FAKE_FILES[0]]})

      const userLink = await screen.findByText(display_name!)
      expect(userLink).toBeInTheDocument()
      expect(userLink.closest('a')).toHaveAttribute('href', html_url!)
    })

    it('does not render link when folder', () => {
      renderComponent({rows: [FAKE_FOLDERS[0]]})

      const userLinks = screen.queryAllByText((_, element) => {
        if (!element) return false
        return !!element.closest('a')?.getAttribute('href')?.includes('/users/')
      })
      expect(userLinks).toHaveLength(0)
    })
  })

  describe('highlights', () => {
    let user: UserEvent
    beforeEach(() => {
      user = userEvent.setup()
      renderComponent({rows: FAKE_FOLDERS_AND_FILES})
    })

    it('no highlight by default', async () => {
      const firstRow = screen.getAllByTestId('table-row')[0]
      expect(firstRow).toHaveStyle({borderColor: ''})
    })

    it('highlight when row is hovered', async () => {
      const firstRow = screen.getAllByTestId('table-row')[0]
      await user.hover(firstRow)
      expect(firstRow).toHaveStyle({borderColor: 'brand'})
    })

    it('highlight when row is clicked', async () => {
      const firstRow = screen.getAllByTestId('table-row')[0]
      await user.click(firstRow)
      expect(firstRow).toHaveStyle({borderColor: 'brand'})
    })
  })

  describe('selection behavior', () => {
    let user: UserEvent
    let setSelectedRows: jest.Mock

    beforeEach(() => {
      user = userEvent.setup()
      setSelectedRows = jest.fn()
    })

    describe('when there is no selection', () => {
      beforeEach(() => {
        renderComponent({
          rows: [FAKE_FILES[0], FAKE_FILES[1]],
          selectedRows: new Set(),
          setSelectedRows,
        })
      })

      it('does not check any checkboxes', async () => {
        const rowCheckboxes = await screen.findAllByTestId('row-select-checkbox')
        rowCheckboxes.forEach(checkbox => expect(checkbox).not.toBeChecked())
      })

      it('does not check "Select All" checkbox', async () => {
        const selectAllCheckbox = await screen.findByTestId('select-all-checkbox')
        expect(selectAllCheckbox).not.toBeChecked()
        expect((selectAllCheckbox as HTMLInputElement).indeterminate).toBe(false)
      })

      it('calls setSelectedRows with the correct value when a row is selected', async () => {
        const rowCheckboxes = await screen.findAllByTestId('row-select-checkbox')
        await user.click(rowCheckboxes[0])
        expect(setSelectedRows).toHaveBeenCalledWith(new Set([FAKE_FILES[0].uuid]))
      })

      it('calls setSelectedRows with all values when "Select All" is clicked', async () => {
        const selectAllCheckbox = await screen.findByTestId('select-all-checkbox')
        await user.click(selectAllCheckbox)
        expect(setSelectedRows).toHaveBeenCalledWith(
          new Set([FAKE_FILES[0].uuid, FAKE_FILES[1].uuid]),
        )
      })
    })

    describe('when all rows are selected', () => {
      beforeEach(() => {
        renderComponent({
          rows: [FAKE_FILES[0], FAKE_FILES[1]],
          selectedRows: new Set([FAKE_FILES[0].uuid, FAKE_FILES[1].uuid]),
          setSelectedRows,
        })
      })

      it('checks all checkboxes', async () => {
        const rowCheckboxes = await screen.findAllByTestId('row-select-checkbox')
        rowCheckboxes.forEach(checkbox => expect(checkbox).toBeChecked())
      })

      it('checks "Select All" checkbox', async () => {
        const selectAllCheckbox = await screen.findByTestId('select-all-checkbox')
        expect(selectAllCheckbox).toBeChecked()
        expect((selectAllCheckbox as HTMLInputElement).indeterminate).toBe(false)
      })

      it('calls setSelectedRows with the correct value when a row is unselected', async () => {
        const rowCheckboxes = await screen.findAllByTestId('row-select-checkbox')
        await user.click(rowCheckboxes[0])
        expect(setSelectedRows).toHaveBeenCalledWith(new Set([FAKE_FILES[1].uuid]))
      })

      it('calls setSelectedRows with empty when "Select All" is clicked', async () => {
        const selectAllCheckbox = await screen.findByTestId('select-all-checkbox')
        await user.click(selectAllCheckbox)
        expect(setSelectedRows).toHaveBeenCalledWith(new Set())
      })
    })

    describe('when some rows are selected', () => {
      beforeEach(() => {
        renderComponent({
          rows: [FAKE_FILES[0], FAKE_FILES[1]],
          selectedRows: new Set([FAKE_FILES[0].uuid]),
          setSelectedRows,
        })
      })

      it('checks the "Select All" checkbox', async () => {
        const selectAllCheckbox = await screen.findByTestId('select-all-checkbox')
        expect(selectAllCheckbox).not.toBeChecked()
        expect((selectAllCheckbox as HTMLInputElement).indeterminate).toBe(true)
      })

      it('calls setSelectedRows with all values when "Select All" is clicked', async () => {
        const selectAllCheckbox = await screen.findByTestId('select-all-checkbox')
        await user.click(selectAllCheckbox)
        expect(setSelectedRows).toHaveBeenCalledWith(
          new Set([FAKE_FILES[0].uuid, FAKE_FILES[1].uuid]),
        )
      })

      it('updates select screen reader alert', async () => {
        const screenReader = screen.getByTestId('flash_screenreader_holder')
        expect(screenReader).toHaveTextContent('1 of 2 selected')
      })
    })
  })

  describe('rights column', () => {
    it('does not render rights column when usage rights are not required', async () => {
      renderComponent({usageRightsRequiredForContext: false, rows: [FAKE_FILES[0]]})

      expect(screen.queryByTestId('rights')).toBeNull()
    })

    it('does not render the icon if it is a folder', async () => {
      renderComponent({usageRightsRequiredForContext: true, rows: [FAKE_FOLDERS[0]]})

      const rows = await screen.findAllByTestId('table-row')
      expect(rows[0].getElementsByTagName('td')[5]).toBeEmptyDOMElement()
    })

    it('renders rights column and icons when usage rights are required', async () => {
      renderComponent({usageRightsRequiredForContext: true, rows: [FAKE_FILES[0]]})

      expect(await screen.findByTestId('rights')).toBeInTheDocument()

      const rows = await screen.findAllByTestId('table-row')
      expect(
        rows[0].getElementsByTagName('td')[5].getElementsByTagName('button')[0],
      ).toBeInTheDocument()
    })
  })

  describe('FileFolderTable - blueprint behavior', () => {
    it('renders the BP column', async () => {
      ENV.BLUEPRINT_COURSES_DATA = {
        isMasterCourse: true,
        isChildCourse: false,
        accountId: '1',
        course: {id: '1', name: 'course', enrollment_term_id: '1'},
        masterCourse: {id: '1', name: 'course', enrollment_term_id: '1'},
      }
      renderComponent()

      expect(screen.queryByText('Blueprint')).toBeInTheDocument()
    })

    it('does not render the BP column', async () => {
      ENV.BLUEPRINT_COURSES_DATA = undefined
      renderComponent()

      expect(screen.queryByText('Blueprint')).not.toBeInTheDocument()
    })
  })

  describe('FileFolderTable - delete behavior', () => {
    // TODO: the scope of this test overextends unit test
    it.skip('opens delete modal when delete button is clicked', async () => {
      const user = userEvent.setup()
      renderComponent({rows: [FAKE_FILES[0]]})

      const rowCheckboxes = await screen.findAllByTestId('row-select-checkbox')
      await user.click(rowCheckboxes[0])

      const deleteButton = screen.getByTestId('bulk-actions-delete-button')
      await user.click(deleteButton)

      expect(
        await screen.findByText('Deleting this item cannot be undone. Do you want to continue?'),
      ).toBeInTheDocument()
    })

    // TODO: the scope of this test overextends unit test
    it.skip('renders flash success when items are deleted successfully', async () => {
      const user = userEvent.setup()
      //fetchMock.delete(/.*\/folders\/46\?force=true/, 200, {overwriteRoutes: true})
      renderComponent()

      const rowCheckboxes = await screen.findAllByTestId('row-select-checkbox')
      await user.click(rowCheckboxes[0])

      const deleteButton = screen.getByTestId('bulk-actions-delete-button')
      await user.click(deleteButton)

      const confirmButton = await screen.getByTestId('modal-delete-button')
      await user.click(confirmButton)

      expect(showFlashSuccess).toHaveBeenCalledWith('1 item deleted successfully.')
    })

    // TODO: the scope of this test overextends unit test
    it.skip('renders flash error when delete fails', async () => {
      const user = userEvent.setup()
      //fetchMock.delete(/.*\/folders\/46\?force=true/, 500, {overwriteRoutes: true})
      renderComponent()

      const rowCheckboxes = await screen.findAllByTestId('row-select-checkbox')
      await user.click(rowCheckboxes[0])

      const deleteButton = screen.getByTestId('bulk-actions-delete-button')
      await user.click(deleteButton)

      const confirmButton = await screen.getByTestId('modal-delete-button')
      await user.click(confirmButton)

      expect(showFlashError).toHaveBeenCalledWith('Failed to delete items. Please try again.')
    })
  })
})<|MERGE_RESOLUTION|>--- conflicted
+++ resolved
@@ -16,14 +16,8 @@
  * with this program. If not, see <http://www.gnu.org/licenses/>.
  */
 
-<<<<<<< HEAD
-import {screen, waitFor, fireEvent} from '@testing-library/react'
-import userEvent from '@testing-library/user-event'
-import fetchMock from 'fetch-mock'
-=======
 import {screen, fireEvent} from '@testing-library/react'
 import userEvent, {UserEvent} from '@testing-library/user-event'
->>>>>>> e54868b5
 import {FAKE_FILES, FAKE_FOLDERS, FAKE_FOLDERS_AND_FILES} from '../../../../fixtures/fakeData'
 import {renderComponent} from './testUtils'
 import {showFlashSuccess, showFlashError} from '@canvas/alerts/react/FlashAlert'
@@ -63,14 +57,6 @@
     expect(screen.queryByText('Drop files here to upload')).not.toBeInTheDocument()
   })
 
-<<<<<<< HEAD
-  it('renders file drop when a file is dragged over', async () => {
-    // mock file to drag over
-    const file = new File(['file content'], 'example.txt', { type: 'text/plain' })
-    const dataTransfer = {
-      files: [file],
-      items: [{ kind: 'file', type: file.type }],
-=======
   it('renders no filedrop when searching', () => {
     renderComponent({ searchString: 'fileDoesNotExist' })
 
@@ -84,7 +70,6 @@
     const dataTransfer = {
       files: [file],
       items: [{kind: 'file', type: file.type}],
->>>>>>> e54868b5
       types: ['Files'],
     }
 
@@ -92,16 +77,6 @@
     const filesTable = await screen.findByTestId('files-table')
     const filesDirectory = await screen.findByTestId('files-directory')
 
-<<<<<<< HEAD
-    filesDirectory.getBoundingClientRect = jest.fn(() => ({
-      left: 100,
-      top: 100,
-      right: 400,
-      bottom: 400,
-    } as DOMRect));
-
-    fireEvent.dragEnter(filesTable, { dataTransfer })
-=======
     filesDirectory.getBoundingClientRect = jest.fn(
       () =>
         ({
@@ -113,7 +88,6 @@
     )
 
     fireEvent.dragEnter(filesTable, {dataTransfer})
->>>>>>> e54868b5
     const fileUpload = await screen.findByTestId('file-upload')
 
     // FileDrag__dragging ensures fileDrop is visible when dragging
@@ -125,17 +99,10 @@
     const event = new Event('dragleave', {
       bubbles: true,
     })
-<<<<<<< HEAD
-    Object.defineProperty(event, 'clientX', { value: 500 })
-    Object.defineProperty(event, 'clientY', { value: 500 })
-
-    filesTable.dispatchEvent(event);
-=======
     Object.defineProperty(event, 'clientX', {value: 500})
     Object.defineProperty(event, 'clientY', {value: 500})
 
     filesTable.dispatchEvent(event)
->>>>>>> e54868b5
     expect(fileUpload).not.toHaveClass('FileDrag__dragging')
     expect(fileUpload).not.toHaveClass('FileDrag__full')
   })
