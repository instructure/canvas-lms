--- conflicted
+++ resolved
@@ -16,53 +16,11 @@
  * with this program. If not, see <http://www.gnu.org/licenses/>.
  */
 
-<<<<<<< HEAD
-import React from 'react'
-import {render, screen, waitFor} from '@testing-library/react'
-import userEvent from '@testing-library/user-event'
-import FileFolderTable from '..'
-import {BrowserRouter} from 'react-router-dom'
-import {MockedQueryClientProvider} from '@canvas/test-utils/query'
-import {QueryClient} from '@tanstack/react-query'
-import fetchMock from 'fetch-mock'
-import {FAKE_FILES, FAKE_FOLDERS, FAKE_FOLDERS_AND_FILES} from '../../../../fixtures/fakeData'
-import {FileManagementContext} from '../../Contexts'
-
-const defaultProps = {
-  size: 'large' as 'large' | 'small' | 'medium',
-  userCanEditFilesForContext: true,
-  userCanDeleteFilesForContext: true,
-  usageRightsRequiredForContext: false,
-  paginationLinks: {},
-  onLoadingStatusChange: jest.fn(),
-  currentUrl:
-    '/api/v1/folders/1/all?include[]=user&include[]=usage_rights&include[]=enhanced_preview_url&include[]=context_asset_string&include[]=blueprint_course_status',
-  onPaginationLinkChange: jest.fn(),
-  folderBreadcrumbs: [],
-}
-
-const renderComponent = (props = {}) => {
-  const queryClient = new QueryClient()
-
-  return render(
-    <BrowserRouter>
-      <MockedQueryClientProvider client={queryClient}>
-        <FileManagementContext.Provider
-          value={{contextType: 'course', contextId: '1', folderId: '1', showingAllContexts: false}}
-        >
-          <FileFolderTable {...defaultProps} {...props} />
-        </FileManagementContext.Provider>
-      </MockedQueryClientProvider>
-    </BrowserRouter>,
-  )
-}
-=======
 import {screen, waitFor} from '@testing-library/react'
 import userEvent from '@testing-library/user-event'
 import fetchMock from 'fetch-mock'
 import {FAKE_FILES, FAKE_FOLDERS, FAKE_FOLDERS_AND_FILES} from '../../../../fixtures/fakeData'
 import {renderComponent} from './testUtils'
->>>>>>> 9e16fa97
 
 describe('FileFolderTable', () => {
   let flashElements: any
@@ -255,11 +213,7 @@
     })
   })
 
-<<<<<<< HEAD
-  describe('FileFolderTable - bulk actions behavior', () => {
-=======
   describe('bulk actions behavior', () => {
->>>>>>> 9e16fa97
     it('disabled buttons when elements are not selected', async () => {
       fetchMock.get(/.*\/folders/, [FAKE_FILES[0], FAKE_FILES[1]], {
         overwriteRoutes: true,
@@ -281,9 +235,6 @@
       await user.click(selectAllCheckbox)
       rowCheckboxes.forEach(checkbox => expect(checkbox).toBeChecked())
 
-<<<<<<< HEAD
-      expect(screen.getByText('1 of 1 selected')).toBeInTheDocument()
-=======
       expect(screen.getAllByText('1 of 1 selected')).toHaveLength(2)
     })
   })
@@ -307,7 +258,6 @@
       renderComponent()
 
       expect(screen.queryByText('Blueprint')).not.toBeInTheDocument()
->>>>>>> 9e16fa97
     })
   })
 })