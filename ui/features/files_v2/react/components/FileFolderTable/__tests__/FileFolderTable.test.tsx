--- conflicted
+++ resolved
@@ -24,10 +24,7 @@
 import {QueryClient} from '@tanstack/react-query'
 import fetchMock from 'fetch-mock'
 import {FAKE_FILES, FAKE_FOLDERS, FAKE_FOLDERS_AND_FILES} from '../../../../fixtures/fakeData'
-<<<<<<< HEAD
-=======
 import {FileManagementContext} from '../../Contexts'
->>>>>>> 51db239a
 
 const defaultProps = {
   size: 'large' as 'large' | 'small' | 'medium',
