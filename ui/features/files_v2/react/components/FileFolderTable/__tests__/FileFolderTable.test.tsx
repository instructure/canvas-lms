--- conflicted
+++ resolved
@@ -23,11 +23,8 @@
 import {showFlashSuccess, showFlashError} from '@canvas/alerts/react/FlashAlert'
 import {getUniqueId} from '../../../../utils/fileFolderUtils'
 import fakeENV from '@canvas/test-utils/fakeENV'
-<<<<<<< HEAD
-=======
 import {setupServer} from 'msw/node'
 import {http, HttpResponse} from 'msw'
->>>>>>> 5493525b
 
 jest.mock('@canvas/alerts/react/FlashAlert', () => ({
   showFlashSuccess: jest.fn(),
@@ -330,7 +327,6 @@
           license_name: 'Private (Copyrighted)',
         },
       }
-<<<<<<< HEAD
 
       const {findAllByTestId} = renderComponent({
         usageRightsRequiredForContext: true,
@@ -342,19 +338,6 @@
         expect(document.querySelector('[data-testid="rights"]')).toBeInTheDocument()
       })
 
-=======
-
-      const {findAllByTestId} = renderComponent({
-        usageRightsRequiredForContext: true,
-        rows: [fileWithRights],
-      })
-
-      // Add data-testid to make the test more robust
-      await waitFor(() => {
-        expect(document.querySelector('[data-testid="rights"]')).toBeInTheDocument()
-      })
-
->>>>>>> 5493525b
       const rows = await findAllByTestId('table-row')
       const rightsCell = rows[0].getElementsByTagName('td')[5]
       expect(rightsCell.getElementsByTagName('button')[0]).toBeInTheDocument()
