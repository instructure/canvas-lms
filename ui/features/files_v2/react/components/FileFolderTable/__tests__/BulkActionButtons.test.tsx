--- conflicted
+++ resolved
@@ -84,15 +84,11 @@
   })
 
   it('does not render more actions when userCanEditFilesForContext is false', async () => {
-<<<<<<< HEAD
-    renderComponent({userCanEditFilesForContext: false, userCanRestrictFilesForContext: false})
-=======
     renderComponent({
       ...defaultProps,
       userCanEditFilesForContext: false,
       userCanRestrictFilesForContext: false,
     })
->>>>>>> 2bd5305a
     expect(screen.queryByTestId('bulk-actions-more-button')).toBeNull()
   })
 
