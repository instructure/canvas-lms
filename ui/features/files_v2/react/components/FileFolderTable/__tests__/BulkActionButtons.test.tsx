/*
 * Copyright (C) 2024 - present Instructure, Inc.
 *
 * This file is part of Canvas.
 *
 * Canvas is free software: you can redistribute it and/or modify it under
 * the terms of the GNU Affero General Public License as published by the Free
 * Software Foundation, version 3 of the License.
 *
 * Canvas is distributed in the hope that it will be useful, but WITHOUT ANY
 * WARRANTY; without even the implied warranty of MERCHANTABILITY or FITNESS FOR
 * A PARTICULAR PURPOSE. See the GNU Affero General Public License for more
 * details.
 *
 * You should have received a copy of the GNU Affero General Public License along
 * with this program. If not, see <http://www.gnu.org/licenses/>.
 */

import React from 'react'
import {render, screen, fireEvent, waitFor} from '@testing-library/react'
import {FileManagementProvider} from '../../Contexts'
import {createMockFileManagementContext} from '../../../__tests__/createMockContext'
import BulkActionButtons from '../BulkActionButtons'
<<<<<<< HEAD
import {type File, type Folder} from '../../../../interfaces/File'
=======
import {type File, Folder} from '../../../../interfaces/File'
>>>>>>> 605b35ff

let defaultProps: any

const renderComponent = (props = {}) => {
  return render(
    <FileManagementProvider value={createMockFileManagementContext()}>
      <BulkActionButtons {...defaultProps} {...props} />
    </FileManagementProvider>,
  )
}

describe('BulkActionButtons', () => {
  beforeEach(() => {
    defaultProps = {
      size: 'medium',
<<<<<<< HEAD
      selectedRows: new Set(['1', '2']),
=======
      selectedRows: new Set(['1a', '2a']),
>>>>>>> 605b35ff
      totalRows: 10,
      userCanEditFilesForContext: true,
      userCanDeleteFilesForContext: true,
      rows: [
<<<<<<< HEAD
        {id: '1', uuid: '1', display_name: 'File 1'} as File,
        {id: '2', uuid: '2', display_name: 'File 2'} as File,
=======
        {id: '1', uuid: '1a', display_name: 'File 1'} as File,
        {id: '2', uuid: '2a', display_name: 'File 2'} as File,
>>>>>>> 605b35ff
      ],
    }
  })

  it('renders component with all options enabled', async () => {
    renderComponent()
    expect(screen.getByText('2 of 10 selected')).toBeInTheDocument()
    expect(screen.getByTestId('bulk-actions-delete-button')).toBeInTheDocument()

    const moreButton = screen.getByTestId('bulk-actions-more-button')
    fireEvent.click(moreButton)

    await waitFor(() => {
      expect(screen.getByTestId('bulk-actions-manage-usage-rights-button')).toBeInTheDocument()
      expect(screen.getByTestId('bulk-actions-edit-permissions-button')).toBeInTheDocument()
      expect(screen.getByTestId('bulk-actions-move-button')).toBeInTheDocument()
    })
  })

  it('does not render delete button when userCanDeleteFilesForContext is false', () => {
    renderComponent({userCanDeleteFilesForContext: false})
    expect(screen.queryByTestId('bulk-actions-delete-button')).toBeNull()
  })

  it('does not render manage access and move to when userCanEditFilesForContext is false', async () => {
    renderComponent({userCanEditFilesForContext: false})

    const moreButton = screen.getByTestId('bulk-actions-more-button')
    fireEvent.click(moreButton)

    await waitFor(() => {
      expect(screen.queryByTestId('bulk-actions-manage-usage-rights-button')).toBeNull()
      expect(screen.queryByTestId('bulk-actions-edit-permissions-button')).toBeNull()
      expect(screen.queryByTestId('bulk-actions-move-button')).toBeNull()
    })
  })

  it('renders disabled buttons when no selection', async () => {
    renderComponent({selectedRows: new Set()})
    expect(screen.getByText('0 selected')).toBeInTheDocument()

    const button = screen.getByTestId('bulk-actions-more-button')
    expect(button.closest('button')).toHaveAttribute('disabled')
  })

  it('renders the delete button as disabled when no rows are selected', () => {
<<<<<<< HEAD
    defaultProps.selectedRows = new Set()
    render(<BulkActionButtons {...defaultProps} />)
=======
    renderComponent({selectedRows: new Set()})
>>>>>>> 605b35ff
    const deleteButton = screen.getByTestId('bulk-actions-delete-button')
    expect(deleteButton.closest('button')).toHaveAttribute('disabled')
  })

  it('renders the delete button as enabled when rows are selected', () => {
<<<<<<< HEAD
    render(<BulkActionButtons {...defaultProps} />)
=======
    renderComponent()
>>>>>>> 605b35ff
    const deleteButton = screen.getByTestId('bulk-actions-delete-button')
    expect(deleteButton.closest('button')).not.toHaveAttribute('disabled')
  })

  it('opens the delete modal with selected rows when delete button is clicked', async () => {
<<<<<<< HEAD
    render(<BulkActionButtons {...defaultProps} />)
=======
    renderComponent()
>>>>>>> 605b35ff
    const deleteButton = screen.getByTestId('bulk-actions-delete-button')
    fireEvent.click(deleteButton)
    expect(await screen.findByText('Delete Items')).toBeInTheDocument()
  })

  it('renders the more button as disabled when no rows are selected', () => {
<<<<<<< HEAD
    defaultProps.selectedRows = new Set()
    render(<BulkActionButtons {...defaultProps} />)
=======
    renderComponent({selectedRows: new Set()})
>>>>>>> 605b35ff
    const moreButton = screen.getByTestId('bulk-actions-more-button')
    expect(moreButton.closest('button')).toHaveAttribute('disabled')
  })

  it('renders the more button as enabled when rows are selected', () => {
<<<<<<< HEAD
    render(<BulkActionButtons {...defaultProps} />)
=======
    renderComponent()
>>>>>>> 605b35ff
    const moreButton = screen.getByTestId('bulk-actions-more-button')
    expect(moreButton.closest('button')).not.toHaveAttribute('disabled')
  })

  it('renders the manage access button when userCanEditFilesForContext is true', async () => {
<<<<<<< HEAD
    render(<BulkActionButtons {...defaultProps} />)
=======
    renderComponent()
>>>>>>> 605b35ff
    const moreButton = screen.getByTestId('bulk-actions-more-button')
    fireEvent.click(moreButton)
    await waitFor(() => {
      expect(screen.getByTestId('bulk-actions-manage-usage-rights-button')).toBeInTheDocument()
    })
  })

  it('does not render the manage access button when userCanEditFilesForContext is false', async () => {
<<<<<<< HEAD
    defaultProps.userCanEditFilesForContext = false
    render(<BulkActionButtons {...defaultProps} />)
=======
    renderComponent({userCanEditFilesForContext: false})
>>>>>>> 605b35ff
    const moreButton = screen.getByTestId('bulk-actions-more-button')
    fireEvent.click(moreButton)
    await waitFor(() => {
      expect(screen.queryByTestId('bulk-actions-manage-usage-rights-button')).toBeNull()
    })
  })

  it('renders the move button when userCanEditFilesForContext is true', async () => {
<<<<<<< HEAD
    render(<BulkActionButtons {...defaultProps} />)
=======
    renderComponent()
>>>>>>> 605b35ff
    const moreButton = screen.getByTestId('bulk-actions-more-button')
    fireEvent.click(moreButton)
    await waitFor(() => {
      expect(screen.getByTestId('bulk-actions-move-button')).toBeInTheDocument()
    })
  })

  it('does not render the move button when userCanEditFilesForContext is false', async () => {
<<<<<<< HEAD
    defaultProps.userCanEditFilesForContext = false
    render(<BulkActionButtons {...defaultProps} />)
=======
    renderComponent({userCanEditFilesForContext: false})
>>>>>>> 605b35ff
    const moreButton = screen.getByTestId('bulk-actions-more-button')
    fireEvent.click(moreButton)
    await waitFor(() => {
      expect(screen.queryByTestId('bulk-actions-move-button')).toBeNull()
    })
  })
<<<<<<< HEAD
})

=======

  it('disables Delete, Manage Usage Rights, Edit Permissions, and Move To when a locked BP is selected', async () => {
    renderComponent({
      rows: [
        {id: '1', uuid: '1a', display_name: 'File 1', restricted_by_master_course: true} as File,
        {id: '2', uuid: '2a', display_name: 'File 2'} as File
      ]
    })
    const moreButton = screen.getByTestId('bulk-actions-more-button')
    fireEvent.click(moreButton)
    await waitFor(() => {
      expect(screen.queryByTestId('bulk-actions-delete-button')).toHaveAttribute('disabled')
      expect(screen.queryByTestId('bulk-actions-manage-usage-rights-button')).toHaveAttribute('aria-disabled', 'true')
      expect(screen.queryByTestId('bulk-actions-edit-permissions-button')).toHaveAttribute('aria-disabled', 'true')
      expect(screen.queryByTestId('bulk-actions-move-button')).toHaveAttribute('aria-disabled', 'true')
    })
  })

  it('disables View and Manage Usage Rights when a folder is selected', async () => {
    renderComponent({
      rows: [
        {id: '1', name: 'Folder 1'} as Folder,
        {id: '2', name: 'Folder 2'} as Folder,
      ],
      selectedRows: new Set(['1', '2'])
    })
    const moreButton = screen.getByTestId('bulk-actions-more-button')
    fireEvent.click(moreButton)
    await waitFor(() => {
      expect(screen.queryByTestId('bulk-actions-manage-usage-rights-button')).toHaveAttribute('aria-disabled', 'true')
      expect(screen.queryByTestId('bulk-actions-view-button')).toHaveAttribute('aria-disabled', 'true')
    })
  })
})
>>>>>>> 605b35ff
<|MERGE_RESOLUTION|>--- conflicted
+++ resolved
@@ -21,11 +21,7 @@
 import {FileManagementProvider} from '../../Contexts'
 import {createMockFileManagementContext} from '../../../__tests__/createMockContext'
 import BulkActionButtons from '../BulkActionButtons'
-<<<<<<< HEAD
-import {type File, type Folder} from '../../../../interfaces/File'
-=======
 import {type File, Folder} from '../../../../interfaces/File'
->>>>>>> 605b35ff
 
 let defaultProps: any
 
@@ -41,22 +37,13 @@
   beforeEach(() => {
     defaultProps = {
       size: 'medium',
-<<<<<<< HEAD
-      selectedRows: new Set(['1', '2']),
-=======
       selectedRows: new Set(['1a', '2a']),
->>>>>>> 605b35ff
       totalRows: 10,
       userCanEditFilesForContext: true,
       userCanDeleteFilesForContext: true,
       rows: [
-<<<<<<< HEAD
-        {id: '1', uuid: '1', display_name: 'File 1'} as File,
-        {id: '2', uuid: '2', display_name: 'File 2'} as File,
-=======
         {id: '1', uuid: '1a', display_name: 'File 1'} as File,
         {id: '2', uuid: '2a', display_name: 'File 2'} as File,
->>>>>>> 605b35ff
       ],
     }
   })
@@ -103,64 +90,38 @@
   })
 
   it('renders the delete button as disabled when no rows are selected', () => {
-<<<<<<< HEAD
-    defaultProps.selectedRows = new Set()
-    render(<BulkActionButtons {...defaultProps} />)
-=======
     renderComponent({selectedRows: new Set()})
->>>>>>> 605b35ff
     const deleteButton = screen.getByTestId('bulk-actions-delete-button')
     expect(deleteButton.closest('button')).toHaveAttribute('disabled')
   })
 
   it('renders the delete button as enabled when rows are selected', () => {
-<<<<<<< HEAD
-    render(<BulkActionButtons {...defaultProps} />)
-=======
     renderComponent()
->>>>>>> 605b35ff
     const deleteButton = screen.getByTestId('bulk-actions-delete-button')
     expect(deleteButton.closest('button')).not.toHaveAttribute('disabled')
   })
 
   it('opens the delete modal with selected rows when delete button is clicked', async () => {
-<<<<<<< HEAD
-    render(<BulkActionButtons {...defaultProps} />)
-=======
     renderComponent()
->>>>>>> 605b35ff
     const deleteButton = screen.getByTestId('bulk-actions-delete-button')
     fireEvent.click(deleteButton)
     expect(await screen.findByText('Delete Items')).toBeInTheDocument()
   })
 
   it('renders the more button as disabled when no rows are selected', () => {
-<<<<<<< HEAD
-    defaultProps.selectedRows = new Set()
-    render(<BulkActionButtons {...defaultProps} />)
-=======
     renderComponent({selectedRows: new Set()})
->>>>>>> 605b35ff
     const moreButton = screen.getByTestId('bulk-actions-more-button')
     expect(moreButton.closest('button')).toHaveAttribute('disabled')
   })
 
   it('renders the more button as enabled when rows are selected', () => {
-<<<<<<< HEAD
-    render(<BulkActionButtons {...defaultProps} />)
-=======
     renderComponent()
->>>>>>> 605b35ff
     const moreButton = screen.getByTestId('bulk-actions-more-button')
     expect(moreButton.closest('button')).not.toHaveAttribute('disabled')
   })
 
   it('renders the manage access button when userCanEditFilesForContext is true', async () => {
-<<<<<<< HEAD
-    render(<BulkActionButtons {...defaultProps} />)
-=======
     renderComponent()
->>>>>>> 605b35ff
     const moreButton = screen.getByTestId('bulk-actions-more-button')
     fireEvent.click(moreButton)
     await waitFor(() => {
@@ -169,12 +130,7 @@
   })
 
   it('does not render the manage access button when userCanEditFilesForContext is false', async () => {
-<<<<<<< HEAD
-    defaultProps.userCanEditFilesForContext = false
-    render(<BulkActionButtons {...defaultProps} />)
-=======
     renderComponent({userCanEditFilesForContext: false})
->>>>>>> 605b35ff
     const moreButton = screen.getByTestId('bulk-actions-more-button')
     fireEvent.click(moreButton)
     await waitFor(() => {
@@ -183,11 +139,7 @@
   })
 
   it('renders the move button when userCanEditFilesForContext is true', async () => {
-<<<<<<< HEAD
-    render(<BulkActionButtons {...defaultProps} />)
-=======
     renderComponent()
->>>>>>> 605b35ff
     const moreButton = screen.getByTestId('bulk-actions-more-button')
     fireEvent.click(moreButton)
     await waitFor(() => {
@@ -196,22 +148,13 @@
   })
 
   it('does not render the move button when userCanEditFilesForContext is false', async () => {
-<<<<<<< HEAD
-    defaultProps.userCanEditFilesForContext = false
-    render(<BulkActionButtons {...defaultProps} />)
-=======
     renderComponent({userCanEditFilesForContext: false})
->>>>>>> 605b35ff
     const moreButton = screen.getByTestId('bulk-actions-more-button')
     fireEvent.click(moreButton)
     await waitFor(() => {
       expect(screen.queryByTestId('bulk-actions-move-button')).toBeNull()
     })
   })
-<<<<<<< HEAD
-})
-
-=======
 
   it('disables Delete, Manage Usage Rights, Edit Permissions, and Move To when a locked BP is selected', async () => {
     renderComponent({
@@ -245,5 +188,4 @@
       expect(screen.queryByTestId('bulk-actions-view-button')).toHaveAttribute('aria-disabled', 'true')
     })
   })
-})
->>>>>>> 605b35ff
+})