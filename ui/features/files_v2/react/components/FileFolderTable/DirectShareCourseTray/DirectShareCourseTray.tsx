--- conflicted
+++ resolved
@@ -92,11 +92,7 @@
         <Spinner
           data-testid="copy-to-spinner"
           renderTitle={I18n.t('Copying %{file}', {
-<<<<<<< HEAD
-            file: file.display_name || file.filename,
-=======
             file: getName(file),
->>>>>>> e948ce31
           })}
           margin="0 0 0 medium"
           aria-live="polite"
