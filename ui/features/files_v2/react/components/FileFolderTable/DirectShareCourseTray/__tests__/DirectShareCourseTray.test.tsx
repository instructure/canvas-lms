--- conflicted
+++ resolved
@@ -152,12 +152,7 @@
     expect(doFetchApi).not.toHaveBeenCalled()
   })
 
-<<<<<<< HEAD
-  // skip due to jenkins failure RCX-3088 & RCX-3098
-  describe.skip('errors', () => {
-=======
   describe('errors', () => {
->>>>>>> 442bbfc6
     it('shows an error when user tries to submit without a selected course', async () => {
       renderComponent()
       await userEvent.click(screen.getByTestId('direct-share-course-copy'))
