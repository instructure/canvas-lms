/*
 * Copyright (C) 2025 - present Instructure, Inc.
 *
 * This file is part of Canvas.
 *
 * Canvas is free software: you can redistribute it and/or modify it under
 * the terms of the GNU Affero General Public License as published by the Free
 * Software Foundation, version 3 of the License.
 *
 * Canvas is distributed in the hope that it will be useful, but WITHOUT ANY
 * WARRANTY; without even the implied warranty of MERCHANTABILITY or FITNESS FOR
 * A PARTICULAR PURPOSE. See the GNU Affero General Public License for more
 * details.
 *
 * You should have received a copy of the GNU Affero General Public License along
 * with this program. If not, see <http://www.gnu.org/licenses/>.
 */

<<<<<<< HEAD
import {useQuery} from '@tanstack/react-query'
import {useParams} from 'react-router-dom'
import splitAssetString from '@canvas/util/splitAssetString'
import filesEnv from '../../../../shared/files_v2/react/modules/filesEnv'
=======
import {useQuery, keepPreviousData} from '@tanstack/react-query'
import {useParams} from 'react-router-dom'
import splitAssetString from '@canvas/util/splitAssetString'
import {getFilesEnv} from '../../utils/filesEnvUtils'
>>>>>>> 2bd5305a
import {createStubRootFolder} from '../../utils/folderUtils'
import {generateFolderByPathUrl} from '../../utils/apiUtils'
import {Folder} from '../../interfaces/File'

export class UnauthorizedError extends Error {
  constructor(message: string = 'Unauthorized') {
    super(message)
    this.name = 'UnauthorizedError'
  }
}

export class NotFoundError extends Error {
  constructor(message: string = 'Not found') {
    super(message)
    this.name = 'NotFoundError'
  }
}

function getRootFolder(pluralContextType: string, contextId: string) {
  return createStubRootFolder(getFilesEnv().contextsDictionary[`${pluralContextType}_${contextId}`])
}

async function loadFolders(pluralContextType: string, contextId: string, path?: string) {
  const url = generateFolderByPathUrl(pluralContextType, contextId, path)
  const resp = await fetch(url)
  if (resp.status === 401) {
    throw new UnauthorizedError()
  }

  if (resp.status === 404) {
    throw new NotFoundError(url)
  }

  if (!resp.ok) {
    throw new Error(`Request failed with status ${resp.status}`)
  }

  const folders = await resp.json()
  if (!folders || folders.length === 0) {
    throw new Error('Error fetching by_path')
  }
  return folders as Folder[]
}

export const useGetFolders = () => {
  const filesEnv = getFilesEnv()
  const pathParams = useParams()
  const pathContext = pathParams.context
  const path = pathParams['*']
  const [contextType, contextId] = pathContext
    ? splitAssetString(pathContext)!
    : [filesEnv.contextType, filesEnv.contextId]

  const queryKey = ['folders', {path, contextType, contextId}] as const
  return useQuery<Folder[], Error, Folder[], typeof queryKey>({
    queryKey,
    staleTime: 0,
<<<<<<< HEAD
    keepPreviousData: true,
=======
    placeholderData: keepPreviousData,
>>>>>>> 2bd5305a
    queryFn: async ({queryKey}) => {
      const [, {path, contextType, contextId}] = queryKey
      return path
        ? await loadFolders(contextType, contextId, path)
        : [getRootFolder(contextType, contextId)]
    },
  })
}<|MERGE_RESOLUTION|>--- conflicted
+++ resolved
@@ -16,17 +16,10 @@
  * with this program. If not, see <http://www.gnu.org/licenses/>.
  */
 
-<<<<<<< HEAD
-import {useQuery} from '@tanstack/react-query'
-import {useParams} from 'react-router-dom'
-import splitAssetString from '@canvas/util/splitAssetString'
-import filesEnv from '../../../../shared/files_v2/react/modules/filesEnv'
-=======
 import {useQuery, keepPreviousData} from '@tanstack/react-query'
 import {useParams} from 'react-router-dom'
 import splitAssetString from '@canvas/util/splitAssetString'
 import {getFilesEnv} from '../../utils/filesEnvUtils'
->>>>>>> 2bd5305a
 import {createStubRootFolder} from '../../utils/folderUtils'
 import {generateFolderByPathUrl} from '../../utils/apiUtils'
 import {Folder} from '../../interfaces/File'
@@ -84,11 +77,7 @@
   return useQuery<Folder[], Error, Folder[], typeof queryKey>({
     queryKey,
     staleTime: 0,
-<<<<<<< HEAD
-    keepPreviousData: true,
-=======
     placeholderData: keepPreviousData,
->>>>>>> 2bd5305a
     queryFn: async ({queryKey}) => {
       const [, {path, contextType, contextId}] = queryKey
       return path
