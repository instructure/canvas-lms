--- conflicted
+++ resolved
@@ -16,15 +16,6 @@
  * with this program. If not, see <http://www.gnu.org/licenses/>.
  */
 
-<<<<<<< HEAD
-import { useQuery } from "@tanstack/react-query"
-import { useParams } from "react-router-dom"
-import splitAssetString from "@canvas/util/splitAssetString"
-import filesEnv from "../../../../shared/files_v2/react/modules/filesEnv"
-import { createStubRootFolder } from "../../utils/folderUtils"
-import { generateFolderByPathUrl } from "../../utils/apiUtils"
-import { Folder } from "../../interfaces/File"
-=======
 import {useQuery} from '@tanstack/react-query'
 import {useParams} from 'react-router-dom'
 import splitAssetString from '@canvas/util/splitAssetString'
@@ -46,7 +37,6 @@
     this.name = 'NotFoundError'
   }
 }
->>>>>>> c345be2d
 
 function getRootFolder(pluralContextType: string, contextId: string) {
   return createStubRootFolder(filesEnv.contextsDictionary[`${pluralContextType}_${contextId}`])
@@ -82,17 +72,6 @@
     ? splitAssetString(pathContext)!
     : [filesEnv.contextType, filesEnv.contextId]
 
-<<<<<<< HEAD
-  return useQuery({
-    queryKey: ['folders', pathContext, path, contextType, contextId],
-    staleTime: 0,
-    keepPreviousData: true,
-    queryFn: async () => {
-      return path
-        ? await loadFolders(contextType, contextId, path)
-        : [getRootFolder(contextType, contextId)]
-    }
-=======
   const queryKey = ['folders', {path, contextType, contextId}] as const
   return useQuery<Folder[], Error, Folder[], typeof queryKey>({
     queryKey,
@@ -104,6 +83,5 @@
         ? await loadFolders(contextType, contextId, path)
         : [getRootFolder(contextType, contextId)]
     },
->>>>>>> c345be2d
   })
 }