--- conflicted
+++ resolved
@@ -17,11 +17,7 @@
  */
 
 import {useQuery} from '@tanstack/react-query'
-<<<<<<< HEAD
-import {generateFilesQuotaUrl} from '../../utils/apiUtils'
-=======
 import {generateFilesQuotaUrl, UnauthorizedError} from '../../utils/apiUtils'
->>>>>>> 66de4dda
 
 const fetchQuota = async (contextType: string, contextId: string) => {
   const response = await fetch(generateFilesQuotaUrl(contextType, contextId))
