/*
 * Copyright (C) 2025 - present Instructure, Inc.
 *
 * This file is part of Canvas.
 *
 * Canvas is free software: you can redistribute it and/or modify it under
 * the terms of the GNU Affero General Public License as published by the Free
 * Software Foundation, version 3 of the License.
 *
 * Canvas is distributed in the hope that it will be useful, but WITHOUT ANY
 * WARRANTY; without even the implied warranty of MERCHANTABILITY or FITNESS FOR
 * A PARTICULAR PURPOSE. See the GNU Affero General Public License for more
 * details.
 *
 * You should have received a copy of the GNU Affero General Public License along
 * with this program. If not, see <http://www.gnu.org/licenses/>.
 */

import {useRef, useState, useEffect} from 'react'
import {keepPreviousData, useQuery} from '@tanstack/react-query'
import {File, Folder} from '../../interfaces/File'
import {
  parseLinkHeader,
  parseBookmarkFromUrl,
  generateTableUrl,
  doFetchApiWithAuthCheck,
} from '../../utils/apiUtils'
import {useSearchTerm} from './useSearchTerm'

export const PER_PAGE = 25

const fetchFilesAndFolders = async (url: string) => {
  const {json, response} = await doFetchApiWithAuthCheck<(File | Folder)[]>({
    path: url,
  })
  const links = parseLinkHeader(response.headers.get('Link'))
  const totalItems = Number(response.headers.get('X-Total-Items')) || 0
  return {rows: json!, links, totalItems}
}

type BookmarkByPage = {[key: number]: string}

export type Sort = {
  by: string
  direction: 'asc' | 'desc'
}

export type PaginatedFiles = {
  folder: Folder
  onSettled: (rows: (File | Folder)[]) => void
}

export const useGetPaginatedFiles = ({folder, onSettled}: PaginatedFiles) => {
  const {searchTerm, urlEncodedSearchTerm, setSearchTerm} = useSearchTerm()
  const [sort, setSort] = useState<Sort>({
    by: 'name',
    direction: 'asc',
  })
  const [totalItems, setTotalItems] = useState(0)
  const [bookmarkByPage, setBookmarkByPage] = useState<BookmarkByPage>({1: ''})
  const [currentPage, setCurrentPage] = useState(1)
  const prevState = useRef('')

  const isSingleCharSearch = searchTerm?.trim().length === 1
  const url = isSingleCharSearch
    ? ''
    : generateTableUrl({
        searchTerm: urlEncodedSearchTerm,
        contextId: folder.context_id,
        contextType: folder.context_type.toLowerCase(),
        folderId: folder.id,
        sortBy: sort.by,
        sortDirection: sort.direction,
        pageQueryParam: bookmarkByPage[currentPage],
        perPage: PER_PAGE,
      })

  useEffect(() => {
    setBookmarkByPage({1: ''})
    setCurrentPage(1)
  }, [folder.id, searchTerm, sort])

  const query = useQuery({
    staleTime: 0,
    placeholderData: keepPreviousData,
    queryKey: ['files', {url, currentPage, isSingleCharSearch}] as const,
    queryFn: async ({queryKey}) => {
      const [, {url, currentPage, isSingleCharSearch}] = queryKey

      // Return empty results for single character searches
      if (isSingleCharSearch) {
        onSettled([])
        return []
      }

<<<<<<< HEAD
      const state = JSON.stringify([folderId, searchTerm, sort])
      const {bookmarkState, pageState} =
        prevState.current !== state
          ? {bookmarkState: {1: ''}, pageState: 1}
          : {bookmarkState: bookmarkByPage, pageState: currentPage}
      prevState.current = state
      setBookmarkByPage(bookmarkState)
      setCurrentPage(pageState)

=======
>>>>>>> b04c431f
      const {rows, links, totalItems} = await fetchFilesAndFolders(url)
      setTotalItems(totalItems)
      const bookmark = parseBookmarkFromUrl(links.next)
      setBookmarkByPage(prev => {
        if (bookmark && !prev[currentPage + 1]) {
          return {
            ...prev,
            [currentPage + 1]: bookmark,
          }
        }
        return prev
      })

      onSettled(rows)
      return rows
    },
  })

  return {
    ...query,
    page: {
      current: currentPage,
      totalItems,
      totalPages: Math.ceil(totalItems / PER_PAGE),
      next: () => setCurrentPage(prev => prev + 1),
      prev: () => setCurrentPage(prev => Math.max(prev - 1, 1)),
    },
    search: {
      term: searchTerm,
      set: setSearchTerm,
    },
    sort: {
      ...sort,
      set: setSort,
    },
  }
}<|MERGE_RESOLUTION|>--- conflicted
+++ resolved
@@ -93,18 +93,6 @@
         return []
       }
 
-<<<<<<< HEAD
-      const state = JSON.stringify([folderId, searchTerm, sort])
-      const {bookmarkState, pageState} =
-        prevState.current !== state
-          ? {bookmarkState: {1: ''}, pageState: 1}
-          : {bookmarkState: bookmarkByPage, pageState: currentPage}
-      prevState.current = state
-      setBookmarkByPage(bookmarkState)
-      setCurrentPage(pageState)
-
-=======
->>>>>>> b04c431f
       const {rows, links, totalItems} = await fetchFilesAndFolders(url)
       setTotalItems(totalItems)
       const bookmark = parseBookmarkFromUrl(links.next)
