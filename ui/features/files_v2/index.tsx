/*
 * Copyright (C) 2024 - present Instructure, Inc.
 *
 * This file is part of Canvas.
 *
 * Canvas is free software: you can redistribute it and/or modify it under
 * the terms of the GNU Affero General Public License as published by the Free
 * Software Foundation, version 3 of the License.
 *
 * Canvas is distributed in the hope that it will be useful, but WITHOUT ANY
 * WARRANTY; without even the implied warranty of MERCHANTABILITY or FITNESS FOR
 * A PARTICULAR PURPOSE. See the GNU Affero General Public License for more
 * details.
 *
 * You should have received a copy of the GNU Affero General Public License along
 * with this program. If not, see <http://www.gnu.org/licenses/>.
 */

import React from 'react'
import filesEnv from '@canvas/files_v2/react/modules/filesEnv'
import FilesApp from './react/components/FilesApp'
import {createBrowserRouter, RouterProvider} from 'react-router-dom'
import {QueryProvider} from '@canvas/query'
import {createRoot} from 'react-dom/client'
import {generateFolderByPathUrl} from './utils/apiUtils'
import AllMyFilesTable from './react/components/AllMyFilesTable'
import {createStubRootFolder} from './utils/folderUtils'

const contextAssetString = window.ENV.context_asset_string
const showingAllContexts = filesEnv.showingAllContexts

const router = createBrowserRouter(
  [
    {
      path: '/folder/:pluralContext/search',
      element: <FilesApp contextAssetString={contextAssetString} />,
      loader: async ({params, request}) => {
        const searchTerm = new URL(request.url).searchParams.get('search_term')
        const [pluralContextType, contextId] = params['pluralContext']?.split('_') || []
        const context = filesEnv.contextsDictionary[`${pluralContextType}_${contextId}`]
        const rootFolder = createStubRootFolder(
          context.contextId,
          context.contextType,
          context.root_folder_id,
        )
        const folders = [rootFolder]
        return {folders: folders, searchTerm: searchTerm}
      },
    },
    {
      path: '/search',
      element: <FilesApp contextAssetString={contextAssetString} />,
      loader: async ({request}) => {
        const searchTerm = new URL(request.url).searchParams.get('search_term')
        const context = filesEnv.contexts[0]
        const rootFolder = createStubRootFolder(
          context.contextId,
          context.contextType,
          context.root_folder_id,
        )
        const folders = [rootFolder]
        return {folders: folders, searchTerm: searchTerm}
      },
    },
    {
      path: '/',
      element: showingAllContexts ? (
        <AllMyFilesTable />
      ) : (
        <FilesApp contextAssetString={contextAssetString} />
      ),
      loader: async () => {
        if (showingAllContexts) return null

        const context = filesEnv.contexts[0]
        const rootFolder = createStubRootFolder(
          context.contextId,
          context.contextType,
          context.root_folder_id,
        )
        const folders = [rootFolder]

        return {folders: folders, searchTerm: ''}
      },
    },
    {
      path: '/folder/:pluralContextOrFolder',
      element: <FilesApp contextAssetString={contextAssetString} />,
      loader: async ({params}) => {
        let folders
<<<<<<< HEAD

=======
>>>>>>> 438cae6b
        if (filesEnv.showingAllContexts) {
          // files/folder/users_1
          const [pluralContextType, contextId] = params['pluralContextOrFolder']?.split('_') || []
          const context = filesEnv.contextsDictionary[`${pluralContextType}_${contextId}`]
          const folder = createStubRootFolder(
            context.contextId,
            context.contextType,
            context.root_folder_id,
          )
          folders = [folder]
        } else {
          // files/folder/some_folder
          const url = generateFolderByPathUrl(`/${params['pluralContextOrFolder']}`)
          const resp = await fetch(url)
          folders = await resp.json()
        }
        return {folders: folders, searchTerm: ''}
      },
    },
    {
      path: '/folder/*',
      element: <FilesApp contextAssetString={contextAssetString} />,
      loader: async ({params}) => {
        const url = generateFolderByPathUrl(`/${params['*']}`)
        const resp = await fetch(url)
        const folders = await resp.json()

        return {folders: folders, searchTerm: ''}
      },
    },
  ],
  {
    basename: filesEnv.baseUrl,
  },
)

const root = createRoot(document.getElementById('content')!)

root.render(
  <QueryProvider>
    <RouterProvider router={router} />
  </QueryProvider>,
)<|MERGE_RESOLUTION|>--- conflicted
+++ resolved
@@ -88,10 +88,6 @@
       element: <FilesApp contextAssetString={contextAssetString} />,
       loader: async ({params}) => {
         let folders
-<<<<<<< HEAD
-
-=======
->>>>>>> 438cae6b
         if (filesEnv.showingAllContexts) {
           // files/folder/users_1
           const [pluralContextType, contextId] = params['pluralContextOrFolder']?.split('_') || []
