--- conflicted
+++ resolved
@@ -72,8 +72,6 @@
     }
     expect(getName(file)).toBe(file.filename)
   })
-<<<<<<< HEAD
-=======
 })
 
 describe('getCheckboxLabel', () => {
@@ -142,5 +140,4 @@
     file.is_master_course_child_content = true
     expect(isLockedBlueprintItem(file)).toBe(false)
   })
->>>>>>> 005bce2c
 })