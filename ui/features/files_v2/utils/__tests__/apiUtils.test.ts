--- conflicted
+++ resolved
@@ -189,8 +189,6 @@
     setupFilesEnv(false)
     const url = generateSearchNavigationUrl('foo')
     expect(url).toBe('/?search_term=foo')
-<<<<<<< HEAD
-=======
   })
 })
 
@@ -213,6 +211,5 @@
   it('return page param for valid url with page param', () => {
     const bookmark = parseBookmarkFromUrl('http://example.com?page=2')
     expect(bookmark).toBe('2')
->>>>>>> e948ce31
   })
 })