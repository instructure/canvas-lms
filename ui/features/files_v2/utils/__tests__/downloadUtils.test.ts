/*
 * Copyright (C) 2025 - present Instructure, Inc.
 *
 * This file is part of Canvas.
 *
 * Canvas is free software: you can redistribute it and/or modify it under
 * the terms of the GNU Affero General Public License as published by the Free
 * Software Foundation, version 3 of the License.
 *
 * Canvas is distributed in the hope that it will be useful, but WITHOUT ANY
 * WARRANTY; without even the implied warranty of MERCHANTABILITY or FITNESS FOR
 * A PARTICULAR PURPOSE. See the GNU Affero General Public License for more
 * details.
 *
 * You should have received a copy of the GNU Affero General Public License along
 * with this program. If not, see <http://www.gnu.org/licenses/>.
 */

import {
  addDownloadListener,
  removeDownloadListener,
  downloadZip,
  performRequest,
} from '../downloadUtils'
import {waitFor} from '@testing-library/react'
import doFetchApi from '@canvas/do-fetch-api-effect'
import {FAKE_FILES, FAKE_FOLDERS} from '../../fixtures/fakeData'

jest.mock('@canvas/do-fetch-api-effect')
jest.mock('@canvas/alerts/react/FlashAlert', () => ({
  showFlashError: jest.fn(() => jest.fn()),
}))
jest.mock('@canvas/util/globalUtils', () => ({
  assignLocation: jest.fn(),
}))

describe('addDownloadListener', () => {
  it('adds event listener for custom event', () => {
    const mockListener = jest.fn()
    addDownloadListener(mockListener)
    window.dispatchEvent(new CustomEvent('download_utils_event'))
    expect(mockListener).toHaveBeenCalled()
    removeDownloadListener(mockListener)
  })
})

describe('removeDownloadListener', () => {
  it('removes event listener for custom event', () => {
    const mockListener = jest.fn()
    addDownloadListener(mockListener)
    removeDownloadListener(mockListener)
    window.dispatchEvent(new CustomEvent('download_utils_event'))
    expect(mockListener).not.toHaveBeenCalled()
  })
})

describe('downloadZip', () => {
  it('dispatches custom event with items detail', () => {
    const items = new Set(['file1', 'file2'])
    const mockListener = jest.fn()
    addDownloadListener(mockListener)
    downloadZip(items)
    expect(mockListener).toHaveBeenCalledWith(expect.objectContaining({detail: {items}}))
    removeDownloadListener(mockListener)
  })
})

describe('performRequest', () => {
  const mockItems = new Set(['folder-46', 'file-178'])
  const mockContextType = 'courses'
  const mockContextId = '1'
  const mockOnProgress = jest.fn()
  const mockOnComplete = jest.fn()

  beforeEach(() => {
    jest.clearAllMocks()
  })

  it('makes API call and handles progress and completion', async () => {
    const mockResponse = {
      json: {
        workflow_state: 'exported',
        progress_url: '/progress',
        attachment: {url: 'http://example.com/file.zip'},
      },
    }
    const mockPoolResponse = {
      json: {
        workflow_state: 'completed',
        completion: 100,
        context_id: '1',
      },
    }
    ;(doFetchApi as jest.Mock).mockResolvedValueOnce(mockResponse)
    ;(doFetchApi as jest.Mock).mockResolvedValueOnce(mockPoolResponse)
    ;(doFetchApi as jest.Mock).mockResolvedValueOnce(mockResponse)

    await performRequest({
      items: mockItems,
      rows: [FAKE_FILES[0], FAKE_FOLDERS[0]],
      contextType: mockContextType,
      contextId: mockContextId,
      onProgress: mockOnProgress,
      onComplete: mockOnComplete,
    })

    expect(doFetchApi).toHaveBeenNthCalledWith(
      1,
      expect.objectContaining({
        path: `/api/v1/${mockContextType}/${mockContextId}/content_exports`,
        method: 'POST',
        body: 'export_type=zip&select%5Bfiles%5D%5B%5D=178&select%5Bfolders%5D%5B%5D=46',
      }),
    )

<<<<<<< HEAD
    expect(doFetchApi).toHaveBeenNthCalledWith(
      2,
      expect.objectContaining({
        path: mockResponse.json.progress_url,
      }),
=======
    await waitFor(() =>
      expect(doFetchApi).toHaveBeenNthCalledWith(
        2,
        expect.objectContaining({
          path: mockResponse.json.progress_url,
        }),
      ),
>>>>>>> 1acb383e
    )
  })
})<|MERGE_RESOLUTION|>--- conflicted
+++ resolved
@@ -113,13 +113,6 @@
       }),
     )
 
-<<<<<<< HEAD
-    expect(doFetchApi).toHaveBeenNthCalledWith(
-      2,
-      expect.objectContaining({
-        path: mockResponse.json.progress_url,
-      }),
-=======
     await waitFor(() =>
       expect(doFetchApi).toHaveBeenNthCalledWith(
         2,
@@ -127,7 +120,6 @@
           path: mockResponse.json.progress_url,
         }),
       ),
->>>>>>> 1acb383e
     )
   })
 })