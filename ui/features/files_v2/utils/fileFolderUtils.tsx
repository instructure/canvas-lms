/*
 * Copyright (C) 2024 - present Instructure, Inc.
 *
 * This file is part of Canvas.
 *
 * Canvas is free software: you can redistribute it and/or modify it under
 * the terms of the GNU Affero General Public License as published by the Free
 * Software Foundation, version 3 of the License.
 *
 * Canvas is distributed in the hope that it will be useful, but WITHOUT ANY
 * WARRANTY; without even the implied warranty of MERCHANTABILITY or FITNESS FOR
 * A PARTICULAR PURPOSE. See the GNU Affero General Public License for more
 * details.
 *
 * You should have received a copy of the GNU Affero General Public License along
 * with this program. If not, see <http://www.gnu.org/licenses/>.
 */

import {type Folder, type File} from '../interfaces/File'
import {
  getIconByType,
  ICON_TITLES,
  DEFAULT_ICON_TITLE,
} from '@canvas/mime/react/mimeClassIconHelper'
import React from 'react'
import {IconFolderLockedSolid, IconFolderSolid} from '@instructure/ui-icons'
import {SVGIconProps} from '@instructure/ui-svg-images'
import {useScope as createI18nScope} from '@canvas/i18n'

const I18n = createI18nScope('files_v2')

export const isFile = (item: File | Folder): item is File => {
  return 'display_name' in item
}

export const getUniqueId = (item: File | Folder) => {
  return isFile(item) ? item.uuid : item.id
}

export const pluralizeContextTypeString = (contextType: string) => `${contextType.toLowerCase()}s`

export const getIcon = (
  item: File | Folder,
  isFile: boolean,
  iconUrl?: string,
  iconProps?: SVGIconProps,
) => {
  if (isFile) {
    if (!iconUrl) {
      const IconComponent = getIconByType(item.mime_class)
      return React.cloneElement(IconComponent, {color: 'primary', ...iconProps})
    }
  } else {
    return item.for_submissions ? (
      <IconFolderLockedSolid
        title={I18n.t('Folder Locked')}
        data-testid="locked-folder-icon"
        color="primary"
        {...iconProps}
      />
    ) : (
      <IconFolderSolid
        title={I18n.t('Folder')}
        data-testid="folder-icon"
        color="primary"
        {...iconProps}
      />
    )
  }
}

export const getCheckboxLabel = (item: File | Folder): string => {
  let type
  if (isFile(item)) {
    type = ICON_TITLES[item.mime_class as keyof typeof ICON_TITLES] || DEFAULT_ICON_TITLE
  } else {
    type = item.for_submissions ? ICON_TITLES['folder-locked'] : ICON_TITLES['folder']
  }
  const name = getName(item)
  return I18n.t('%{type} %{name}', {type, name})
}

export const getName = (item: File | Folder) => {
  // files can have display_name or filename but prefer display_name
  // folders just have name
  return isFile(item) ? item.display_name || item.filename : item.name
<<<<<<< HEAD
=======
}

export const isLockedBlueprintItem = (item: File | Folder) => {
  // only files can be locked, folders contain locked files
  if (!isFile(item)) return false
  return !!(
    item.folder_id &&
    item.restricted_by_master_course &&
    item.is_master_course_child_content
  )
>>>>>>> 005bce2c
}<|MERGE_RESOLUTION|>--- conflicted
+++ resolved
@@ -84,8 +84,6 @@
   // files can have display_name or filename but prefer display_name
   // folders just have name
   return isFile(item) ? item.display_name || item.filename : item.name
-<<<<<<< HEAD
-=======
 }
 
 export const isLockedBlueprintItem = (item: File | Folder) => {
@@ -96,5 +94,4 @@
     item.restricted_by_master_course &&
     item.is_master_course_child_content
   )
->>>>>>> 005bce2c
 }