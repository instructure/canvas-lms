/*
 * Copyright (C) 2015 - present Instructure, Inc.
 *
 * This file is part of Canvas.
 *
 * Canvas is free software: you can redistribute it and/or modify it under
 * the terms of the GNU Affero General Public License as published by the Free
 * Software Foundation, version 3 of the License.
 *
 * Canvas is distributed in the hope that it will be useful, but WITHOUT ANY
 * WARRANTY; without even the implied warranty of MERCHANTABILITY or FITNESS FOR
 * A PARTICULAR PURPOSE. See the GNU Affero General Public License for more
 * details.
 *
 * You should have received a copy of the GNU Affero General Public License along
 * with this program. If not, see <http://www.gnu.org/licenses/>.
 */

import $ from 'jquery'
import _, {isEmpty} from 'lodash'
import {useScope as createI18nScope} from '@canvas/i18n'
import '@canvas/jquery/jquery.ajaxJSON'

const I18n = createI18nScope('gradebook_upload')

const successMessage = I18n.t(
  'You will be redirected to Gradebook while your file is being uploaded. ' +
    'If you have a large CSV file, your changes may take a few minutes to update. ' +
    'To prevent overwriting any data, please confirm the upload has completed and ' +
    'Gradebook is correct before making additional changes.',
)

function overrideScoreHasChanged(score) {
  const currentScore = Number.parseFloat(score.current_score)
  const newScore = Number.parseFloat(score.new_score)

  if (Number.isNaN(currentScore) && Number.isNaN(newScore)) {
    return false
  }

  return currentScore !== newScore
}

function overrideStatusHasChanged(status) {
  return status.new_grade_status?.toLowerCase() !== status.current_grade_status?.toLowerCase()
}

const ProcessGradebookUpload = {
  upload(gradebook) {
    if (gradebook == null || gradebook.students == null || gradebook.students.length === 0) {
      return
    }

    // Between assignment creation, score updates, custom column updates, and
    // override score updates, we very possibly have multiple requests to send
    // off. Make sure they've all returned (even if just returning a Progress
    // object) before we direct the user back to Gradebook.
    let uploadingBulkData = false
    const deferreds = []
    if (gradebook.custom_columns && gradebook.custom_columns.length > 0) {
      const deferred = this.uploadCustomColumnData(gradebook)
      if (deferred != null) {
        uploadingBulkData = true
        deferreds.push(deferred)
      }
    }

    const overrideScoresOrStatusesExist = gradebook.students.some(
      student => student.override_scores?.length > 0 || student.override_statuses?.length > 0,
    )

    if (overrideScoresOrStatusesExist && ENV.bulk_update_override_scores_path != null) {
      const updateRequests = this.createOverrideUpdateRequests(gradebook)
      if (updateRequests.length > 0) {
        uploadingBulkData = true
        deferreds.push(...updateRequests)
      }
    }

    const createAssignmentsDfds = this.createAssignments(gradebook)
    const uploadGradeDataDfd = $.Deferred()
    $.when(...createAssignmentsDfds).then((...responses) => {
      const uploadRequest = this.uploadGradeData(gradebook, responses)
      if (uploadRequest != null) {
        uploadingBulkData = true
        $.when(uploadRequest).then(_response => {
          uploadGradeDataDfd.resolve()
        })
      } else {
        uploadGradeDataDfd.resolve()
      }
    })
    deferreds.push(...createAssignmentsDfds, uploadGradeDataDfd)

    return $.when(...deferreds).then(() => {
      if (uploadingBulkData) {
<<<<<<< HEAD
        alert(successMessage)  
=======
        alert(successMessage)
>>>>>>> 51db239a
      }
      this.goToGradebook()
    })
  },

  uploadCustomColumnData(gradebook) {
    const customColumnData = gradebook.students.reduce((accumulator, student) => {
      const student_id = Number.parseInt(student.id, 10)
      if (!(student_id in accumulator)) {
        accumulator[student_id] = student.custom_column_data
      }
      return accumulator
    }, {})

    if (!_.isEmpty(customColumnData)) {
      const parsedData = this.parseCustomColumnData(customColumnData)
      return this.submitCustomColumnData(parsedData)
    }
  },

  parseCustomColumnData(customColumnData) {
    const data = []
    Object.keys(customColumnData).forEach(studentId => {
      customColumnData[studentId].forEach(column => {
        data.push({
          column_id: Number.parseInt(column.column_id, 10),
          user_id: studentId,
          content: column.new_content,
        })
      })
    })
    return data
  },

  submitCustomColumnData(data) {
    return $.ajaxJSON(
      ENV.bulk_update_custom_columns_path,
      'PUT',
      JSON.stringify({column_data: data}),
      null,
      null,
      {contentType: 'application/json'},
    )
  },

  createOverrideUpdateRequests(gradebook) {
    const changedOverrideScores = gradebook.students
      .map(student => {
        const overrideScores = (student.override_scores || []).reduce((accumulator, score) => {
          if (overrideScoreHasChanged(score)) {
            accumulator[score.grading_period_id || '0'] = {...score, student_id: student.id}
          }
          return accumulator
        }, {})
        student.override_statuses?.forEach(status => {
          if (!overrideStatusHasChanged(status)) {
            return
          }
          const currentScore = overrideScores[status.grading_period_id || '0'] || {}
          overrideScores[status.grading_period_id || '0'] = {
            ...currentScore,
            student_id: student.id,
            grading_period_id: status.grading_period_id,
            current_grade_status: status.current_grade_status,
            new_grade_status: status.new_grade_status,
          }
        })
        return Object.values(overrideScores)
      })
      .flat()

    // If we have updates for multiple grading periods--which will never happen
    // with the default gradebook export but could happen if someone uploads a
    // CSV with multiple "Override Score" columns--send off one request to the
    // endpoint for each grading period.
    const scoresByGradingPeriod = _.groupBy(
      changedOverrideScores,
      score => score.grading_period_id || 'course',
    )
    const customStatuses = ENV.custom_grade_statuses ?? []
    const customStatusesMap = customStatuses.reduce((accumulator, status) => {
      accumulator[status.name.toLowerCase()] = status.id
      return accumulator
    }, {})
    return Object.entries(scoresByGradingPeriod).map(([gradingPeriodId, scores]) => {
      const submittableScores = scores.map(score => {
        let customStatusId
        if (score.new_grade_status === null) {
          customStatusId = null
        } else if (score.new_grade_status?.toLowerCase() in customStatusesMap) {
          customStatusId = customStatusesMap[score.new_grade_status?.toLowerCase()]
        }
        const submittedScore = {
          student_id: score.student_id,
        }
        if (score.new_score !== undefined && overrideScoreHasChanged(score)) {
          submittedScore.override_score = score.new_score
        }
        if (overrideStatusHasChanged(score) && customStatusId !== undefined) {
          submittedScore.override_status_id = customStatusId
        }
        return submittedScore
      })
      return this.createOverrideScoreRequest(gradingPeriodId, submittableScores)
    })
  },

  createOverrideScoreRequest(gradingPeriodId, scores) {
    const params = {override_scores: scores}
    if (gradingPeriodId !== 'course') {
      params.grading_period_id = gradingPeriodId
    }

    return $.ajaxJSON(
      ENV.bulk_update_override_scores_path,
      'PUT',
      JSON.stringify(params),
      null,
      null,
      {contentType: 'application/json'},
    )
  },

  createAssignments(gradebook) {
    const newAssignments = this.getNewAssignmentsFromGradebook(gradebook)
    return newAssignments.map(assignment => this.createIndividualAssignment(assignment))
  },

  getNewAssignmentsFromGradebook(gradebook) {
    return gradebook.assignments.filter(a => a.id != null && a.id <= 0)
  },

  createIndividualAssignment(assignment) {
    return $.ajaxJSON(
      ENV.create_assignment_path,
      'POST',
      JSON.stringify({
        assignment: {
          name: assignment.title,
          points_possible: assignment.points_possible,
          published: true,
        },
        calculate_grades: false,
      }),
      null,
      null,
      {contentType: 'application/json'},
    )
  },

  uploadGradeData(gradebook, responses) {
    const gradeData = this.populateGradeData(gradebook, responses)

    return isEmpty(gradeData) ? null : this.submitGradeData(gradeData)
  },

  populateGradeData(gradebook, responses) {
    const assignmentMap = this.mapLocalAssignmentsToDatabaseAssignments(gradebook, responses)

    const gradeData = {}
    gradebook.students.forEach(student =>
      this.populateGradeDataPerStudent(student, assignmentMap, gradeData),
    )
    return gradeData
  },

  mapLocalAssignmentsToDatabaseAssignments(gradebook, responses) {
    const newAssignments = this.getNewAssignmentsFromGradebook(gradebook)
    let responsesLists = responses

    if (newAssignments.length === 1) {
      responsesLists = [responses]
    }

    const assignmentMap = {}

    _(newAssignments)
      .zip(responsesLists)
      .forEach(fakeAndCreated => {
        const [assignmentStub, response] = fakeAndCreated
        const [createdAssignment] = response
        assignmentMap[assignmentStub.id] = createdAssignment.id
      })

    return assignmentMap
  },

  populateGradeDataPerStudent(student, assignmentMap, gradeData) {
    student.submissions.forEach(submission => {
      this.populateGradeDataPerSubmission(submission, student.previous_id, assignmentMap, gradeData)
    })
  },

  populateGradeDataPerSubmission(submission, studentId, assignmentMap, gradeData) {
    const assignmentId = assignmentMap[submission.assignment_id] || submission.assignment_id

    if (assignmentId <= 0) return // unrecognized and ignored assignments
    if (submission.original_grade === submission.grade) return // no change

    gradeData[assignmentId] = gradeData[assignmentId] || {}

    const normalizedGrade = String(submission.grade || '').toUpperCase()
    if (normalizedGrade === 'EX' || normalizedGrade === 'EXCUSED') {
      gradeData[assignmentId][studentId] = {excuse: true}
    } else {
      gradeData[assignmentId][studentId] = {
        posted_grade: submission.grade,
      }
    }
  },

  submitGradeData(gradeData) {
    return $.ajaxJSON(
      ENV.bulk_update_path,
      'POST',
      JSON.stringify({grade_data: gradeData}),
      null,
      null,
      {contentType: 'application/json'},
    )
  },

  goToGradebook() {
    $('#gradebook_grid_form').text(I18n.t('Done.'))
    window.location = ENV.gradebook_path
  },
}

export default ProcessGradebookUpload<|MERGE_RESOLUTION|>--- conflicted
+++ resolved
@@ -94,11 +94,7 @@
 
     return $.when(...deferreds).then(() => {
       if (uploadingBulkData) {
-<<<<<<< HEAD
-        alert(successMessage)  
-=======
         alert(successMessage)
->>>>>>> 51db239a
       }
       this.goToGradebook()
     })
