/*
 * Copyright (C) 2011 - present Instructure, Inc.
 *
 * This file is part of Canvas.
 *
 * Canvas is free software: you can redistribute it and/or modify it under
 * the terms of the GNU Affero General Public License as published by the Free
 * Software Foundation, version 3 of the License.
 *
 * Canvas is distributed in the hope that it will be useful, but WITHOUT ANY
 * WARRANTY; without even the implied warranty of MERCHANTABILITY or FITNESS FOR
 * A PARTICULAR PURPOSE. See the GNU Affero General Public License for more
 * details.
 *
 * You should have received a copy of the GNU Affero General Public License along
 * with this program. If not, see <http://www.gnu.org/licenses/>.
 */

import React from 'react'
import ReactDOM from 'react-dom'
import GradebookData from './react/default_gradebook/GradebookData'
import type {GradebookOptions} from './react/default_gradebook/gradebook.d'
import ready from '@instructure/ready'

import('@canvas/context-cards/react/StudentContextCardTrigger')

ready(() => {
  const mountPoint = document.querySelector('#gradebook_app') as HTMLElement
  const gradebookMenuNode = document.querySelector(
    '[data-component="GradebookMenu"]'
  ) as HTMLSpanElement
  const actionMenuNode = document.querySelector('[data-component="ActionMenu"]') as HTMLSpanElement
  const enhancedActionMenuNode = document.querySelector(
    '[data-component="EnhancedActionMenu"]'
  ) as HTMLSpanElement
  const settingsModalButtonContainer = document.getElementById(
    'gradebook-settings-modal-button-container'
  ) as HTMLSpanElement
  const gridColorNode = document.querySelector('[data-component="GridColor"]') as HTMLSpanElement
  const viewOptionsMenuNode = document.querySelector(
    "[data-component='ViewOptionsMenu']"
  ) as HTMLSpanElement
  const applyScoreToUngradedModalNode = document.querySelector(
    '[data-component="ApplyScoreToUngradedModal"]'
  ) as HTMLSpanElement
  const gradingPeriodsFilterContainer = document.getElementById(
    'grading-periods-filter-container'
  ) as HTMLElement
  const gradebookGridNode = document.getElementById('gradebook_grid') as HTMLDivElement
  const gradebookSettingsModalContainer = document.querySelector(
    "[data-component='GradebookSettingsModal']"
  ) as HTMLSpanElement
  const flashMessageContainer = document.getElementById('flash_message_holder') as HTMLDivElement
  // AnonymousSpeedGraderAlert
  const anonymousSpeedGraderAlertNode = document.querySelector(
    '[data-component="AnonymousSpeedGraderAlert"]'
  ) as HTMLSpanElement

  ReactDOM.render(
    <GradebookData
      actionMenuNode={actionMenuNode}
<<<<<<< HEAD
=======
      anonymousSpeedGraderAlertNode={anonymousSpeedGraderAlertNode}
>>>>>>> 147b3201
      applyScoreToUngradedModalNode={applyScoreToUngradedModalNode}
      currentUserId={ENV.current_user_id as string}
      enhancedActionMenuNode={enhancedActionMenuNode}
      flashMessageContainer={flashMessageContainer}
      gradebookEnv={ENV.GRADEBOOK_OPTIONS as GradebookOptions}
      gradebookGridNode={gradebookGridNode}
      gradebookMenuNode={gradebookMenuNode}
      gradebookSettingsModalContainer={gradebookSettingsModalContainer}
      gradingPeriodsFilterContainer={gradingPeriodsFilterContainer}
      gridColorNode={gridColorNode}
      locale={ENV.LOCALE}
      settingsModalButtonContainer={settingsModalButtonContainer}
      viewOptionsMenuNode={viewOptionsMenuNode}
    />,
    mountPoint
  )
})<|MERGE_RESOLUTION|>--- conflicted
+++ resolved
@@ -59,10 +59,7 @@
   ReactDOM.render(
     <GradebookData
       actionMenuNode={actionMenuNode}
-<<<<<<< HEAD
-=======
       anonymousSpeedGraderAlertNode={anonymousSpeedGraderAlertNode}
->>>>>>> 147b3201
       applyScoreToUngradedModalNode={applyScoreToUngradedModalNode}
       currentUserId={ENV.current_user_id as string}
       enhancedActionMenuNode={enhancedActionMenuNode}
