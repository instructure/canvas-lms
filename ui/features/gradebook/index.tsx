--- conflicted
+++ resolved
@@ -53,10 +53,7 @@
     '[data-component="AnonymousSpeedGraderAlert"]',
   ) as HTMLSpanElement
 
-<<<<<<< HEAD
-=======
 
->>>>>>> 4b8c5dea
   ReactDOM.render(
     <GradebookData
       actionMenuNode={actionMenuNode}
