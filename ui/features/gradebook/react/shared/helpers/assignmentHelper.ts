--- conflicted
+++ resolved
@@ -17,28 +17,12 @@
  * with this program. If not, see <http://www.gnu.org/licenses/>.
  */
 
-<<<<<<< HEAD
-const assignmentHelper = {
-  compareByDueDate(
-    a?: {
-      due_at?: string | null
-      name?: string
-    },
-    b?: {
-      due_at?: string | null
-      name?: string
-    }
-  ) {
-    let aDate = a.due_at == null ? null : new Date(a.due_at)
-    let bDate = b.due_at == null ? null : new Date(b.due_at)
-=======
 import type {GridColumnObject} from '../../default_gradebook/grid.d'
 
 const assignmentHelper = {
   compareByDueDate(a: GridColumnObject, b: GridColumnObject) {
     let aDate: number | Date | null = a.due_at == null ? null : new Date(a.due_at)
     let bDate: number | Date | null = b.due_at == null ? null : new Date(b.due_at)
->>>>>>> 0889f4aa
     const aDateIsNull = aDate === null
     const bDateIsNull = bDate === null
     if (aDateIsNull && !bDateIsNull) {
