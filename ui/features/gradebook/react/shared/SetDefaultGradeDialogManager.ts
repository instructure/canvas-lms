--- conflicted
+++ resolved
@@ -37,19 +37,11 @@
 
   selectedSection: string | null
 
-<<<<<<< HEAD
-  students: StudentMap
-
-  constructor(
-    assignment: Assignment,
-    students: StudentMap,
-=======
   getStudents: (assignmentId: string) => StudentMap
 
   constructor(
     assignment: Assignment,
     getStudents: (assignmentId: string) => StudentMap,
->>>>>>> 0889f4aa
     contextId: string,
     missingShortcutEnabled: boolean,
     selectedSection: string | null,
