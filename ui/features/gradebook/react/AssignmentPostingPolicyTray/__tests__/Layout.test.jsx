--- conflicted
+++ resolved
@@ -18,10 +18,7 @@
 
 import {render, cleanup} from '@testing-library/react'
 import userEvent from '@testing-library/user-event'
-<<<<<<< HEAD
-=======
 import React from 'react'
->>>>>>> 0539a086
 import {MockedProvider} from '@apollo/client/testing'
 import Layout from '../Layout'
 
@@ -76,23 +73,14 @@
       originalPostManually: true,
       selectedPostManually: false,
     }
-<<<<<<< HEAD
-    const {container: renderedContainer} = render(
+    const utils = render(
       <MockedProvider mocks={[]} addTypename={false}>
         <Layout {...context} />
-      </MockedProvider>,
-    )
-    container = renderedContainer
-=======
-    const utils = render(
-      <MockedProvider mocks={[]} addTypename={false}>
-        <Layout {...context} />
       </MockedProvider>
     )
     container = utils.container
     getByRole = utils.getByRole
     getByText = utils.getByText
->>>>>>> 0539a086
   })
 
   afterEach(() => {
@@ -103,12 +91,7 @@
   })
 
   it('clicking "Cancel" button calls the onDismiss prop', async () => {
-<<<<<<< HEAD
-    await userEvent.click(getCancelButton())
-    await new Promise(resolve => setTimeout(resolve, 0))
-=======
     await user.click(getCancelButton())
->>>>>>> 0539a086
     expect(context.onDismiss).toHaveBeenCalledTimes(1)
   })
 
