/*
 * Copyright (C) 2025 - present Instructure, Inc.
 *
 * This file is part of Canvas.
 *
 * Canvas is free software: you can redistribute it and/or modify it under
 * the terms of the GNU Affero General Public License as published by the Free
 * Software Foundation, version 3 of the License.
 *
 * Canvas is distributed in the hope that it will be useful, but WITHOUT ANY
 * WARRANTY; without even the implied warranty of MERCHANTABILITY or FITNESS FOR
 * A PARTICULAR PURPOSE. See the GNU Affero General Public License for more
 * details.
 *
 * You should have received a copy of the GNU Affero General Public License along
 * with this program. If not, see <http://www.gnu.org/licenses/>.
 */

import {ScreenReaderContent} from '@instructure/ui-a11y-content'
import {DateTimeInput} from '@instructure/ui-date-time-input'
import {FormMessage} from '@instructure/ui-form-field'
import {View} from '@instructure/ui-view'
import {useScope as createI18nScope} from '@canvas/i18n'

const I18n = createI18nScope('assignment_scheduled_release_policy')
const GRADES_RELEASE_DATE_RELATIONSHIP_VALIDATION_ERROR = I18n.t(
<<<<<<< HEAD
  'Grades release date must be the same or after comments release date'
)
const COMMENTS_RELEASE_DATE_RELATIONSHIP_VALIDATION_ERROR = I18n.t(
  'Comments release date must be the same or before grades release date'
=======
  'Grades release date must be the same or after comments release date',
)
const COMMENTS_RELEASE_DATE_RELATIONSHIP_VALIDATION_ERROR = I18n.t(
  'Comments release date must be the same or before grades release date',
>>>>>>> 40dcc2b7
)

type SeparateScheduledReleaseProps = {
  gradeErrorMessages: FormMessage[]
  commentErrorMessages: FormMessage[]
  postGradesAt?: string | null
  postCommentsAt?: string | null
  handleChange: (changes: Partial<SeparateScheduledReleaseProps>) => void
  handleErrorMessages: (grades: FormMessage[], comments: FormMessage[]) => void
}
export const SeparateScheduledRelease = ({
  gradeErrorMessages,
  commentErrorMessages,
  postGradesAt,
  postCommentsAt,
  handleChange,
  handleErrorMessages,
}: SeparateScheduledReleaseProps) => {
  const filterRelationshipErrors = (messages: FormMessage[]) => {
    const relationshipErrorTexts = [
      GRADES_RELEASE_DATE_RELATIONSHIP_VALIDATION_ERROR,
      COMMENTS_RELEASE_DATE_RELATIONSHIP_VALIDATION_ERROR,
    ]
    return messages.filter(msg => !relationshipErrorTexts.includes(msg.text))
  }

  const validateReleaseDates = (
    gradesDateString: string | null,
    commentsDateString: string | null,
<<<<<<< HEAD
    changedField: 'grades' | 'comments'
=======
    changedField: 'grades' | 'comments',
>>>>>>> 40dcc2b7
  ) => {
    const gradeMessages: FormMessage[] = []
    const commentMessages: FormMessage[] = []

    const gradesDate = gradesDateString ? new Date(gradesDateString) : null
    const commentsDate = commentsDateString ? new Date(commentsDateString) : null

    if (changedField === 'grades' && gradesDate && gradesDate < new Date()) {
      gradeMessages.push({text: I18n.t('Date must be in the future'), type: 'error'})
    }

    if (changedField === 'comments' && commentsDate && commentsDate < new Date()) {
      commentMessages.push({text: I18n.t('Date must be in the future'), type: 'error'})
    }

    if (gradesDate && commentsDate && gradesDate < commentsDate) {
      gradeMessages.push({
        text: GRADES_RELEASE_DATE_RELATIONSHIP_VALIDATION_ERROR,
        type: 'error',
      })
      commentMessages.push({
        text: COMMENTS_RELEASE_DATE_RELATIONSHIP_VALIDATION_ERROR,
        type: 'error',
      })
    }

    // Preserve existing errors from the unchanged field (excluding relationship errors)
<<<<<<< HEAD
    const preservedGradeErrors = changedField === 'comments' ? filterRelationshipErrors(gradeErrorMessages) : []
    const preservedCommentErrors = changedField === 'grades' ? filterRelationshipErrors(commentErrorMessages) : []

    handleErrorMessages(
      [...preservedGradeErrors, ...gradeMessages],
      [...preservedCommentErrors, ...commentMessages]
=======
    const preservedGradeErrors =
      changedField === 'comments' ? filterRelationshipErrors(gradeErrorMessages) : []
    const preservedCommentErrors =
      changedField === 'grades' ? filterRelationshipErrors(commentErrorMessages) : []

    handleErrorMessages(
      [...preservedGradeErrors, ...gradeMessages],
      [...preservedCommentErrors, ...commentMessages],
>>>>>>> 40dcc2b7
    )
  }

  const onChangeGradeReleaseDate = (_e: React.SyntheticEvent, isoDate?: string) => {
    const messages: FormMessage[] = []
    handleChange({postGradesAt: isoDate})

    if (!isoDate) {
      messages.push({text: I18n.t('Please enter a valid date'), type: 'error'})
      handleErrorMessages(messages, filterRelationshipErrors(commentErrorMessages))
      return
    }

    validateReleaseDates(isoDate, postCommentsAt || null, 'grades')
  }

  const onChangeCommentReleaseDate = (_e: React.SyntheticEvent, isoDate?: string) => {
    const messages: FormMessage[] = []
    handleChange({postCommentsAt: isoDate})

    if (!isoDate) {
      messages.push({text: I18n.t('Please enter a valid date'), type: 'error'})
      handleErrorMessages(filterRelationshipErrors(gradeErrorMessages), messages)
      return
    }

    validateReleaseDates(postGradesAt || null, isoDate, 'comments')
  }

  return (
    <View as="div" margin="0 medium 0">
      <View as="div" margin="medium 0" data-testid="separate-scheduled-post-datetime-grade">
        <DateTimeInput
          description={<ScreenReaderContent>{I18n.t('Grades Release Date')}</ScreenReaderContent>}
          datePlaceholder={I18n.t('Select Date')}
          dateRenderLabel={I18n.t('Grades Release Date')}
          timeRenderLabel={I18n.t('Time')}
          prevMonthLabel={I18n.t('Previous month')}
          nextMonthLabel={I18n.t('Next month')}
          onChange={onChangeGradeReleaseDate}
          layout="stacked"
          value={postGradesAt ?? undefined}
          invalidDateTimeMessage={I18n.t('Invalid date!')}
          messages={gradeErrorMessages}
          allowNonStepInput={true}
          timeStep={15}
          isRequired
        />
      </View>
      <View as="div" margin="medium 0" data-testid="separate-scheduled-post-datetime-comment">
        <DateTimeInput
          description={<ScreenReaderContent>{I18n.t('Comments Release Date')}</ScreenReaderContent>}
          datePlaceholder={I18n.t('Select Date')}
          dateRenderLabel={I18n.t('Comments Release Date')}
          timeRenderLabel={I18n.t('Time')}
          prevMonthLabel={I18n.t('Previous month')}
          nextMonthLabel={I18n.t('Next month')}
          onChange={onChangeCommentReleaseDate}
          layout="stacked"
          value={postCommentsAt ?? undefined}
          invalidDateTimeMessage={I18n.t('Invalid date!')}
          messages={commentErrorMessages}
          allowNonStepInput={true}
          timeStep={15}
          isRequired
        />
      </View>
    </View>
  )
}<|MERGE_RESOLUTION|>--- conflicted
+++ resolved
@@ -24,17 +24,10 @@
 
 const I18n = createI18nScope('assignment_scheduled_release_policy')
 const GRADES_RELEASE_DATE_RELATIONSHIP_VALIDATION_ERROR = I18n.t(
-<<<<<<< HEAD
-  'Grades release date must be the same or after comments release date'
-)
-const COMMENTS_RELEASE_DATE_RELATIONSHIP_VALIDATION_ERROR = I18n.t(
-  'Comments release date must be the same or before grades release date'
-=======
   'Grades release date must be the same or after comments release date',
 )
 const COMMENTS_RELEASE_DATE_RELATIONSHIP_VALIDATION_ERROR = I18n.t(
   'Comments release date must be the same or before grades release date',
->>>>>>> 40dcc2b7
 )
 
 type SeparateScheduledReleaseProps = {
@@ -64,11 +57,7 @@
   const validateReleaseDates = (
     gradesDateString: string | null,
     commentsDateString: string | null,
-<<<<<<< HEAD
-    changedField: 'grades' | 'comments'
-=======
     changedField: 'grades' | 'comments',
->>>>>>> 40dcc2b7
   ) => {
     const gradeMessages: FormMessage[] = []
     const commentMessages: FormMessage[] = []
@@ -96,14 +85,6 @@
     }
 
     // Preserve existing errors from the unchanged field (excluding relationship errors)
-<<<<<<< HEAD
-    const preservedGradeErrors = changedField === 'comments' ? filterRelationshipErrors(gradeErrorMessages) : []
-    const preservedCommentErrors = changedField === 'grades' ? filterRelationshipErrors(commentErrorMessages) : []
-
-    handleErrorMessages(
-      [...preservedGradeErrors, ...gradeMessages],
-      [...preservedCommentErrors, ...commentMessages]
-=======
     const preservedGradeErrors =
       changedField === 'comments' ? filterRelationshipErrors(gradeErrorMessages) : []
     const preservedCommentErrors =
@@ -112,7 +93,6 @@
     handleErrorMessages(
       [...preservedGradeErrors, ...gradeMessages],
       [...preservedCommentErrors, ...commentMessages],
->>>>>>> 40dcc2b7
     )
   }
 
