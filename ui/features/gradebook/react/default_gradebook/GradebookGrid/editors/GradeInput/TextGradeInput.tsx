/*
 * Copyright (C) 2018 - present Instructure, Inc.
 *
 * This file is part of Canvas.
 *
 * Canvas is free software: you can redistribute it and/or modify it under
 * the terms of the GNU Affero General Public License as published by the Free
 * Software Foundation, version 3 of the License.
 *
 * Canvas is distributed in the hope that it will be useful, but WITHOUT ANY
 * WARRANTY; without even the implied warranty of MERCHANTABILITY or FITNESS FOR
 * A PARTICULAR PURPOSE. See the GNU Affero General Public License for more
 * details.
 *
 * You should have received a copy of the GNU Affero General Public License along
 * with this program. If not, see <http://www.gnu.org/licenses/>.
 */

import React, {PureComponent} from 'react'
import {bool, element} from 'prop-types'
import {TextInput} from '@instructure/ui-text-input'

import {gradeEntry, gradeInfo, messages} from './PropTypes'

export default class TextGradeInput extends PureComponent {
  textInput?: HTMLInputElement

  static propTypes = {
    disabled: bool,
    gradeEntry: gradeEntry.isRequired,
    gradeInfo: gradeInfo.isRequired,
    label: element.isRequired,
    messages: messages.isRequired,
    pendingGradeInfo: gradeInfo,
  }

  static defaultProps = {
    disabled: false,
    pendingGradeInfo: null,
  }

  constructor(props) {
    super(props)

    this.handleKeyDown = this.handleKeyDown.bind(this)
    this.handleTextChange = this.handleTextChange.bind(this)

    const effectiveGradeInfo = props.pendingGradeInfo || props.gradeInfo

    this.state = {
      gradeInfo: effectiveGradeInfo,
<<<<<<< HEAD
      inputValue: gradeEntry.formatGradeInfoForInput(effectiveGradeInfo),
=======
      inputValue: props.gradeEntry.formatGradeInfoForInput(effectiveGradeInfo),
>>>>>>> c4055bd5
    }
  }

  UNSAFE_componentWillReceiveProps(nextProps) {
    if (this.textInput !== document.activeElement) {
      const nextInfo = nextProps.pendingGradeInfo || nextProps.gradeInfo

      this.setState({
        gradeInfo: nextInfo,
        inputValue: nextProps.gradeEntry.formatGradeInfoForInput(nextInfo),
      })
    }
  }

  get gradeInfo() {
    return this.state.gradeInfo
  }

  focus() {
    this.textInput?.focus()
    this.textInput?.setSelectionRange(0, this.textInput.value.length)
  }

  handleKeyDown(/* event */) {
    return undefined
  }

  handleTextChange(event) {
    this.setState({
      gradeInfo: this.props.gradeEntry.parseValue(event.target.value),
      inputValue: event.target.value,
    })
  }

  render() {
    return (
      <TextInput
        disabled={this.props.disabled}
        inputRef={ref => {
          this.textInput = ref
        }}
        renderLabel={this.props.label}
        messages={this.props.messages}
        onChange={this.handleTextChange}
        size="small"
        textAlign="center"
        value={this.state.inputValue}
      />
    )
  }
}<|MERGE_RESOLUTION|>--- conflicted
+++ resolved
@@ -49,11 +49,7 @@
 
     this.state = {
       gradeInfo: effectiveGradeInfo,
-<<<<<<< HEAD
-      inputValue: gradeEntry.formatGradeInfoForInput(effectiveGradeInfo),
-=======
       inputValue: props.gradeEntry.formatGradeInfoForInput(effectiveGradeInfo),
->>>>>>> c4055bd5
     }
   }
 
