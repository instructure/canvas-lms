--- conflicted
+++ resolved
@@ -131,17 +131,6 @@
 
     this.state = {
       gradeInfo: pendingGradeInfo || getGradeInfo(submission.excused ? 'EX' : value, this.props),
-<<<<<<< HEAD
-      grade: formatGrade(
-        submission,
-        assignment,
-        gradingScheme,
-        pointsBasedGradingScheme,
-        scalingFactor,
-        enterGradesAs,
-        pendingGradeInfo
-      ),
-=======
       grade:
         enterGradesAs === 'percent'
           ? value
@@ -154,7 +143,6 @@
               enterGradesAs,
               pendingGradeInfo
             ),
->>>>>>> e1aaee22
     }
   }
 
