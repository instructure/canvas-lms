--- conflicted
+++ resolved
@@ -27,15 +27,9 @@
 
 export default class ReadOnlyCell extends CellEditorComponent {
   static propTypes = {
-<<<<<<< HEAD
-    gradeEntry: gradeEntry.isRequired,
-    gradeInfo: gradeInfo.isRequired,
-    pendingGradeInfo: gradeInfo,
-=======
     gradeEntry: gradeEntryPropType.isRequired,
     gradeInfo: gradeInfoPropType.isRequired,
     pendingGradeInfo: gradeInfoPropType,
->>>>>>> c4055bd5
   }
 
   static defaultProps = {
