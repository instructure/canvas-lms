/*
 * Copyright (C) 2017 - present Instructure, Inc.
 *
 * This file is part of Canvas.
 *
 * Canvas is free software: you can redistribute it and/or modify it under
 * the terms of the GNU Affero General Public License as published by the Free
 * Software Foundation, version 3 of the License.
 *
 * Canvas is distributed in the hope that it will be useful, but WITHOUT ANY
 * WARRANTY; without even the implied warranty of MERCHANTABILITY or FITNESS FOR
 * A PARTICULAR PURPOSE. See the GNU Affero General Public License for more
 * details.
 *
 * You should have received a copy of the GNU Affero General Public License along
 * with this program. If not, see <http://www.gnu.org/licenses/>.
 */

// xsslint safeString.method I18n.t

import {useScope as useI18nScope} from '@canvas/i18n'
import htmlEscape from 'html-escape'
import {extractDataTurnitin} from '@canvas/grading/Turnitin'
import GradeFormatHelper from '@canvas/grading/GradeFormatHelper'
import {extractSimilarityInfo, isPostable, similarityIcon} from '@canvas/grading/SubmissionHelper'
import {classNamesForAssignmentCell} from './CellStyles'
import type Gradebook from '../../Gradebook'
import type {PendingGradeInfo} from '../../gradebook.d'
import type {
  GradingStandard,
  SubmissionData,
  SubmissionWithOriginalityReport,
} from '@canvas/grading/grading.d'
<<<<<<< HEAD
import type {Student, Submission} from '../../../../../../api.d'
=======
import type {Assignment, Student, Submission} from '../../../../../../api.d'
>>>>>>> 0889f4aa

const I18n = useI18nScope('gradebook')

type Options = {
  classNames?: string[]
  dimmed?: boolean
  disabled?: boolean
  hidden?: boolean
  invalid?: boolean
  showUnpostedIndicator?: boolean
  turnitinState?: ReturnType<typeof getTurnitinState>
  similarityData?: ReturnType<typeof extractSimilarityInfo>
}

type Getters = {
  getAssignment(assignmentId: string): ReturnType<Gradebook['getAssignment']>
  getEnterGradesAsSetting(assignmentId: string): ReturnType<Gradebook['getEnterGradesAsSetting']>
  getGradingSchemeData(assignmentId: string): undefined | GradingStandard[]
  getPendingGradeInfo(submission: {
    assignmentId: string
    userId: string
  }): ReturnType<Gradebook['getPendingGradeInfo']>
  getStudent(studentId: string): ReturnType<Gradebook['student']>
  getSubmissionState(
    submission: Submission
  ): ReturnType<Gradebook['submissionStateMap']['getSubmissionState']>
  showUpdatedSimilarityScore(): boolean
}

function getTurnitinState(submission: SubmissionWithOriginalityReport) {
  const turnitin = extractDataTurnitin(submission)
  if (turnitin) {
    return htmlEscape(turnitin.state)
  }
  return null
}

function needsGrading(submission: Submission, pendingGradeInfo: PendingGradeInfo | null) {
  if (pendingGradeInfo && pendingGradeInfo.grade != null) {
    return false
  }

  if (submission.excused || !submission.submission_type) {
    return false
  }

  return (
    submission.workflow_state === 'pending_review' ||
    // the submission exists and/or has been graded
    (['submitted', 'graded'].includes(submission.workflow_state) &&
      // the score has been cleared, or the submission has been resubmitted
      (submission.score == null || submission.grade_matches_current_submission === false))
  )
}

<<<<<<< HEAD
function formatGrade(submissionData: SubmissionData, assignment, options: Getters) {
=======
function formatGrade(submissionData: SubmissionData, assignment: Assignment, options: Getters) {
>>>>>>> 0889f4aa
  const formatOptions = {
    formatType: options.getEnterGradesAsSetting(assignment.id),
    gradingScheme: options.getGradingSchemeData(assignment.id),
    pointsPossible: assignment.points_possible,
    version: 'final',
  }

  return GradeFormatHelper.formatSubmissionGrade(submissionData, formatOptions)
}

function renderStartContainer(options: {
  showUnpostedIndicator?: boolean
  invalid?: boolean
  similarityData?: ReturnType<typeof extractSimilarityInfo>
}) {
  let content = ''

  if (options.showUnpostedIndicator) {
    content += '<div class="Grid__GradeCell__UnpostedGrade"></div>'
  }

  if (options.invalid) {
    content += '<div class="Grid__GradeCell__InvalidGrade"><i class="icon-warning"></i></div>'
  } else if (options.similarityData != null) {
    // xsslint safeString.function renderSimilarityIcon
    const similarityIconHtml = similarityIcon(options.similarityData.entries[0].data)
    content += `<div class="Grid__GradeCell__OriginalityScore">${similarityIconHtml}</div>`
  }

  // xsslint safeString.identifier content
  return `<div class="Grid__GradeCell__StartContainer">${content}</div>`
}

function renderTemplate(grade: string, options: Options = {}) {
  let classNames = ['Grid__GradeCell', 'gradebook-cell']
  let content: string = grade

  if (options.classNames) {
    classNames = [...classNames, ...options.classNames]
  }

  if (options.dimmed) {
    classNames.push('grayed-out')
  }

  if (options.disabled) {
    classNames.push('cannot_edit')
  }

  // This is the "old" turnitin visualization (the grade-like indicator with
  // plagiarism levels indicated by different colors); the updated version is
  // rendered in renderStartContainer if the feature flag is set
  if (options.turnitinState) {
    classNames.push('turnitin')
    // xsslint safeString.property turnitinState
    content += `<span class="gradebook-cell-turnitin ${options.turnitinState}-score" />`
  }

  // xsslint safeString.identifier content
  // xsslint safeString.function renderStartContainer
  return `<div class="${htmlEscape(classNames.join(' '))}">
    ${renderStartContainer(options)}
    <div class="Grid__GradeCell__Content">
      <span class="Grade">${content}</span>
    </div>
    <div class="Grid__GradeCell__EndContainer"></div>
  </div>`
}

export default class AssignmentCellFormatter {
  options: Getters

  constructor(gradebook: Gradebook) {
    this.options = {
      getAssignment(assignmentId: string) {
        return gradebook.getAssignment(assignmentId)
      },
      getEnterGradesAsSetting(assignmentId: string) {
        return gradebook.getEnterGradesAsSetting(assignmentId)
      },
      getGradingSchemeData(assignmentId: string): undefined | GradingStandard[] {
        return gradebook.getAssignmentGradingScheme(assignmentId)?.data
      },
      getPendingGradeInfo(submission: {assignmentId: string; userId: string}) {
        return gradebook.getPendingGradeInfo(submission)
      },
      getStudent(studentId: string) {
        return gradebook.student(studentId)
      },
      getSubmissionState(submission: Submission) {
        return gradebook.submissionStateMap.getSubmissionState(submission)
      },
      showUpdatedSimilarityScore() {
        return gradebook.options.show_similarity_score
      },
    }
  }

  render = (
    _row: number,
    _cell: number,
    submission: SubmissionWithOriginalityReport,
    columnDef: {},
    student: Student
  ) => {
    let submissionState
    if (submission) {
      submissionState = this.options.getSubmissionState(submission)
    }

    if (!student.loaded || !student.initialized || !submissionState) {
      return renderTemplate('')
    }

    if (submissionState.hideGrade) {
      return renderTemplate('', {dimmed: true})
    }

    const assignment = this.options.getAssignment(submission.assignment_id)

    const assignmentData = {
      id: assignment.id,
      pointsPossible: assignment.points_possible,
      submissionTypes: assignment.submission_types,
    }

    const submissionData: SubmissionData = {
      dropped: submission.drop,
      excused: submission.excused,
      extended: submission.late_policy_status === 'extended',
      grade: assignment.grading_type === 'pass_fail' ? submission.rawGrade : submission.grade,
      late: submission.late,
      missing: submission.missing,
      resubmitted: submission.grade_matches_current_submission === false,
      score: submission.score,
    }

    const pendingGradeInfo = this.options.getPendingGradeInfo({
      assignmentId: assignment.id,
      userId: student.id,
    })
    if (pendingGradeInfo) {
      submissionData.grade = pendingGradeInfo.grade
      submissionData.excused = pendingGradeInfo.excused
    }

    const showUnpostedIndicator = isPostable(submission)

    const options: Options = {
      classNames: classNamesForAssignmentCell(assignmentData, submissionData),
      dimmed: student.isInactive || student.isConcluded || submissionState.locked,
      disabled: student.isConcluded || submissionState.locked,
      hidden: submissionState.hideGrade,
      invalid: !!pendingGradeInfo && !pendingGradeInfo.valid,
      showUnpostedIndicator,
    }

    if (this.options.showUpdatedSimilarityScore()) {
      options.similarityData = extractSimilarityInfo(submission)
    } else {
      options.turnitinState = getTurnitinState(submission)
    }

    if (needsGrading(submission, pendingGradeInfo)) {
      const text = `<span class="screenreader-only">${I18n.t('Needs Grading')}</span>`
      const icon = '<i class="icon-not-graded icon-Line"></i>'
      return renderTemplate(`${text}${icon}`, options)
    }

    if (assignment.grading_type === 'pass_fail') {
      if (submissionData.grade === 'complete') {
        const text = `<span class="screenreader-only">${I18n.t('Complete')}</span>`
        const icon = '<i class="icon-check icon-Solid Grade--complete"></i>'
        return renderTemplate(`${text}${icon}`, options)
      }

      if (submissionData.grade === 'incomplete') {
        const text = `<span class="screenreader-only">${I18n.t('Incomplete')}</span>`
        const icon = '<i class="icon-x icon-Solid Grade--incomplete"></i>'
        return renderTemplate(`${text}${icon}`, options)
      }
    }

    let grade
    if (pendingGradeInfo) {
      grade = GradeFormatHelper.formatGradeInfo(pendingGradeInfo)
    } else {
      grade = formatGrade(submissionData, assignment, this.options)
    }

    return renderTemplate(htmlEscape(grade), options)
  }
}<|MERGE_RESOLUTION|>--- conflicted
+++ resolved
@@ -31,11 +31,7 @@
   SubmissionData,
   SubmissionWithOriginalityReport,
 } from '@canvas/grading/grading.d'
-<<<<<<< HEAD
-import type {Student, Submission} from '../../../../../../api.d'
-=======
 import type {Assignment, Student, Submission} from '../../../../../../api.d'
->>>>>>> 0889f4aa
 
 const I18n = useI18nScope('gradebook')
 
@@ -91,11 +87,7 @@
   )
 }
 
-<<<<<<< HEAD
-function formatGrade(submissionData: SubmissionData, assignment, options: Getters) {
-=======
 function formatGrade(submissionData: SubmissionData, assignment: Assignment, options: Getters) {
->>>>>>> 0889f4aa
   const formatOptions = {
     formatType: options.getEnterGradesAsSetting(assignment.id),
     gradingScheme: options.getGradingSchemeData(assignment.id),
