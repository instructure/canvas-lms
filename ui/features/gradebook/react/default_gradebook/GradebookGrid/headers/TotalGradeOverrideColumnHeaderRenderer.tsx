// eslint-disable-next-line @typescript-eslint/ban-ts-comment
// @ts-nocheck
/*
 * Copyright (C) 2018 - present Instructure, Inc.
 *
 * This file is part of Canvas.
 *
 * Canvas is free software: you can redistribute it and/or modify it under
 * the terms of the GNU Affero General Public License as published by the Free
 * Software Foundation, version 3 of the License.
 *
 * Canvas is distributed in the hope that it will be useful, but WITHOUT ANY
 * WARRANTY; without even the implied warranty of MERCHANTABILITY or FITNESS FOR
 * A PARTICULAR PURPOSE. See the GNU Affero General Public License for more
 * details.
 *
 * You should have received a copy of the GNU Affero General Public License along
 * with this program. If not, see <http://www.gnu.org/licenses/>.
 */

import React from 'react'
import {createRoot} from 'react-dom/client'
import type Gradebook from '../../Gradebook'
import type GridSupport from '../GridSupport'
import type {Root} from 'react-dom/client'

import TotalGradeOverrideColumnHeader from './TotalGradeOverrideColumnHeader'

function getProps(options) {
  return {
    ref: options.ref,
  }
}

export default class TotalGradeOverrideColumnHeaderRenderer {
  gradebook: Gradebook
  root: Root | null = null

  constructor(gradebook: Gradebook) {
    this.gradebook = gradebook
  }

  render(_column, $container: HTMLElement, _gridSupport: GridSupport, options) {
    const props = getProps(options)
<<<<<<< HEAD

    ReactDOM.render(<TotalGradeOverrideColumnHeader {...props} />, $container)
=======
    this.root = createRoot($container)
    this.root.render(<TotalGradeOverrideColumnHeader {...props} />)
>>>>>>> 0539a086
  }

  destroy(_column, $container: HTMLElement, _gridSupport: GridSupport) {
    if (this.root) {
      this.root.unmount()
      this.root = null
    }
  }
}<|MERGE_RESOLUTION|>--- conflicted
+++ resolved
@@ -42,13 +42,8 @@
 
   render(_column, $container: HTMLElement, _gridSupport: GridSupport, options) {
     const props = getProps(options)
-<<<<<<< HEAD
-
-    ReactDOM.render(<TotalGradeOverrideColumnHeader {...props} />, $container)
-=======
     this.root = createRoot($container)
     this.root.render(<TotalGradeOverrideColumnHeader {...props} />)
->>>>>>> 0539a086
   }
 
   destroy(_column, $container: HTMLElement, _gridSupport: GridSupport) {
