--- conflicted
+++ resolved
@@ -51,11 +51,7 @@
 
   render(column, $container: HTMLElement, _gridSupport: GridSupport, options) {
     const props = getProps(column, this.gradebook, options)
-<<<<<<< HEAD
-    // eslint-disable-next-line no-restricted-properties
-=======
      
->>>>>>> 80d4da09
     ReactDOM.render(<CustomColumnHeader {...props} />, $container)
   }
 
