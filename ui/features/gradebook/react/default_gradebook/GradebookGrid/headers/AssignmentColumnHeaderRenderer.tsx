// @ts-nocheck
/*
 * Copyright (C) 2017 - present Instructure, Inc.
 *
 * This file is part of Canvas.
 *
 * Canvas is free software: you can redistribute it and/or modify it under
 * the terms of the GNU Affero General Public License as published by the Free
 * Software Foundation, version 3 of the License.
 *
 * Canvas is distributed in the hope that it will be useful, but WITHOUT ANY
 * WARRANTY; without even the implied warranty of MERCHANTABILITY or FITNESS FOR
 * A PARTICULAR PURPOSE. See the GNU Affero General Public License for more
 * details.
 *
 * You should have received a copy of the GNU Affero General Public License along
 * with this program. If not, see <http://www.gnu.org/licenses/>.
 */

import React from 'react'
import ReactDOM from 'react-dom'
import {isGraded, isPostable} from '@canvas/grading/SubmissionHelper'
import {optionsForGradingType} from '../../../shared/EnterGradesAsSetting'
import AssignmentColumnHeader from './AssignmentColumnHeader'
import type {AssignmentColumnHeaderProps} from './AssignmentColumnHeader'
import type Gradebook from '../../Gradebook'
import type {PartialStudent} from '@canvas/grading/grading.d'
import type {Student} from '../../../../../../api.d'
import type GridSupport from '../GridSupport/index'
import type {SendMessageArgs} from '@canvas/message-students-dialog/react/MessageStudentsWhoDialog'

function getSubmission(student: Student, assignmentId: string) {
  const submission = student[`assignment_${assignmentId}`]

  if (!submission) {
    return {
      excused: false,
      grade: null,
      hasPostableComments: false,
      latePolicyStatus: null,
      redoRequest: false,
      postedAt: null,
      score: null,
      submittedAt: null,
      workflowState: null,
    }
  }

  return {
    excused: submission.excused,
    grade: submission.grade,
    hasPostableComments: submission.has_postable_comments,
    latePolicyStatus: submission.late_policy_status,
    redoRequest: submission.redo_request,
    postedAt: submission.posted_at,
    score: submission.score,
    submittedAt: submission.submitted_at,
    workflowState: submission.workflow_state,
  }
}

type Column = {
  id: string
  assignmentId: string
}

function getProps(column: Column, gradebook: Gradebook, options): AssignmentColumnHeaderProps {
  const assignmentId = column.assignmentId
  const columnId = column.id
  const sortRowsBySetting = gradebook.getSortRowsBySetting()
  const assignment = gradebook.getAssignment(column.assignmentId)

  const gradeSortDataLoaded =
    gradebook.assignmentsLoadedForCurrentView() &&
    gradebook.contentLoadStates.studentsLoaded &&
    gradebook.contentLoadStates.submissionsLoaded

  const processStudent = (student: Student): PartialStudent => ({
    id: student.id,
    isInactive: student.isInactive,
    isTestStudent: student.enrollments[0].type === 'StudentViewEnrollment',
    name: student.name,
    sortableName: student.sortable_name,
    submission: getSubmission(student, assignmentId),
  })

  // Menu options for posting and hiding grades should always take into account
  // all loaded students, regardless of any active filters.
  const studentsThatCanSeeAssignment = gradebook.studentsThatCanSeeAssignment(assignmentId)
  const allStudents: PartialStudent[] = Object.keys(studentsThatCanSeeAssignment).map(key =>
    processStudent(studentsThatCanSeeAssignment[key])
  )

  // For the "Message Students Who" window, we only want to show students who
  // match active filters, and so must retrieve the list each time.
  const getCurrentlyShownStudents = () => {
    const students = gradebook.visibleStudentsThatCanSeeAssignment(assignmentId)
    return Object.keys(students).map(key => processStudent(students[key]))
  }

  const hasGradesOrPostableComments = allStudents.some(
    student => isGraded(student.submission) || student.submission.hasPostableComments
  )

  return {
    ref: options.ref,
    addGradebookElement: gradebook.keyboardNav?.addGradebookElement,

    allStudents,
    assignment: {
      allowedAttempts: assignment.allowed_attempts,
      anonymizeStudents: assignment.anonymize_students,
      courseId: assignment.course_id,
      dueDate: assignment.due_at,
      htmlUrl: assignment.html_url,
      gradingType: assignment.grading_type,
      id: assignment.id,
      muted: assignment.muted,
      name: assignment.name,
      pointsPossible: assignment.points_possible,
      postManually: assignment.post_manually,
      published: assignment.published,
      submissionTypes: assignment.submission_types,
    },

    curveGradesAction: gradebook.getCurveGradesAction(assignmentId),
    downloadSubmissionsAction: gradebook.getDownloadSubmissionsAction(assignmentId),

    enterGradesAsSetting: {
      hidden: optionsForGradingType(assignment.grading_type).length < 2, // show only multiple options
      onSelect(value) {
        gradebook.updateEnterGradesAsSetting(assignmentId, value)
      },
      selected: gradebook.getEnterGradesAsSetting(assignmentId),
      showGradingSchemeOption: optionsForGradingType(assignment.grading_type).includes(
        'gradingScheme'
      ),
    },
    getCurrentlyShownStudents,

    onHeaderKeyDown: (event: React.KeyboardEvent) => {
      gradebook.handleHeaderKeyDown(event, columnId)
    },
    onMenuDismiss() {
      setTimeout(gradebook.handleColumnHeaderMenuClose)
    },

    hideGradesAction: {
      hasGradesOrPostableComments,
      hasGradesOrCommentsToHide: allStudents.some(student => student.submission.postedAt != null),
      onSelect(onExited) {
        if (gradebook.postPolicies) {
          gradebook.postPolicies.showHideAssignmentGradesTray({assignmentId, onExited})
        }
      },
    },

    postGradesAction: {
      enabledForUser: gradebook.options.gradebook_is_editable,
      hasGradesOrPostableComments,
      hasGradesOrCommentsToPost: allStudents.some(student => isPostable(student.submission)),
      onSelect(onExited) {
        if (gradebook.postPolicies) {
          gradebook.postPolicies.showPostAssignmentGradesTray({assignmentId, onExited})
        }
      },
    },

    removeGradebookElement: gradebook.keyboardNav?.removeGradebookElement,
    reuploadSubmissionsAction: gradebook.getReuploadSubmissionsAction(assignmentId),
    setDefaultGradeAction: gradebook.getSetDefaultGradeAction(assignmentId),

    showGradePostingPolicyAction: {
      onSelect(onExited) {
        if (gradebook.postPolicies) {
          gradebook.postPolicies.showAssignmentPostingPolicyTray({assignmentId, onExited})
        }
      },
    },

    showMessageStudentsWithObserversDialog:
      gradebook.options.show_message_students_with_observers_dialog,

    sortBySetting: {
      direction: sortRowsBySetting.direction,
      disabled: !gradeSortDataLoaded || assignment.anonymize_students,
      isSortColumn: sortRowsBySetting.columnId === columnId,
      onSortByGradeAscending: () => {
        gradebook.setSortRowsBySetting(columnId, 'grade', 'ascending')
      },
      onSortByGradeDescending: () => {
        gradebook.setSortRowsBySetting(columnId, 'grade', 'descending')
      },
      onSortByLate: () => {
        gradebook.setSortRowsBySetting(columnId, 'late', 'ascending')
      },
      onSortByMissing: () => {
        gradebook.setSortRowsBySetting(columnId, 'missing', 'ascending')
      },
<<<<<<< HEAD
=======
      onSortByExcused: () => {
        gradebook.setSortRowsBySetting(columnId, 'excused', 'ascending')
      },
      onSortByUnposted: () => {
        gradebook.setSortRowsBySetting(columnId, 'unposted', 'ascending')
      },
>>>>>>> 147b3201
      settingKey: sortRowsBySetting.settingKey,
    },

    submissionsLoaded: gradebook.contentLoadStates.submissionsLoaded,
    messageAttachmentUploadFolderId: gradebook.options.message_attachment_upload_folder_id,
    userId: gradebook.options.currentUserId,

    onSendMessageStudentsWho: (args: SendMessageArgs) => gradebook.sendMessageStudentsWho(args),
  }
}

export default class AssignmentColumnHeaderRenderer {
  gradebook: Gradebook

  constructor(gradebook: Gradebook) {
    this.gradebook = gradebook
  }

  render(column: Column, $container: HTMLElement, _gridSupport: GridSupport, options) {
    const props = getProps(column, this.gradebook, options)
    ReactDOM.render(<AssignmentColumnHeader {...props} />, $container)
  }

  destroy(_column: Column, $container: HTMLElement, _gridSupport: GridSupport) {
    ReactDOM.unmountComponentAtNode($container)
  }
}<|MERGE_RESOLUTION|>--- conflicted
+++ resolved
@@ -197,15 +197,12 @@
       onSortByMissing: () => {
         gradebook.setSortRowsBySetting(columnId, 'missing', 'ascending')
       },
-<<<<<<< HEAD
-=======
       onSortByExcused: () => {
         gradebook.setSortRowsBySetting(columnId, 'excused', 'ascending')
       },
       onSortByUnposted: () => {
         gradebook.setSortRowsBySetting(columnId, 'unposted', 'ascending')
       },
->>>>>>> 147b3201
       settingKey: sortRowsBySetting.settingKey,
     },
 
