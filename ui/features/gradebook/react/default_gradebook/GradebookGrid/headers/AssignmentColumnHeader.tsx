/*
 * Copyright (C) 2017 - present Instructure, Inc.
 *
 * This file is part of Canvas.
 *
 * Canvas is free software: you can redistribute it and/or modify it under
 * the terms of the GNU Affero General Public License as published by the Free
 * Software Foundation, version 3 of the License.
 *
 * Canvas is distributed in the hope that it will be useful, but WITHOUT ANY
 * WARRANTY; without even the implied warranty of MERCHANTABILITY or FITNESS FOR
 * A PARTICULAR PURPOSE. See the GNU Affero General Public License for more
 * details.
 *
 * You should have received a copy of the GNU Affero General Public License along
 * with this program. If not, see <http://www.gnu.org/licenses/>.
 */

import React from 'react'
import ReactDOM from 'react-dom'
import {arrayOf, bool, func, instanceOf, number, shape, string} from 'prop-types'
import {ScreenReaderContent} from '@instructure/ui-a11y-content'
import {IconButton} from '@instructure/ui-buttons'
import {Text} from '@instructure/ui-text'
import {IconMoreSolid, IconOffLine} from '@instructure/ui-icons'
import {Grid} from '@instructure/ui-grid'
import {Menu} from '@instructure/ui-menu'
import {useScope as useI18nScope} from '@canvas/i18n'
import {ApolloProvider} from 'react-apollo'
import {createClient} from '@canvas/apollo'

import {isPostable} from '@canvas/grading/SubmissionHelper'
import AsyncComponents from '../../AsyncComponents'
import ColumnHeader from './ColumnHeader'

import {Link} from '@instructure/ui-link'

const {Separator: MenuSeparator, Item: MenuItem, Group: MenuGroup} = Menu as any

const I18n = useI18nScope('gradebook')

function SecondaryDetailLine(props) {
  const anonymous = props.assignment.anonymizeStudents
  const unpublished = !props.assignment.published

  if (anonymous || unpublished) {
    return (
      <span className="Gradebook__ColumnHeaderDetailLine Gradebook__ColumnHeaderDetail--secondary">
        <Text color="danger" size="x-small" transform="uppercase" weight="bold">
          {unpublished ? I18n.t('Unpublished') : I18n.t('Anonymous')}
        </Text>
      </span>
    )
  }

  const pointsPossible = I18n.n(props.assignment.pointsPossible || 0)

  return (
    <span className="Gradebook__ColumnHeaderDetailLine Gradebook__ColumnHeaderDetail--secondary">
      <span className="assignment-points-possible">
        <Text weight="normal" fontStyle="normal" size="x-small">
          {I18n.t('Out of %{pointsPossible}', {pointsPossible})}
        </Text>
      </span>

      {props.assignment.postManually && (
        <span>
          &nbsp;
          <Text size="x-small" transform="uppercase" weight="bold">
            {I18n.t('Manual')}
          </Text>
        </span>
      )}
    </span>
  )
}

SecondaryDetailLine.propTypes = {
  assignment: shape({
    anonymizeStudents: bool.isRequired,
    pointsPossible: number,
    published: bool.isRequired
  }).isRequired
}

function labelForPostGradesAction(postGradesAction) {
  if (postGradesAction.hasGradesOrCommentsToPost) {
    return I18n.t('Post grades')
  } else if (postGradesAction.hasGradesOrPostableComments) {
    return I18n.t('All grades posted')
  }

  return I18n.t('No grades to post')
}

function labelForHideGradesAction(hideGradesAction) {
  if (hideGradesAction.hasGradesOrCommentsToHide) {
    return I18n.t('Hide grades')
  } else if (hideGradesAction.hasGradesOrPostableComments) {
    return I18n.t('All grades hidden')
  }

  return I18n.t('No grades to hide')
}

function speedGraderUrl(assignment) {
  return encodeURI(
    `/courses/${assignment.courseId}/gradebook/speed_grader?assignment_id=${assignment.id}`
  )
}

type Props = {
  allStudents: any
  assignment: any
  curveGradesAction: any
  downloadSubmissionsAction: any
  enterGradesAsSetting: any
  getCurrentlyShownStudents: any
  hideGradesAction: any
  messageAttachmentUploadFolderId: string
  onMenuDismiss: any
  postGradesAction: any
  reuploadSubmissionsAction: any
  setDefaultGradeAction: any
  showGradePostingPolicyAction: any
  showMessageStudentsWithObserversDialog: any
  showUnpostedMenuItem: any
  sortBySetting: any
  submissionsLoaded: boolean
<<<<<<< HEAD
  onSendMesssageStudentsWho: any
=======
  onSendMessageStudentsWho: any
  userId: string
>>>>>>> fb1b1d7f
}

type State = {
  hasFocus: boolean
  isMenuFocused: boolean
  isMenuOpen: boolean
  menuShown: boolean
  skipFocusOnClose: boolean
}

export default class AssignmentColumnHeader extends ColumnHeader<Props, State> {
  assignmentLink: any

  enterGradesAsMenuContent: any

  static propTypes = {
    ...ColumnHeader.propTypes,

    allStudents: arrayOf(
      shape({
        id: string.isRequired,
        isInactive: bool.isRequired,
        isTestStudent: bool.isRequired,
        name: string.isRequired,
        sortableName: string.isRequired,
        submission: shape({
          excused: bool.isRequired,
          latePolicyStatus: string,
          postedAt: instanceOf(Date),
          score: number,
          submittedAt: instanceOf(Date),
          workflowState: string.isRequired
        }).isRequired
      })
    ).isRequired,

    assignment: shape({
      anonymizeStudents: bool.isRequired,
      courseId: string.isRequired,
      htmlUrl: string.isRequired,
      gradingType: string.isRequired,
      id: string.isRequired,
      name: string.isRequired,
      pointsPossible: number,
      postManually: bool.isRequired,
      published: bool.isRequired,
      submissionTypes: arrayOf(string).isRequired
    }).isRequired,

    curveGradesAction: shape({
      isDisabled: bool.isRequired,
      onSelect: func.isRequired
    }).isRequired,

    getCurrentlyShownStudents: func.isRequired,

    hideGradesAction: shape({
      hasGradesOrCommentsToHide: bool.isRequired,
      onSelect: func.isRequired
    }).isRequired,

    postGradesAction: shape({
      enabledForUser: bool.isRequired,
      hasGradesOrPostableComments: bool.isRequired,
      hasGradesOrCommentsToPost: bool.isRequired,
      onSelect: func.isRequired
    }).isRequired,

    showGradePostingPolicyAction: shape({
      onSelect: func.isRequired
    }).isRequired,

    sortBySetting: shape({
      direction: string.isRequired,
      disabled: bool.isRequired,
      isSortColumn: bool.isRequired,
      onSortByGradeAscending: func.isRequired,
      onSortByGradeDescending: func.isRequired,
      onSortByLate: func.isRequired,
      onSortByMissing: func.isRequired,
      onSortByUnposted: func.isRequired,
      settingKey: string.isRequired
    }).isRequired,

    submissionsLoaded: bool.isRequired,

    setDefaultGradeAction: shape({
      disabled: bool.isRequired,
      onSelect: func.isRequired
    }).isRequired,

    downloadSubmissionsAction: shape({
      hidden: bool.isRequired,
      onSelect: func.isRequired
    }).isRequired,

    reuploadSubmissionsAction: shape({
      hidden: bool.isRequired,
      onSelect: func.isRequired
    }).isRequired,

    onMenuDismiss: func.isRequired,
    showMessageStudentsWithObserversDialog: bool.isRequired,
    showUnpostedMenuItem: bool.isRequired,
    messageAttachmentUploadFolderId: string.isRequired,
<<<<<<< HEAD
    onSendMesssageStudentsWho: func.isRequired
=======
    onSendMessageStudentsWho: func.isRequired,
    userId: string.isRequired
>>>>>>> fb1b1d7f
  }

  static defaultProps = {
    ...ColumnHeader.defaultProps
  }

  bindAssignmentLink = ref => {
    this.assignmentLink = ref
  }

  bindEnterGradesAsMenuContent = ref => {
    this.enterGradesAsMenuContent = ref
  }

  curveGrades = () => {
    this.invokeAndSkipFocus(this.props.curveGradesAction)
  }

  hideGrades = () => {
    this.invokeAndSkipFocus(this.props.hideGradesAction)
  }

  postGrades = () => {
    this.invokeAndSkipFocus(this.props.postGradesAction)
  }

  setDefaultGrades = () => {
    this.invokeAndSkipFocus(this.props.setDefaultGradeAction)
  }

  downloadSubmissions = () => {
    this.invokeAndSkipFocus(this.props.downloadSubmissionsAction)
  }

  reuploadSubmissions = () => {
    this.invokeAndSkipFocus(this.props.reuploadSubmissionsAction)
  }

  showGradePostingPolicy = () => {
    this.invokeAndSkipFocus(this.props.showGradePostingPolicyAction)
  }

  invokeAndSkipFocus(action) {
    // this is because the onToggle handler in ColumnHeader.js is going to get
    // called synchronously, before the SetState takes effect, and it needs to
    // know to skipFocusOnClose
    // @ts-ignore
    this.state.skipFocusOnClose = true

    this.setState({skipFocusOnClose: true}, () => action.onSelect(this.focusAtEnd))
  }

  focusAtStart = () => {
    this.assignmentLink.focus()
  }

  handleKeyDown = event => {
    if (event.which === 9) {
      if (this.assignmentLink.focused && !event.shiftKey) {
        event.preventDefault()
        this.optionsMenuTrigger.focus()
        return false // prevent Grid behavior
      }

      if (document.activeElement === this.optionsMenuTrigger && event.shiftKey) {
        event.preventDefault()
        this.assignmentLink.focus()
        return false // prevent Grid behavior
      }
    }

    return ColumnHeader.prototype.handleKeyDown.call(this, event)
  }

  onEnterGradesAsSettingSelect = (_event, values) => {
    this.props.enterGradesAsSetting.onSelect(values[0])
  }

  handleSendMessageStudentsWho = args => {
<<<<<<< HEAD
    this.props.onSendMesssageStudentsWho(args)
=======
    this.props.onSendMessageStudentsWho(args)
>>>>>>> fb1b1d7f
  }

  showMessageStudentsWhoDialog = async () => {
    // @ts-ignore
    this.state.skipFocusOnClose = true
    this.setState({skipFocusOnClose: true})

    const options = {
      assignment: this.props.assignment,
      students: this.activeStudentDetails()
    }

    if (this.props.showMessageStudentsWithObserversDialog) {
      const mountPoint = document.querySelector(
        "[data-component='MessageStudentsWithObserversModal']"
      )
      if (mountPoint != null) {
        const MessageStudentsWhoDialog =
          await AsyncComponents.loadMessageStudentsWithObserversDialog()

        const props = {
          ...options,
          onClose: () => {
            ReactDOM.unmountComponentAtNode(mountPoint)
            this.focusAtEnd()
          },
          onSend: this.handleSendMessageStudentsWho,
          messageAttachmentUploadFolderId: this.props.messageAttachmentUploadFolderId,
          userId: this.props.userId
        }
        ReactDOM.render(
          <ApolloProvider client={createClient()}>
            <MessageStudentsWhoDialog {...props} />
          </ApolloProvider>,
          mountPoint
        )
      }
    } else {
      const MessageStudentsWhoDialog = await AsyncComponents.loadMessageStudentsWhoDialog()

      MessageStudentsWhoDialog.show(options, this.focusAtEnd)
    }
  }

  activeStudentDetails() {
    const activeStudents = this.props
      .getCurrentlyShownStudents()
      .filter(student => !student.isInactive && !student.isTestStudent)

    return activeStudents.map(student => {
      const {excused, grade, latePolicyStatus, score, submittedAt, redoRequest} = student.submission
      return {
        excused,
        grade,
        id: student.id,
        latePolicyStatus,
        name: student.name,
        redoRequest,
        score,
        sortableName: student.sortableName,
        submittedAt
      }
    })
  }

  renderAssignmentLink() {
    const assignment = this.props.assignment

    return (
      <Link
        size="small"
        theme={{smallPaddingHorizontal: '0', smallFontSize: '0.75rem', smallHeight: '1rem'}}
        ref={this.bindAssignmentLink}
        href={assignment.htmlUrl}
        isWithinText={false}
      >
        <span className="assignment-name">{assignment.name}</span>
      </Link>
    )
  }

  renderTrigger() {
    const optionsTitle = I18n.t('%{name} Options', {name: this.props.assignment.name})

    return (
      <IconButton
        elementRef={ref => (this.optionsMenuTrigger = ref)}
        size="small"
        renderIcon={IconMoreSolid}
        withBackground={false}
        withBorder={false}
        screenReaderLabel={optionsTitle}
      />
    )
  }

  renderMenu() {
    if (!this.props.assignment.published) {
      return null
    }

    const {sortBySetting} = this.props
    const selectedSortSetting = sortBySetting.isSortColumn && sortBySetting.settingKey

    return (
      <Menu
        contentRef={this.bindOptionsMenuContent}
        shouldFocusTriggerOnClose={false}
        trigger={this.renderTrigger()}
        onToggle={this.onToggle}
        onDismiss={this.props.onMenuDismiss}
      >
        <Menu contentRef={this.bindSortByMenuContent} label={I18n.t('Sort by')}>
          <MenuGroup label={<ScreenReaderContent>{I18n.t('Sort by')}</ScreenReaderContent>}>
            <MenuItem
              selected={selectedSortSetting === 'grade' && sortBySetting.direction === 'ascending'}
              disabled={sortBySetting.disabled}
              onSelect={sortBySetting.onSortByGradeAscending}
            >
              {I18n.t('Grade - Low to High')}
            </MenuItem>

            <MenuItem
              selected={selectedSortSetting === 'grade' && sortBySetting.direction === 'descending'}
              disabled={sortBySetting.disabled}
              onSelect={sortBySetting.onSortByGradeDescending}
            >
              {I18n.t('Grade - High to Low')}
            </MenuItem>

            <MenuItem
              selected={selectedSortSetting === 'missing'}
              disabled={sortBySetting.disabled}
              onSelect={sortBySetting.onSortByMissing}
            >
              {I18n.t('Missing')}
            </MenuItem>

            <MenuItem
              selected={selectedSortSetting === 'late'}
              disabled={sortBySetting.disabled}
              onSelect={sortBySetting.onSortByLate}
            >
              {I18n.t('Late')}
            </MenuItem>

            {this.props.showUnpostedMenuItem && (
              <MenuItem
                selected={selectedSortSetting === 'unposted'}
                disabled={sortBySetting.disabled}
                onSelect={sortBySetting.onSortByUnposted}
              >
                {I18n.t('Unposted')}
              </MenuItem>
            )}
          </MenuGroup>
        </Menu>

        <MenuItem href={speedGraderUrl(this.props.assignment)} target="_blank">
          {I18n.t('SpeedGrader')}
        </MenuItem>

        <MenuItem
          disabled={!this.props.submissionsLoaded || this.props.assignment.anonymizeStudents}
          onSelect={this.showMessageStudentsWhoDialog}
        >
          <span data-menu-item-id="message-students-who">{I18n.t('Message Students Who')}</span>
        </MenuItem>

        <MenuItem disabled={this.props.curveGradesAction.isDisabled} onSelect={this.curveGrades}>
          <span data-menu-item-id="curve-grades">{I18n.t('Curve Grades')}</span>
        </MenuItem>

        <MenuItem
          disabled={this.props.setDefaultGradeAction.disabled}
          onSelect={this.setDefaultGrades}
        >
          <span data-menu-item-id="set-default-grade">{I18n.t('Set Default Grade')}</span>
        </MenuItem>

        {this.props.postGradesAction.enabledForUser && (
          <MenuItem
            disabled={!this.props.postGradesAction.hasGradesOrCommentsToPost}
            onSelect={this.postGrades}
          >
            {labelForPostGradesAction(this.props.postGradesAction)}
          </MenuItem>
        )}

        {this.props.postGradesAction.enabledForUser && (
          <MenuItem
            disabled={!this.props.hideGradesAction.hasGradesOrCommentsToHide}
            onSelect={this.hideGrades}
          >
            {labelForHideGradesAction(this.props.hideGradesAction)}
          </MenuItem>
        )}

        {!this.props.enterGradesAsSetting.hidden && <MenuSeparator />}

        {!this.props.enterGradesAsSetting.hidden && (
          <Menu contentRef={this.bindEnterGradesAsMenuContent} label={I18n.t('Enter Grades as')}>
            <MenuGroup
              label={<ScreenReaderContent>{I18n.t('Enter Grades as')}</ScreenReaderContent>}
              onSelect={this.onEnterGradesAsSettingSelect}
              selected={[this.props.enterGradesAsSetting.selected]}
            >
              <MenuItem value="points">{I18n.t('Points')}</MenuItem>

              <MenuItem value="percent">{I18n.t('Percentage')}</MenuItem>

              {this.props.enterGradesAsSetting.showGradingSchemeOption && (
                <MenuItem value="gradingScheme">{I18n.t('Grading Scheme')}</MenuItem>
              )}
            </MenuGroup>
          </Menu>
        )}

        {!(
          this.props.downloadSubmissionsAction.hidden && this.props.reuploadSubmissionsAction.hidden
        ) && <MenuSeparator />}

        {!this.props.downloadSubmissionsAction.hidden && (
          <MenuItem onSelect={this.downloadSubmissions}>
            <span data-menu-item-id="download-submissions">{I18n.t('Download Submissions')}</span>
          </MenuItem>
        )}

        {!this.props.reuploadSubmissionsAction.hidden && (
          <MenuItem onSelect={this.reuploadSubmissions}>
            <span data-menu-item-id="reupload-submissions">{I18n.t('Re-Upload Submissions')}</span>
          </MenuItem>
        )}

        {this.props.postGradesAction.enabledForUser && <MenuSeparator />}

        {this.props.postGradesAction.enabledForUser && (
          <MenuItem onSelect={this.showGradePostingPolicy}>
            {I18n.t('Grade Posting Policy')}
          </MenuItem>
        )}
      </Menu>
    )
  }

  renderUnpostedSubmissionsIcon() {
    if (!this.props.submissionsLoaded) {
      return null
    }

    const submissions = this.props.allStudents.map(student => student.submission)
    const postableSubmissionsPresent = submissions.some(isPostable)

    // Assignment has at least one hidden submission that can be posted
    if (postableSubmissionsPresent) {
      return <IconOffLine size="x-small" />
    }

    return null
  }

  render() {
    const classes = `Gradebook__ColumnHeaderAction ${this.state.menuShown ? 'menuShown' : ''}`

    return (
      <div
        className={`Gradebook__ColumnHeaderContent ${this.state.hasFocus ? 'focused' : ''}`}
        onBlur={this.handleBlur}
        onFocus={this.handleFocus}
      >
        <div style={{flex: 1, minWidth: '1px'}}>
          <Grid colSpacing="none" hAlign="space-between" vAlign="middle">
            <Grid.Row>
              <Grid.Col textAlign="center" width="auto" vAlign="top">
                <div className="Gradebook__ColumnHeaderIndicators">
                  {this.renderUnpostedSubmissionsIcon()}
                </div>
              </Grid.Col>

              <Grid.Col textAlign="center">
                <span className="Gradebook__ColumnHeaderDetail">
                  <span className="Gradebook__ColumnHeaderDetailLine Gradebook__ColumnHeaderDetail--primary">
                    {this.renderAssignmentLink()}
                  </span>

                  <SecondaryDetailLine assignment={this.props.assignment} />
                </span>
              </Grid.Col>

              <Grid.Col textAlign="center" width="auto">
                <div className={classes}>{this.renderMenu()}</div>
              </Grid.Col>
            </Grid.Row>
          </Grid>
        </div>
      </div>
    )
  }
}<|MERGE_RESOLUTION|>--- conflicted
+++ resolved
@@ -127,12 +127,8 @@
   showUnpostedMenuItem: any
   sortBySetting: any
   submissionsLoaded: boolean
-<<<<<<< HEAD
-  onSendMesssageStudentsWho: any
-=======
   onSendMessageStudentsWho: any
   userId: string
->>>>>>> fb1b1d7f
 }
 
 type State = {
@@ -238,12 +234,8 @@
     showMessageStudentsWithObserversDialog: bool.isRequired,
     showUnpostedMenuItem: bool.isRequired,
     messageAttachmentUploadFolderId: string.isRequired,
-<<<<<<< HEAD
-    onSendMesssageStudentsWho: func.isRequired
-=======
     onSendMessageStudentsWho: func.isRequired,
     userId: string.isRequired
->>>>>>> fb1b1d7f
   }
 
   static defaultProps = {
@@ -323,11 +315,7 @@
   }
 
   handleSendMessageStudentsWho = args => {
-<<<<<<< HEAD
-    this.props.onSendMesssageStudentsWho(args)
-=======
     this.props.onSendMessageStudentsWho(args)
->>>>>>> fb1b1d7f
   }
 
   showMessageStudentsWhoDialog = async () => {
