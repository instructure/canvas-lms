// @ts-nocheck
/*
 * Copyright (C) 2017 - present Instructure, Inc.
 *
 * This file is part of Canvas.
 *
 * Canvas is free software: you can redistribute it and/or modify it under
 * the terms of the GNU Affero General Public License as published by the Free
 * Software Foundation, version 3 of the License.
 *
 * Canvas is distributed in the hope that it will be useful, but WITHOUT ANY
 * WARRANTY; without even the implied warranty of MERCHANTABILITY or FITNESS FOR
 * A PARTICULAR PURPOSE. See the GNU Affero General Public License for more
 * details.
 *
 * You should have received a copy of the GNU Affero General Public License along
 * with this program. If not, see <http://www.gnu.org/licenses/>.
 */

import React from 'react'
import ReactDOM from 'react-dom'
import {ScreenReaderContent} from '@instructure/ui-a11y-content'
import {IconButton} from '@instructure/ui-buttons'
import {IconMoreSolid, IconOffLine} from '@instructure/ui-icons'
import {Grid} from '@instructure/ui-grid'
import {ApplyTheme} from '@instructure/ui-themeable'
import {Menu} from '@instructure/ui-menu'
import {useScope as useI18nScope} from '@canvas/i18n'
import {ApolloProvider} from 'react-apollo'
import {createClient} from '@canvas/apollo'
import {isPostable} from '@canvas/grading/SubmissionHelper'
import AsyncComponents from '../../AsyncComponents'
import ColumnHeader from './ColumnHeader'
import SecondaryDetailLine from './SecondaryDetailLine'
import {Link} from '@instructure/ui-link'
import {Text} from '@instructure/ui-text'
import type {
  CamelizedAssignment,
  CamelizedSubmission,
  PartialStudent,
} from '@canvas/grading/grading.d'

const {Separator: MenuSeparator, Item: MenuItem, Group: MenuGroup} = Menu as any

const I18n = useI18nScope('gradebook')

function labelForPostGradesAction(postGradesAction) {
  if (postGradesAction.hasGradesOrCommentsToPost) {
    return I18n.t('Post grades')
  } else if (postGradesAction.hasGradesOrPostableComments) {
    return I18n.t('All grades posted')
  }

  return I18n.t('No grades to post')
}

function labelForHideGradesAction(hideGradesAction: {
  hasGradesOrCommentsToHide: boolean
  hasGradesOrPostableComments: boolean
}) {
  if (hideGradesAction.hasGradesOrCommentsToHide) {
    return I18n.t('Hide grades')
  } else if (hideGradesAction.hasGradesOrPostableComments) {
    return I18n.t('All grades hidden')
  }

  return I18n.t('No grades to hide')
}

function speedGraderUrl(assignment: {courseId: string; id: string}) {
  return encodeURI(
    `/courses/${assignment.courseId}/gradebook/speed_grader?assignment_id=${assignment.id}`
  )
}

export type AssignmentColumnHeaderProps = {
  allStudents: PartialStudent[]
  assignment: CamelizedAssignment
  curveGradesAction: {
    isDisabled: boolean
    onSelect(onClose: any): Promise<void>
  }
  downloadSubmissionsAction: {
    hidden: boolean
    onSelect: (cb: any) => void
  }
  enterGradesAsSetting: any
  getCurrentlyShownStudents: () => {
    id: string
    name: string
    sortableName: string
    isInactive: boolean
    isTestStudent: boolean
    submission: CamelizedSubmission
  }[]
  hideGradesAction: {
    hasGradesOrCommentsToHide: boolean
    onSelect: () => void
  }
  messageAttachmentUploadFolderId: string
  onMenuDismiss: () => void
  postGradesAction: {
    enabledForUser: boolean
    hasGradesOrPostableComments: boolean
    hasGradesOrCommentsToPost: boolean
    onSelect: (onExited: any) => void
  }
  reuploadSubmissionsAction: any
  setDefaultGradeAction: {
    disabled: boolean
    onSelect: (cb: any) => Promise<void>
  }
  showGradePostingPolicyAction: {
    onSelect: (cb: any) => Promise<void>
  }
  sortBySetting: {
    direction: string
    disabled: boolean
    isSortColumn: boolean
    onSortByExcused: () => void
    onSortByGradeAscending: () => void
    onSortByGradeDescending: () => void
    onSortByLate: () => void
    onSortByMissing: () => void
    settingKey: string
  }
  submissionsLoaded: boolean
  showMessageStudentsWithObserversDialog: boolean
  onSendMessageStudentsWho: (args: {recipientsIds: string[]; subject: string; body: string}) => void
  userId: string
}

type State = {
  hasFocus: boolean
  isMenuFocused: boolean
  isMenuOpen: boolean
  menuShown: boolean
  skipFocusOnClose: boolean
}

export default class AssignmentColumnHeader extends ColumnHeader<
  AssignmentColumnHeaderProps,
  State
> {
  assignmentLink: HTMLElement | null = null

  enterGradesAsMenuContent: HTMLElement | null = null

  static propTypes = {
    ...ColumnHeader.propTypes,
  }

  static defaultProps = {
    ...ColumnHeader.defaultProps,
  }

  bindAssignmentLink = ref => {
    this.assignmentLink = ref
  }

  bindEnterGradesAsMenuContent = ref => {
    this.enterGradesAsMenuContent = ref
  }

  curveGrades = () => {
    this.invokeAndSkipFocus(this.props.curveGradesAction)
  }

  hideGrades = () => {
    this.invokeAndSkipFocus(this.props.hideGradesAction)
  }

  postGrades = () => {
    this.invokeAndSkipFocus(this.props.postGradesAction)
  }

  setDefaultGrades = () => {
    this.invokeAndSkipFocus(this.props.setDefaultGradeAction)
  }

  downloadSubmissions = () => {
    this.invokeAndSkipFocus(this.props.downloadSubmissionsAction)
  }

  reuploadSubmissions = () => {
    this.invokeAndSkipFocus(this.props.reuploadSubmissionsAction)
  }

  showGradePostingPolicy = () => {
    this.invokeAndSkipFocus(this.props.showGradePostingPolicyAction)
  }

  invokeAndSkipFocus(action) {
    // this is because the onToggle handler in ColumnHeader.js is going to get
    // called synchronously, before the SetState takes effect, and it needs to
    // know to skipFocusOnClose
    // @ts-ignore
    this.state.skipFocusOnClose = true

    this.setState({skipFocusOnClose: true}, () => action.onSelect(this.focusAtEnd))
  }

  focusAtStart = () => {
    this.assignmentLink?.focus()
  }

  handleKeyDown = (event: KeyboardEvent) => {
    if (event.which === 9) {
      if (this.assignmentLink.focused && !event.shiftKey) {
        event.preventDefault()
        this.optionsMenuTrigger.focus()
        return false // prevent Grid behavior
      }

      if (document.activeElement === this.optionsMenuTrigger && event.shiftKey) {
        event.preventDefault()
        this.assignmentLink?.focus()
        return false // prevent Grid behavior
      }
    }

    return ColumnHeader.prototype.handleKeyDown.call(this, event)
  }

  onEnterGradesAsSettingSelect = (_event, values) => {
    this.props.enterGradesAsSetting.onSelect(values[0])
  }

  handleSendMessageStudentsWho = (args: {
    recipientsIds: string[]
    subject: string
    body: string
  }): void => {
    this.props.onSendMessageStudentsWho(args)
  }

  showMessageStudentsWhoDialog = async () => {
    // @ts-ignore
    this.state.skipFocusOnClose = true
    this.setState({skipFocusOnClose: true})

    const options = {
      assignment: this.props.assignment,
      students: this.activeStudentDetails(),
    }

    if (this.props.showMessageStudentsWithObserversDialog) {
      const mountPoint = document.querySelector(
        "[data-component='MessageStudentsWithObserversModal']"
      )
      if (mountPoint != null) {
        const MessageStudentsWhoDialog =
          await AsyncComponents.loadMessageStudentsWithObserversDialog()

        const props = {
          ...options,
          onClose: () => {
            ReactDOM.unmountComponentAtNode(mountPoint)
            this.focusAtEnd()
          },
          onSend: this.handleSendMessageStudentsWho,
          messageAttachmentUploadFolderId: this.props.messageAttachmentUploadFolderId,
          userId: this.props.userId,
        }

        ReactDOM.render(
          <ApolloProvider client={createClient()}>
            <MessageStudentsWhoDialog {...props} />
          </ApolloProvider>,
          mountPoint
        )
      }
    } else {
      const MessageStudentsWhoDialog = await AsyncComponents.loadMessageStudentsWhoDialog()

      MessageStudentsWhoDialog.show(options, this.focusAtEnd)
    }
  }

  activeStudentDetails() {
    const activeStudents = this.props
      .getCurrentlyShownStudents()
      .filter(student => !student.isInactive && !student.isTestStudent)

    return activeStudents.map(student => {
      const {excused, grade, latePolicyStatus, score, submittedAt, redoRequest} = student.submission
      return {
        excused,
        grade,
        id: student.id,
        latePolicyStatus,
        name: student.name,
        redoRequest,
        score,
        sortableName: student.sortableName,
        submittedAt,
      }
    })
  }

  renderAssignmentLink() {
    const assignment = this.props.assignment

    return (
      <ApplyTheme
        theme={{smallPaddingHorizontal: '0', smallFontSize: '0.75rem', smallHeight: '1rem'}}
      >
        <Link ref={this.bindAssignmentLink} href={assignment.htmlUrl} isWithinText={false}>
          <Text size="small">
            <span className="assignment-name">{assignment.name}</span>
          </Text>
        </Link>
      </ApplyTheme>
    )
  }

  renderTrigger() {
    const optionsTitle = I18n.t('%{name} Options', {name: this.props.assignment.name})

    return (
      <IconButton
        elementRef={ref => (this.optionsMenuTrigger = ref)}
        size="small"
        renderIcon={IconMoreSolid}
        withBackground={false}
        withBorder={false}
        screenReaderLabel={optionsTitle}
      />
    )
  }

  renderMenu() {
    if (!this.props.assignment.published) {
      return null
    }

    const {sortBySetting} = this.props
    const selectedSortSetting = sortBySetting.isSortColumn && sortBySetting.settingKey

    return (
      <Menu
        menuRef={this.bindOptionsMenuContent}
        shouldFocusTriggerOnClose={false}
        trigger={this.renderTrigger()}
        onToggle={this.onToggle}
        onDismiss={this.props.onMenuDismiss}
      >
        <Menu menuRef={this.bindSortByMenuContent} label={I18n.t('Sort by')}>
          <MenuGroup label={<ScreenReaderContent>{I18n.t('Sort by')}</ScreenReaderContent>}>
            <MenuItem
              selected={selectedSortSetting === 'grade' && sortBySetting.direction === 'ascending'}
              disabled={sortBySetting.disabled}
              onSelect={sortBySetting.onSortByGradeAscending}
            >
              {I18n.t('Grade - Low to High')}
            </MenuItem>

            <MenuItem
              selected={selectedSortSetting === 'grade' && sortBySetting.direction === 'descending'}
              disabled={sortBySetting.disabled}
              onSelect={sortBySetting.onSortByGradeDescending}
            >
              {I18n.t('Grade - High to Low')}
            </MenuItem>

            <MenuItem
              selected={selectedSortSetting === 'missing'}
              disabled={sortBySetting.disabled}
              onSelect={sortBySetting.onSortByMissing}
            >
              {I18n.t('Missing')}
            </MenuItem>

            <MenuItem
              selected={selectedSortSetting === 'late'}
              disabled={sortBySetting.disabled}
              onSelect={sortBySetting.onSortByLate}
            >
              {I18n.t('Late')}
            </MenuItem>
<<<<<<< HEAD
=======

            <MenuItem
              selected={selectedSortSetting === 'excused'}
              disabled={sortBySetting.disabled}
              onSelect={sortBySetting.onSortByExcused}
            >
              {I18n.t('Excused')}
            </MenuItem>

            <MenuItem
              selected={selectedSortSetting === 'unposted'}
              disabled={sortBySetting.disabled}
              onSelect={sortBySetting.onSortByUnposted}
            >
              {I18n.t('Unposted')}
            </MenuItem>
>>>>>>> 8e93bf79
          </MenuGroup>
        </Menu>

        <MenuItem href={speedGraderUrl(this.props.assignment)} target="_blank">
          {I18n.t('SpeedGrader')}
        </MenuItem>

        <MenuItem
          disabled={!this.props.submissionsLoaded || this.props.assignment.anonymizeStudents}
          onSelect={this.showMessageStudentsWhoDialog}
        >
          <span data-menu-item-id="message-students-who">{I18n.t('Message Students Who')}</span>
        </MenuItem>

        <MenuItem disabled={this.props.curveGradesAction.isDisabled} onSelect={this.curveGrades}>
          <span data-menu-item-id="curve-grades">{I18n.t('Curve Grades')}</span>
        </MenuItem>

        <MenuItem
          disabled={this.props.setDefaultGradeAction.disabled}
          onSelect={this.setDefaultGrades}
        >
          <span data-menu-item-id="set-default-grade">{I18n.t('Set Default Grade')}</span>
        </MenuItem>

        {this.props.postGradesAction.enabledForUser && (
          <MenuItem
            disabled={!this.props.postGradesAction.hasGradesOrCommentsToPost}
            onSelect={this.postGrades}
          >
            {labelForPostGradesAction(this.props.postGradesAction)}
          </MenuItem>
        )}

        {this.props.postGradesAction.enabledForUser && (
          <MenuItem
            disabled={!this.props.hideGradesAction.hasGradesOrCommentsToHide}
            onSelect={this.hideGrades}
          >
            {labelForHideGradesAction(this.props.hideGradesAction)}
          </MenuItem>
        )}

        {!this.props.enterGradesAsSetting.hidden && <MenuSeparator />}

        {!this.props.enterGradesAsSetting.hidden && (
          <Menu menuRef={this.bindEnterGradesAsMenuContent} label={I18n.t('Enter Grades as')}>
            <MenuGroup
              label={<ScreenReaderContent>{I18n.t('Enter Grades as')}</ScreenReaderContent>}
              onSelect={this.onEnterGradesAsSettingSelect}
              selected={[this.props.enterGradesAsSetting.selected]}
            >
              <MenuItem value="points">{I18n.t('Points')}</MenuItem>

              <MenuItem value="percent">{I18n.t('Percentage')}</MenuItem>

              {this.props.enterGradesAsSetting.showGradingSchemeOption && (
                <MenuItem value="gradingScheme">{I18n.t('Grading Scheme')}</MenuItem>
              )}
            </MenuGroup>
          </Menu>
        )}

        {!(
          this.props.downloadSubmissionsAction.hidden && this.props.reuploadSubmissionsAction.hidden
        ) && <MenuSeparator />}

        {!this.props.downloadSubmissionsAction.hidden && (
          <MenuItem onSelect={this.downloadSubmissions}>
            <span data-menu-item-id="download-submissions">{I18n.t('Download Submissions')}</span>
          </MenuItem>
        )}

        {!this.props.reuploadSubmissionsAction.hidden && (
          <MenuItem onSelect={this.reuploadSubmissions}>
            <span data-menu-item-id="reupload-submissions">{I18n.t('Re-Upload Submissions')}</span>
          </MenuItem>
        )}

        {this.props.postGradesAction.enabledForUser && <MenuSeparator />}

        {this.props.postGradesAction.enabledForUser && (
          <MenuItem onSelect={this.showGradePostingPolicy}>
            {I18n.t('Grade Posting Policy')}
          </MenuItem>
        )}
      </Menu>
    )
  }

  renderUnpostedSubmissionsIcon() {
    if (!this.props.submissionsLoaded) {
      return null
    }

    const submissions = this.props.allStudents.map(student => student.submission)
    const postableSubmissionsPresent = submissions.some(isPostable)

    // Assignment has at least one hidden submission that can be posted
    if (postableSubmissionsPresent) {
      return <IconOffLine size="x-small" />
    }

    return null
  }

  render() {
    const classes = `Gradebook__ColumnHeaderAction ${this.state.menuShown ? 'menuShown' : ''}`

    return (
      <div
        className={`Gradebook__ColumnHeaderContent ${this.state.hasFocus ? 'focused' : ''}`}
        onBlur={this.handleBlur}
        onFocus={this.handleFocus}
      >
        <div style={{flex: 1, minWidth: '1px'}}>
          <Grid colSpacing="none" hAlign="space-between" vAlign="middle">
            <Grid.Row>
              <Grid.Col textAlign="center" width="auto" vAlign="top">
                <div className="Gradebook__ColumnHeaderIndicators">
                  {this.renderUnpostedSubmissionsIcon()}
                </div>
              </Grid.Col>

              <Grid.Col textAlign="center">
                <span className="Gradebook__ColumnHeaderDetail">
                  <span className="Gradebook__ColumnHeaderDetailLine Gradebook__ColumnHeaderDetail--primary">
                    {this.renderAssignmentLink()}
                  </span>

                  <SecondaryDetailLine assignment={this.props.assignment} />
                </span>
              </Grid.Col>

              <Grid.Col textAlign="center" width="auto">
                <div className={classes}>{this.renderMenu()}</div>
              </Grid.Col>
            </Grid.Row>
          </Grid>
        </div>
      </div>
    )
  }
}<|MERGE_RESOLUTION|>--- conflicted
+++ resolved
@@ -122,6 +122,7 @@
     onSortByGradeDescending: () => void
     onSortByLate: () => void
     onSortByMissing: () => void
+    onSortByUnposted: () => void
     settingKey: string
   }
   submissionsLoaded: boolean
@@ -378,8 +379,6 @@
             >
               {I18n.t('Late')}
             </MenuItem>
-<<<<<<< HEAD
-=======
 
             <MenuItem
               selected={selectedSortSetting === 'excused'}
@@ -396,7 +395,6 @@
             >
               {I18n.t('Unposted')}
             </MenuItem>
->>>>>>> 8e93bf79
           </MenuGroup>
         </Menu>
 
