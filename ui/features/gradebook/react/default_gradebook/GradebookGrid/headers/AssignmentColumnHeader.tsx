/*
 * Copyright (C) 2017 - present Instructure, Inc.
 *
 * This file is part of Canvas.
 *
 * Canvas is free software: you can redistribute it and/or modify it under
 * the terms of the GNU Affero General Public License as published by the Free
 * Software Foundation, version 3 of the License.
 *
 * Canvas is distributed in the hope that it will be useful, but WITHOUT ANY
 * WARRANTY; without even the implied warranty of MERCHANTABILITY or FITNESS FOR
 * A PARTICULAR PURPOSE. See the GNU Affero General Public License for more
 * details.
 *
 * You should have received a copy of the GNU Affero General Public License along
 * with this program. If not, see <http://www.gnu.org/licenses/>.
 */

import React from 'react'
import {ScreenReaderContent} from '@instructure/ui-a11y-content'
import {IconButton} from '@instructure/ui-buttons'
import {IconMoreSolid, IconOffLine} from '@instructure/ui-icons'
import {Grid} from '@instructure/ui-grid'
import {InstUISettingsProvider} from '@instructure/emotion'
import {Menu} from '@instructure/ui-menu'
import {useScope as createI18nScope} from '@canvas/i18n'
import {isPostable} from '@canvas/grading/SubmissionHelper'
import AsyncComponents from '../../AsyncComponents'
import ColumnHeader from './ColumnHeader'
import SecondaryDetailLine from './SecondaryDetailLine'
import {Link} from '@instructure/ui-link'
import {Text} from '@instructure/ui-text'
import type {CamelizedAssignment, PartialStudent} from '@canvas/grading/grading.d'
import {showMessageStudentsWithObserversModal} from '../../../shared/MessageStudentsWithObserversModal'
import {MSWLaunchContext} from '@canvas/message-students-dialog/react/MessageStudentsWhoDialog'
import useStore from '../../stores'

const {Separator: MenuSeparator, Item: MenuItem, Group: MenuGroup} = Menu as any

const I18n = createI18nScope('gradebook')

// @ts-expect-error
function labelForPostGradesAction(postGradesAction) {
  if (postGradesAction.hasGradesOrCommentsToPost) {
    return I18n.t('Post grades')
  } else if (postGradesAction.hasGradesOrPostableComments) {
    return I18n.t('All grades posted')
  }

  return I18n.t('No grades to post')
}

function labelForHideGradesAction(hideGradesAction: {
  hasGradesOrCommentsToHide: boolean
  hasGradesOrPostableComments: boolean
}) {
  if (hideGradesAction.hasGradesOrCommentsToHide) {
    return I18n.t('Hide grades')
  } else if (hideGradesAction.hasGradesOrPostableComments) {
    return I18n.t('All grades hidden')
  }

  return I18n.t('No grades to hide')
}

function speedGraderUrl(assignment: {courseId: string; id: string}) {
  return encodeURI(
    `/courses/${assignment.courseId}/gradebook/speed_grader?assignment_id=${assignment.id}`
  )
}

export type AssignmentColumnHeaderProps = {
  allStudents: PartialStudent[]
  assignment: CamelizedAssignment
  curveGradesAction: {
    isDisabled: boolean
    onSelect(onClose: any): Promise<void>
  }
  downloadSubmissionsAction: {
    hidden: boolean
    onSelect: (cb: any) => void
  }
  enterGradesAsSetting: any
  getCurrentlyShownStudents: () => PartialStudent[]
  hideGradesAction: {
    hasGradesOrPostableComments: boolean
    hasGradesOrCommentsToHide: boolean
    onSelect: (cb: any) => void
  }
  messageAttachmentUploadFolderId: string
  onMenuDismiss: () => void
  postGradesAction: {
    enabledForUser: boolean
    hasGradesOrPostableComments: boolean
    hasGradesOrCommentsToPost: boolean
    onSelect: (onExited: any) => void
  }
  reuploadSubmissionsAction: any
  rubricAssessmentImportsExportsEnabled: boolean
  setDefaultGradeAction: {
    disabled: boolean
    onSelect: (cb: any) => Promise<void>
  }
  showGradePostingPolicyAction: {
    onSelect: (cb: any) => void
  }
  sortBySetting: {
    direction: string
    disabled: boolean
    isSortColumn: boolean
    onSortByExcused: () => void
    onSortByGradeAscending: () => void
    onSortByGradeDescending: () => void
    onSortByLate: () => void
    onSortByMissing: () => void
    onSortByUnposted: () => void
    settingKey: string
  }
  submissionsLoaded: boolean
  showMessageStudentsWithObserversDialog: boolean
  onSendMessageStudentsWho: (args: {recipientsIds: string[]; subject: string; body: string}) => void
  userId: string
}

type State = {
  hasFocus: boolean
  isMenuFocused: boolean
  isMenuOpen: boolean
  menuShown: boolean
  skipFocusOnClose: boolean
}

export default class AssignmentColumnHeader extends ColumnHeader<
  AssignmentColumnHeaderProps,
  State
> {
  assignmentLink: HTMLElement | null = null

  enterGradesAsMenuContent: HTMLElement | null = null

  static propTypes = {
    ...ColumnHeader.propTypes,
  }

  static defaultProps = {
    ...ColumnHeader.defaultProps,
  }

  // @ts-expect-error
  bindAssignmentLink = ref => {
    this.assignmentLink = ref
  }

  // @ts-expect-error
  bindEnterGradesAsMenuContent = ref => {
    this.enterGradesAsMenuContent = ref
  }

  curveGrades = () => {
    this.invokeAndSkipFocus(this.props.curveGradesAction)
  }

  hideGrades = () => {
    this.invokeAndSkipFocus(this.props.hideGradesAction)
  }

  postGrades = () => {
    this.invokeAndSkipFocus(this.props.postGradesAction)
  }

  setDefaultGrades = () => {
    this.invokeAndSkipFocus(this.props.setDefaultGradeAction)
  }

  downloadSubmissions = () => {
    this.invokeAndSkipFocus(this.props.downloadSubmissionsAction)
  }

  reuploadSubmissions = () => {
    this.invokeAndSkipFocus(this.props.reuploadSubmissionsAction)
  }

  showGradePostingPolicy = () => {
    this.invokeAndSkipFocus(this.props.showGradePostingPolicyAction)
  }

  // @ts-expect-error
  invokeAndSkipFocus(action) {
    // this is because the onToggle handler in ColumnHeader.js is going to get
    // called synchronously, before the SetState takes effect, and it needs to
    // know to skipFocusOnClose
    // @ts-expect-error
    this.state.skipFocusOnClose = true

    this.setState({skipFocusOnClose: true}, () => action.onSelect(this.focusAtEnd))
  }

  focusAtStart = () => {
    this.assignmentLink?.focus()
  }

  // @ts-expect-error
  handleKeyDown = (event: KeyboardEvent) => {
    if (event.which === 9) {
      // @ts-expect-error
      if (this.assignmentLink.focused && !event.shiftKey) {
        event.preventDefault()
        this.optionsMenuTrigger.focus()
        return false // prevent Grid behavior
      }

      if (document.activeElement === this.optionsMenuTrigger && event.shiftKey) {
        event.preventDefault()
        this.assignmentLink?.focus()
        return false // prevent Grid behavior
      }
    }

    // @ts-expect-error
    return ColumnHeader.prototype.handleKeyDown.call(this, event)
  }

  // @ts-expect-error
  onEnterGradesAsSettingSelect = (_event, values) => {
    this.props.enterGradesAsSetting.onSelect(values[0])
  }

  handleSendMessageStudentsWho = (args: {
    recipientsIds: string[]
    subject: string
    body: string
  }): void => {
    this.props.onSendMessageStudentsWho(args)
  }

  showMessageStudentsWhoDialog = async () => {
    // @ts-expect-error
    this.state.skipFocusOnClose = true
    this.setState({skipFocusOnClose: true})

    const options = {
      assignment: this.props.assignment,
      students: this.activeStudentDetails(),
    }

    if (this.props.showMessageStudentsWithObserversDialog) {
      const props = {
        assignment: options.assignment,
        launchContext: MSWLaunchContext.ASSIGNMENT_CONTEXT,
        students: options.students,
        courseId: options.assignment.courseId,
        onClose: () => {},
        onSend: this.handleSendMessageStudentsWho,
        messageAttachmentUploadFolderId: this.props.messageAttachmentUploadFolderId,
        userId: this.props.userId,
        // @ts-expect-error
        pointsBasedGradingScheme: this.props.pointsBasedGradingScheme,
      }

      showMessageStudentsWithObserversModal(props, this.focusAtEnd)
    } else {
      const MessageStudentsWhoDialog = await AsyncComponents.loadMessageStudentsWhoDialog()

      MessageStudentsWhoDialog.show(options, this.focusAtEnd)
    }
  }

  selectBulkRubricExport() {
    const {toggleRubricAssessmentExportModal} = useStore.getState()
    toggleRubricAssessmentExportModal(true, this.props.allStudents.length, this.props.assignment)
  }

  activeStudentDetails() {
    const activeStudents = this.props
      .getCurrentlyShownStudents()
      .filter(student => !student.isInactive && !student.isTestStudent)

    return activeStudents.map(student => {
      const {excused, grade, latePolicyStatus, score, submittedAt, redoRequest, workflowState} =
        student.submission
      return {
        excused,
        grade,
        id: student.id,
        latePolicyStatus,
        name: student.name,
        redoRequest,
        score,
        sortableName: student.sortableName,
        submittedAt,
        workflowState,
      }
    })
  }

  rubricAssessmentImportExportDisplayed = () =>
    this.props.assignment.hasRubric && !this.props.assignment.anonymizeStudents && this.props.rubricAssessmentImportsExportsEnabled

  renderAssignmentLink() {
    const assignment = this.props.assignment

    return (
      <InstUISettingsProvider
        // @ts-expect-error
        theme={{smallPaddingHorizontal: '0', smallFontSize: '0.75rem', smallHeight: '1rem'}}
      >
        <Link ref={this.bindAssignmentLink} href={assignment.htmlUrl} isWithinText={false}>
          <Text size="small">
            <span className="assignment-name">{assignment.name}</span>
          </Text>
        </Link>
      </InstUISettingsProvider>
    )
  }

  renderTrigger() {
    const optionsTitle = I18n.t('%{name} Options', {name: this.props.assignment.name})

    return (
      <IconButton
        elementRef={ref => (this.optionsMenuTrigger = ref)}
        size="small"
        renderIcon={IconMoreSolid}
        withBackground={false}
        withBorder={false}
        screenReaderLabel={optionsTitle}
      />
    )
  }

  renderMenu() {
    if (!this.props.assignment.published) {
      return null
    }

    const {sortBySetting} = this.props
    const selectedSortSetting = sortBySetting.isSortColumn && sortBySetting.settingKey

    return (
      <Menu
        menuRef={this.bindOptionsMenuContent}
        shouldFocusTriggerOnClose={false}
        trigger={this.renderTrigger()}
        onToggle={this.onToggle}
        onDismiss={this.props.onMenuDismiss}
      >
        <Menu menuRef={this.bindSortByMenuContent} label={I18n.t('Sort by')}>
          <MenuGroup label={<ScreenReaderContent>{I18n.t('Sort by')}</ScreenReaderContent>}>
            <MenuItem
              selected={selectedSortSetting === 'grade' && sortBySetting.direction === 'ascending'}
              disabled={sortBySetting.disabled}
              onSelect={sortBySetting.onSortByGradeAscending}
            >
              {I18n.t('Grade - Low to High')}
            </MenuItem>

            <MenuItem
              selected={selectedSortSetting === 'grade' && sortBySetting.direction === 'descending'}
              disabled={sortBySetting.disabled}
              onSelect={sortBySetting.onSortByGradeDescending}
            >
              {I18n.t('Grade - High to Low')}
            </MenuItem>

            <MenuItem
              selected={selectedSortSetting === 'missing'}
              disabled={sortBySetting.disabled}
              onSelect={sortBySetting.onSortByMissing}
            >
              {I18n.t('Missing')}
            </MenuItem>

            <MenuItem
              selected={selectedSortSetting === 'late'}
              disabled={sortBySetting.disabled}
              onSelect={sortBySetting.onSortByLate}
            >
              {I18n.t('Late')}
            </MenuItem>

            <MenuItem
              selected={selectedSortSetting === 'excused'}
              disabled={sortBySetting.disabled}
              onSelect={sortBySetting.onSortByExcused}
            >
              {I18n.t('Excused')}
            </MenuItem>

            <MenuItem
              selected={selectedSortSetting === 'unposted'}
              disabled={sortBySetting.disabled}
              onSelect={sortBySetting.onSortByUnposted}
            >
              {I18n.t('Unposted')}
            </MenuItem>
          </MenuGroup>
        </Menu>

        <MenuItem href={speedGraderUrl(this.props.assignment)} target="_blank">
          {I18n.t('SpeedGrader')}
        </MenuItem>

        <MenuItem
          disabled={!this.props.submissionsLoaded || this.props.assignment.anonymizeStudents}
          onSelect={this.showMessageStudentsWhoDialog}
        >
          <span data-menu-item-id="message-students-who">{I18n.t('Message Students Who')}</span>
        </MenuItem>

        <MenuItem disabled={this.props.curveGradesAction.isDisabled} onSelect={this.curveGrades}>
          <span data-menu-item-id="curve-grades">{I18n.t('Curve Grades')}</span>
        </MenuItem>

        <MenuItem
          disabled={this.props.setDefaultGradeAction.disabled}
          onSelect={this.setDefaultGrades}
        >
          <span data-menu-item-id="set-default-grade">{I18n.t('Set Default Grade')}</span>
        </MenuItem>

        {this.props.postGradesAction.enabledForUser && (
          <MenuItem
            id="post-grades"
            disabled={!this.props.postGradesAction.hasGradesOrCommentsToPost}
            onSelect={this.postGrades}
          >
            {labelForPostGradesAction(this.props.postGradesAction)}
          </MenuItem>
        )}

        {this.props.postGradesAction.enabledForUser && (
          <MenuItem
            disabled={!this.props.hideGradesAction.hasGradesOrCommentsToHide}
            onSelect={this.hideGrades}
          >
            {labelForHideGradesAction(this.props.hideGradesAction)}
          </MenuItem>
        )}

        {!this.props.enterGradesAsSetting.hidden && <MenuSeparator />}

        {!this.props.enterGradesAsSetting.hidden && (
          <Menu menuRef={this.bindEnterGradesAsMenuContent} label={I18n.t('Enter Grades as')}>
            <MenuGroup
              label={<ScreenReaderContent>{I18n.t('Enter Grades as')}</ScreenReaderContent>}
              onSelect={this.onEnterGradesAsSettingSelect}
              selected={[this.props.enterGradesAsSetting.selected]}
            >
              <MenuItem value="points">{I18n.t('Points')}</MenuItem>

              <MenuItem value="percent">{I18n.t('Percentage')}</MenuItem>

              {this.props.enterGradesAsSetting.showGradingSchemeOption && (
                <MenuItem value="gradingScheme">{I18n.t('Grading Scheme')}</MenuItem>
              )}
            </MenuGroup>
          </Menu>
        )}

        {!(
          this.props.downloadSubmissionsAction.hidden && this.props.reuploadSubmissionsAction.hidden
        ) && <MenuSeparator />}

        {!this.props.downloadSubmissionsAction.hidden && (
          <MenuItem onSelect={this.downloadSubmissions}>
            <span data-menu-item-id="download-submissions">{I18n.t('Download Submissions')}</span>
          </MenuItem>
        )}

        {!this.props.reuploadSubmissionsAction.hidden && (
          <MenuItem onSelect={this.reuploadSubmissions}>
            <span data-menu-item-id="reupload-submissions">{I18n.t('Re-Upload Submissions')}</span>
          </MenuItem>
        )}

        {this.props.postGradesAction.enabledForUser && <MenuSeparator />}

        {this.props.postGradesAction.enabledForUser && (
          <MenuItem id="save-grade-posting-policy" onSelect={this.showGradePostingPolicy}>
            {I18n.t('Grade Posting Policy')}
          </MenuItem>
        )}

<<<<<<< HEAD
        {this.props.assignment.hasRubric && this.props.rubricAssessmentImportsExportsEnabled && (
=======
        {this.rubricAssessmentImportExportDisplayed() && (
>>>>>>> 1c55606d
          <MenuItem onSelect={() => this.selectBulkRubricExport()}>
            {I18n.t('Bulk Download Rubrics')}
          </MenuItem>
        )}
<<<<<<< HEAD
        {this.props.assignment.hasRubric && this.props.rubricAssessmentImportsExportsEnabled && (
=======

        {this.rubricAssessmentImportExportDisplayed() && (
>>>>>>> 1c55606d
          <MenuItem
            onSelect={() => {
              const {toggleRubricAssessmentImportTray} = useStore.getState()
              toggleRubricAssessmentImportTray(true, this.props.assignment)
            }}
          >
            {I18n.t('Import Rubrics')}
          </MenuItem>
        )}
      </Menu>
    )
  }

  renderUnpostedSubmissionsIcon() {
    if (!this.props.submissionsLoaded) {
      return null
    }

    const submissions = this.props.allStudents.map(student => student.submission)
    const postableSubmissionsPresent = submissions.some(isPostable)

    // Assignment has at least one hidden submission that can be posted
    if (postableSubmissionsPresent) {
      return <IconOffLine size="x-small" />
    }

    return null
  }

  render() {
    const classes = `Gradebook__ColumnHeaderAction ${this.state.menuShown ? 'menuShown' : ''}`

    return (
      <div
        className={`Gradebook__ColumnHeaderContent ${this.state.hasFocus ? 'focused' : ''}`}
        onBlur={this.handleBlur}
        onFocus={this.handleFocus}
      >
        <div style={{flex: 1, minWidth: '1px'}}>
          <Grid colSpacing="none" hAlign="space-between" vAlign="middle">
            <Grid.Row>
              <Grid.Col textAlign="center" width="auto" vAlign="top">
                <div className="Gradebook__ColumnHeaderIndicators">
                  {this.renderUnpostedSubmissionsIcon()}
                </div>
              </Grid.Col>

              <Grid.Col textAlign="center">
                <span className="Gradebook__ColumnHeaderDetail">
                  <span className="Gradebook__ColumnHeaderDetailLine Gradebook__ColumnHeaderDetail--primary">
                    {this.renderAssignmentLink()}
                  </span>

                  <SecondaryDetailLine assignment={this.props.assignment} />
                </span>
              </Grid.Col>

              <Grid.Col textAlign="center" width="auto">
                <div className={classes}>{this.renderMenu()}</div>
              </Grid.Col>
            </Grid.Row>
          </Grid>
        </div>
      </div>
    )
  }
}<|MERGE_RESOLUTION|>--- conflicted
+++ resolved
@@ -481,21 +481,13 @@
           </MenuItem>
         )}
 
-<<<<<<< HEAD
-        {this.props.assignment.hasRubric && this.props.rubricAssessmentImportsExportsEnabled && (
-=======
         {this.rubricAssessmentImportExportDisplayed() && (
->>>>>>> 1c55606d
           <MenuItem onSelect={() => this.selectBulkRubricExport()}>
             {I18n.t('Bulk Download Rubrics')}
           </MenuItem>
         )}
-<<<<<<< HEAD
-        {this.props.assignment.hasRubric && this.props.rubricAssessmentImportsExportsEnabled && (
-=======
 
         {this.rubricAssessmentImportExportDisplayed() && (
->>>>>>> 1c55606d
           <MenuItem
             onSelect={() => {
               const {toggleRubricAssessmentImportTray} = useStore.getState()
