/*
 * Copyright (C) 2017 - present Instructure, Inc.
 *
 * This file is part of Canvas.
 *
 * Canvas is free software: you can redistribute it and/or modify it under
 * the terms of the GNU Affero General Public License as published by the Free
 * Software Foundation, version 3 of the License.
 *
 * Canvas is distributed in the hope that it will be useful, but WITHOUT ANY
 * WARRANTY; without even the implied warranty of MERCHANTABILITY or FITNESS FOR
 * A PARTICULAR PURPOSE. See the GNU Affero General Public License for more
 * details.
 *
 * You should have received a copy of the GNU Affero General Public License along
 * with this program. If not, see <http://www.gnu.org/licenses/>.
 */

import React from 'react'
import {ScreenReaderContent} from '@instructure/ui-a11y-content'
import {IconButton} from '@instructure/ui-buttons'
import {IconMoreSolid, IconOffLine} from '@instructure/ui-icons'
import {Grid} from '@instructure/ui-grid'
import {InstUISettingsProvider} from '@instructure/emotion'
import {Menu} from '@instructure/ui-menu'
import {useScope as useI18nScope} from '@canvas/i18n'
import {isPostable} from '@canvas/grading/SubmissionHelper'
import AsyncComponents from '../../AsyncComponents'
import ColumnHeader from './ColumnHeader'
import SecondaryDetailLine from './SecondaryDetailLine'
import {Link} from '@instructure/ui-link'
import {Text} from '@instructure/ui-text'
import type {CamelizedAssignment, PartialStudent} from '@canvas/grading/grading.d'
import {showMessageStudentsWithObserversModal} from '../../../shared/MessageStudentsWithObserversModal'
import {MSWLaunchContext} from '@canvas/message-students-dialog/react/MessageStudentsWhoDialog'
import useStore from '../../stores'

const {Separator: MenuSeparator, Item: MenuItem, Group: MenuGroup} = Menu as any

const I18n = useI18nScope('gradebook')

// @ts-expect-error
function labelForPostGradesAction(postGradesAction) {
  if (postGradesAction.hasGradesOrCommentsToPost) {
    return I18n.t('Post grades')
  } else if (postGradesAction.hasGradesOrPostableComments) {
    return I18n.t('All grades posted')
  }

  return I18n.t('No grades to post')
}

function labelForHideGradesAction(hideGradesAction: {
  hasGradesOrCommentsToHide: boolean
  hasGradesOrPostableComments: boolean
}) {
  if (hideGradesAction.hasGradesOrCommentsToHide) {
    return I18n.t('Hide grades')
  } else if (hideGradesAction.hasGradesOrPostableComments) {
    return I18n.t('All grades hidden')
  }

  return I18n.t('No grades to hide')
}

function speedGraderUrl(assignment: {courseId: string; id: string}) {
  return encodeURI(
    `/courses/${assignment.courseId}/gradebook/speed_grader?assignment_id=${assignment.id}`
  )
}

export type AssignmentColumnHeaderProps = {
  allStudents: PartialStudent[]
  assignment: CamelizedAssignment
  curveGradesAction: {
    isDisabled: boolean
    onSelect(onClose: any): Promise<void>
  }
  downloadSubmissionsAction: {
    hidden: boolean
    onSelect: (cb: any) => void
  }
  enterGradesAsSetting: any
  getCurrentlyShownStudents: () => PartialStudent[]
  hideGradesAction: {
    hasGradesOrPostableComments: boolean
    hasGradesOrCommentsToHide: boolean
    onSelect: (cb: any) => void
  }
  messageAttachmentUploadFolderId: string
  onMenuDismiss: () => void
  postGradesAction: {
    enabledForUser: boolean
    hasGradesOrPostableComments: boolean
    hasGradesOrCommentsToPost: boolean
    onSelect: (onExited: any) => void
  }
  reuploadSubmissionsAction: any
  rubricAssessmentImportsExportsEnabled: boolean
  setDefaultGradeAction: {
    disabled: boolean
    onSelect: (cb: any) => Promise<void>
  }
  showGradePostingPolicyAction: {
    onSelect: (cb: any) => void
  }
  sortBySetting: {
    direction: string
    disabled: boolean
    isSortColumn: boolean
    onSortByExcused: () => void
    onSortByGradeAscending: () => void
    onSortByGradeDescending: () => void
    onSortByLate: () => void
    onSortByMissing: () => void
    onSortByUnposted: () => void
    settingKey: string
  }
  submissionsLoaded: boolean
  showMessageStudentsWithObserversDialog: boolean
  onSendMessageStudentsWho: (args: {recipientsIds: string[]; subject: string; body: string}) => void
  userId: string
}

type State = {
  hasFocus: boolean
  isMenuFocused: boolean
  isMenuOpen: boolean
  menuShown: boolean
  skipFocusOnClose: boolean
}

export default class AssignmentColumnHeader extends ColumnHeader<
  AssignmentColumnHeaderProps,
  State
> {
  assignmentLink: HTMLElement | null = null

  enterGradesAsMenuContent: HTMLElement | null = null

  static propTypes = {
    ...ColumnHeader.propTypes,
  }

  static defaultProps = {
    ...ColumnHeader.defaultProps,
  }

  // @ts-expect-error
  bindAssignmentLink = ref => {
    this.assignmentLink = ref
  }

  // @ts-expect-error
  bindEnterGradesAsMenuContent = ref => {
    this.enterGradesAsMenuContent = ref
  }

  curveGrades = () => {
    this.invokeAndSkipFocus(this.props.curveGradesAction)
  }

  hideGrades = () => {
    this.invokeAndSkipFocus(this.props.hideGradesAction)
  }

  postGrades = () => {
    this.invokeAndSkipFocus(this.props.postGradesAction)
  }

  setDefaultGrades = () => {
    this.invokeAndSkipFocus(this.props.setDefaultGradeAction)
  }

  downloadSubmissions = () => {
    this.invokeAndSkipFocus(this.props.downloadSubmissionsAction)
  }

  reuploadSubmissions = () => {
    this.invokeAndSkipFocus(this.props.reuploadSubmissionsAction)
  }

  showGradePostingPolicy = () => {
    this.invokeAndSkipFocus(this.props.showGradePostingPolicyAction)
  }

  // @ts-expect-error
  invokeAndSkipFocus(action) {
    // this is because the onToggle handler in ColumnHeader.js is going to get
    // called synchronously, before the SetState takes effect, and it needs to
    // know to skipFocusOnClose
    // @ts-expect-error
    this.state.skipFocusOnClose = true

    this.setState({skipFocusOnClose: true}, () => action.onSelect(this.focusAtEnd))
  }

  focusAtStart = () => {
    this.assignmentLink?.focus()
  }

  // @ts-expect-error
  handleKeyDown = (event: KeyboardEvent) => {
    if (event.which === 9) {
      // @ts-expect-error
      if (this.assignmentLink.focused && !event.shiftKey) {
        event.preventDefault()
        this.optionsMenuTrigger.focus()
        return false // prevent Grid behavior
      }

      if (document.activeElement === this.optionsMenuTrigger && event.shiftKey) {
        event.preventDefault()
        this.assignmentLink?.focus()
        return false // prevent Grid behavior
      }
    }

    // @ts-expect-error
    return ColumnHeader.prototype.handleKeyDown.call(this, event)
  }

  // @ts-expect-error
  onEnterGradesAsSettingSelect = (_event, values) => {
    this.props.enterGradesAsSetting.onSelect(values[0])
  }

  handleSendMessageStudentsWho = (args: {
    recipientsIds: string[]
    subject: string
    body: string
  }): void => {
    this.props.onSendMessageStudentsWho(args)
  }

  showMessageStudentsWhoDialog = async () => {
    // @ts-expect-error
    this.state.skipFocusOnClose = true
    this.setState({skipFocusOnClose: true})

    const options = {
      assignment: this.props.assignment,
      students: this.activeStudentDetails(),
    }

    if (this.props.showMessageStudentsWithObserversDialog) {
      const props = {
        assignment: options.assignment,
        launchContext: MSWLaunchContext.ASSIGNMENT_CONTEXT,
        students: options.students,
        courseId: options.assignment.courseId,
        onClose: () => {},
        onSend: this.handleSendMessageStudentsWho,
        messageAttachmentUploadFolderId: this.props.messageAttachmentUploadFolderId,
        userId: this.props.userId,
        // @ts-expect-error
        pointsBasedGradingScheme: this.props.pointsBasedGradingScheme,
      }

      showMessageStudentsWithObserversModal(props, this.focusAtEnd)
    } else {
      const MessageStudentsWhoDialog = await AsyncComponents.loadMessageStudentsWhoDialog()

      MessageStudentsWhoDialog.show(options, this.focusAtEnd)
    }
  }

  selectBulkRubricExport() {
    const {toggleRubricAssessmentExportModal} = useStore.getState()
    toggleRubricAssessmentExportModal(true, this.props.allStudents.length, this.props.assignment)
  }

  activeStudentDetails() {
    const activeStudents = this.props
      .getCurrentlyShownStudents()
      .filter(student => !student.isInactive && !student.isTestStudent)

    return activeStudents.map(student => {
      const {excused, grade, latePolicyStatus, score, submittedAt, redoRequest, workflowState} =
        student.submission
      return {
        excused,
        grade,
        id: student.id,
        latePolicyStatus,
        name: student.name,
        redoRequest,
        score,
        sortableName: student.sortableName,
        submittedAt,
        workflowState,
      }
    })
  }

  renderAssignmentLink() {
    const assignment = this.props.assignment

    return (
      <InstUISettingsProvider
        // @ts-expect-error
        theme={{smallPaddingHorizontal: '0', smallFontSize: '0.75rem', smallHeight: '1rem'}}
      >
        <Link ref={this.bindAssignmentLink} href={assignment.htmlUrl} isWithinText={false}>
          <Text size="small">
            <span className="assignment-name">{assignment.name}</span>
          </Text>
        </Link>
      </InstUISettingsProvider>
    )
  }

  renderTrigger() {
    const optionsTitle = I18n.t('%{name} Options', {name: this.props.assignment.name})

    return (
      <IconButton
        elementRef={ref => (this.optionsMenuTrigger = ref)}
        size="small"
        renderIcon={IconMoreSolid}
        withBackground={false}
        withBorder={false}
        screenReaderLabel={optionsTitle}
      />
    )
  }

  renderMenu() {
    if (!this.props.assignment.published) {
      return null
    }

    const {sortBySetting} = this.props
    const selectedSortSetting = sortBySetting.isSortColumn && sortBySetting.settingKey

    return (
      <Menu
        menuRef={this.bindOptionsMenuContent}
        shouldFocusTriggerOnClose={false}
        trigger={this.renderTrigger()}
        onToggle={this.onToggle}
        onDismiss={this.props.onMenuDismiss}
      >
        <Menu menuRef={this.bindSortByMenuContent} label={I18n.t('Sort by')}>
          <MenuGroup label={<ScreenReaderContent>{I18n.t('Sort by')}</ScreenReaderContent>}>
            <MenuItem
              selected={selectedSortSetting === 'grade' && sortBySetting.direction === 'ascending'}
              disabled={sortBySetting.disabled}
              onSelect={sortBySetting.onSortByGradeAscending}
            >
              {I18n.t('Grade - Low to High')}
            </MenuItem>

            <MenuItem
              selected={selectedSortSetting === 'grade' && sortBySetting.direction === 'descending'}
              disabled={sortBySetting.disabled}
              onSelect={sortBySetting.onSortByGradeDescending}
            >
              {I18n.t('Grade - High to Low')}
            </MenuItem>

            <MenuItem
              selected={selectedSortSetting === 'missing'}
              disabled={sortBySetting.disabled}
              onSelect={sortBySetting.onSortByMissing}
            >
              {I18n.t('Missing')}
            </MenuItem>

            <MenuItem
              selected={selectedSortSetting === 'late'}
              disabled={sortBySetting.disabled}
              onSelect={sortBySetting.onSortByLate}
            >
              {I18n.t('Late')}
            </MenuItem>

            <MenuItem
              selected={selectedSortSetting === 'excused'}
              disabled={sortBySetting.disabled}
              onSelect={sortBySetting.onSortByExcused}
            >
              {I18n.t('Excused')}
            </MenuItem>

            <MenuItem
              selected={selectedSortSetting === 'unposted'}
              disabled={sortBySetting.disabled}
              onSelect={sortBySetting.onSortByUnposted}
            >
              {I18n.t('Unposted')}
            </MenuItem>
          </MenuGroup>
        </Menu>

        <MenuItem href={speedGraderUrl(this.props.assignment)} target="_blank">
          {I18n.t('SpeedGrader')}
        </MenuItem>

        <MenuItem
          disabled={!this.props.submissionsLoaded || this.props.assignment.anonymizeStudents}
          onSelect={this.showMessageStudentsWhoDialog}
        >
          <span data-menu-item-id="message-students-who">{I18n.t('Message Students Who')}</span>
        </MenuItem>

        <MenuItem disabled={this.props.curveGradesAction.isDisabled} onSelect={this.curveGrades}>
          <span data-menu-item-id="curve-grades">{I18n.t('Curve Grades')}</span>
        </MenuItem>

        <MenuItem
          disabled={this.props.setDefaultGradeAction.disabled}
          onSelect={this.setDefaultGrades}
        >
          <span data-menu-item-id="set-default-grade">{I18n.t('Set Default Grade')}</span>
        </MenuItem>

        {this.props.postGradesAction.enabledForUser && (
          <MenuItem
            id="post-grades"
            disabled={!this.props.postGradesAction.hasGradesOrCommentsToPost}
            onSelect={this.postGrades}
          >
            {labelForPostGradesAction(this.props.postGradesAction)}
          </MenuItem>
        )}

        {this.props.postGradesAction.enabledForUser && (
          <MenuItem
            disabled={!this.props.hideGradesAction.hasGradesOrCommentsToHide}
            onSelect={this.hideGrades}
          >
            {labelForHideGradesAction(this.props.hideGradesAction)}
          </MenuItem>
        )}

        {!this.props.enterGradesAsSetting.hidden && <MenuSeparator />}

        {!this.props.enterGradesAsSetting.hidden && (
          <Menu menuRef={this.bindEnterGradesAsMenuContent} label={I18n.t('Enter Grades as')}>
            <MenuGroup
              label={<ScreenReaderContent>{I18n.t('Enter Grades as')}</ScreenReaderContent>}
              onSelect={this.onEnterGradesAsSettingSelect}
              selected={[this.props.enterGradesAsSetting.selected]}
            >
              <MenuItem value="points">{I18n.t('Points')}</MenuItem>

              <MenuItem value="percent">{I18n.t('Percentage')}</MenuItem>

              {this.props.enterGradesAsSetting.showGradingSchemeOption && (
                <MenuItem value="gradingScheme">{I18n.t('Grading Scheme')}</MenuItem>
              )}
            </MenuGroup>
          </Menu>
        )}

        {!(
          this.props.downloadSubmissionsAction.hidden && this.props.reuploadSubmissionsAction.hidden
        ) && <MenuSeparator />}

        {!this.props.downloadSubmissionsAction.hidden && (
          <MenuItem onSelect={this.downloadSubmissions}>
            <span data-menu-item-id="download-submissions">{I18n.t('Download Submissions')}</span>
          </MenuItem>
        )}

        {!this.props.reuploadSubmissionsAction.hidden && (
          <MenuItem onSelect={this.reuploadSubmissions}>
            <span data-menu-item-id="reupload-submissions">{I18n.t('Re-Upload Submissions')}</span>
          </MenuItem>
        )}

        {this.props.postGradesAction.enabledForUser && <MenuSeparator />}

        {this.props.postGradesAction.enabledForUser && (
          <MenuItem id="save-grade-posting-policy" onSelect={this.showGradePostingPolicy}>
            {I18n.t('Grade Posting Policy')}
          </MenuItem>
        )}

<<<<<<< HEAD
        {this.props.rubricAssessmentImportsExportsEnabled && (
=======
        {this.props.assignment.hasRubric && this.props.rubricAssessmentImportsExportsEnabled && (
>>>>>>> cafde123
          <MenuItem onSelect={() => this.selectBulkRubricExport()}>
            {I18n.t('Bulk Download Rubrics')}
          </MenuItem>
        )}
        {this.props.assignment.hasRubric && this.props.rubricAssessmentImportsExportsEnabled && (
          <MenuItem
            onSelect={() => {
              const {toggleRubricAssessmentImportTray} = useStore.getState()
              toggleRubricAssessmentImportTray(true, this.props.assignment)
            }}
          >
            {I18n.t('Import Rubrics')}
          </MenuItem>
        )}
      </Menu>
    )
  }

  renderUnpostedSubmissionsIcon() {
    if (!this.props.submissionsLoaded) {
      return null
    }

    const submissions = this.props.allStudents.map(student => student.submission)
    const postableSubmissionsPresent = submissions.some(isPostable)

    // Assignment has at least one hidden submission that can be posted
    if (postableSubmissionsPresent) {
      return <IconOffLine size="x-small" />
    }

    return null
  }

  render() {
    const classes = `Gradebook__ColumnHeaderAction ${this.state.menuShown ? 'menuShown' : ''}`

    return (
      <div
        className={`Gradebook__ColumnHeaderContent ${this.state.hasFocus ? 'focused' : ''}`}
        onBlur={this.handleBlur}
        onFocus={this.handleFocus}
      >
        <div style={{flex: 1, minWidth: '1px'}}>
          <Grid colSpacing="none" hAlign="space-between" vAlign="middle">
            <Grid.Row>
              <Grid.Col textAlign="center" width="auto" vAlign="top">
                <div className="Gradebook__ColumnHeaderIndicators">
                  {this.renderUnpostedSubmissionsIcon()}
                </div>
              </Grid.Col>

              <Grid.Col textAlign="center">
                <span className="Gradebook__ColumnHeaderDetail">
                  <span className="Gradebook__ColumnHeaderDetailLine Gradebook__ColumnHeaderDetail--primary">
                    {this.renderAssignmentLink()}
                  </span>

                  <SecondaryDetailLine assignment={this.props.assignment} />
                </span>
              </Grid.Col>

              <Grid.Col textAlign="center" width="auto">
                <div className={classes}>{this.renderMenu()}</div>
              </Grid.Col>
            </Grid.Row>
          </Grid>
        </div>
      </div>
    )
  }
}<|MERGE_RESOLUTION|>--- conflicted
+++ resolved
@@ -478,11 +478,7 @@
           </MenuItem>
         )}
 
-<<<<<<< HEAD
-        {this.props.rubricAssessmentImportsExportsEnabled && (
-=======
         {this.props.assignment.hasRubric && this.props.rubricAssessmentImportsExportsEnabled && (
->>>>>>> cafde123
           <MenuItem onSelect={() => this.selectBulkRubricExport()}>
             {I18n.t('Bulk Download Rubrics')}
           </MenuItem>
