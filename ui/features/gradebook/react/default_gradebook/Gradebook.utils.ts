/*
 * Copyright (C) 2022 - present Instructure, Inc.
 *
 * This file is part of Canvas.
 *
 * Canvas is free software: you can redistribute it and/or modify it under
 * the terms of the GNU Affero General Public License as published by the Free
 * Software Foundation, version 3 of the License.
 *
 * Canvas is distributed in the hope that it will be useful, but WITHOUT ANY
 * WARRANTY; without even the implied warranty of MERCHANTABILITY or FITNESS FOR
 * A PARTICULAR PURPOSE. See the GNU Affero General Public License for more
 * details.
 *
 * You should have received a copy of the GNU Affero General Public License along
 * with this program. If not, see <http://www.gnu.org/licenses/>.
 */

import React from 'react'
import ReactDOM from 'react-dom'
import assignmentHelper from '../shared/helpers/assignmentHelper'
import LongTextEditor from '../../jquery/slickgrid.long_text_editor'
import {showConfirmationDialog} from '@canvas/feature-flags/react/ConfirmationDialog'
import getTextWidth from '../shared/helpers/TextMeasure'
import {useScope as useI18nScope} from '@canvas/i18n'
import _ from 'lodash'
import htmlEscape from 'html-escape'
import filterTypes from './constants/filterTypes'
import type {
  CustomColumn,
  ColumnSizeSettings,
  Filter,
  FilterType,
  FilterPreset,
  GradebookFilterApiRequest,
  GradebookFilterApiResponse,
  GradingPeriodAssignmentMap,
  PartialFilterPreset,
  SubmissionFilterValue,
} from './gradebook.d'
import type {
  Assignment,
  AssignmentGroup,
  GradingPeriod,
  Module,
  Section,
  StudentGroup,
  StudentGroupCategory,
  StudentMap,
  Submission,
<<<<<<< HEAD
=======
  SubmissionType,
>>>>>>> bb7bdd27
} from '../../../../api.d'
import type {GridColumn} from './grid'
import {columnWidths} from './initialState'

const I18n = useI18nScope('gradebook')

const ASSIGNMENT_KEY_REGEX = /^assignment_(?!group)/

export function compareAssignmentDueDates(assignment1, assignment2) {
  return assignmentHelper.compareByDueDate(assignment1.object, assignment2.object)
}

export function ensureAssignmentVisibility(assignment: Assignment, submission: Submission) {
  if (
    assignment?.only_visible_to_overrides &&
    !assignment.assignment_visibility.includes(submission.user_id)
  ) {
    return assignment.assignment_visibility.push(submission.user_id)
  }
}

export function forEachSubmission(students: StudentMap, fn) {
  Object.keys(students).forEach(function (studentIdx) {
    const student = students[studentIdx]
    Object.keys(student).forEach(function (key) {
      if (key.match(ASSIGNMENT_KEY_REGEX)) {
        fn(student[key])
      }
    })
  })
}

export function getAssignmentGroupPointsPossible(assignmentGroup) {
  return assignmentGroup.assignments.reduce(function (sum, assignment) {
    return sum + (assignment.points_possible || 0)
  }, 0)
}

export function getCourseFeaturesFromOptions(options) {
  return {
    finalGradeOverrideEnabled: options.final_grade_override_enabled,
    allowViewUngradedAsZero: !!options.allow_view_ungraded_as_zero,
  }
}

export function getCourseFromOptions(options) {
  return {
    id: options.context_id,
  }
}

export function getGradeAsPercent(grade) {
  if (grade.possible > 0) {
    // TODO: use GradeCalculationHelper.divide here
    return (grade.score || 0) / grade.possible
  } else {
    return null
  }
}

export function getStudentGradeForColumn(student, field: string) {
  return student[field] || {score: null, possible: 0}
}

export function htmlDecode(input) {
  return input && new DOMParser().parseFromString(input, 'text/html').documentElement.textContent
}

export function isAdmin() {
  return (ENV.current_user_roles || []).includes('admin')
}

export function onGridKeyDown(event, obj) {
  if (obj.row == null || obj.cell == null) {
    return
  }

  const columns = obj.grid.getColumns()
  const column = columns[obj.cell]

  if (!column) {
    return
  }

  if (column.type === 'student' && event.which === 13) {
    // activate link
    event.originalEvent.skipSlickGridDefaults = true
  }
}

export function renderComponent(reactClass, mountPoint, props = {}, children: any = null) {
  const component = React.createElement(reactClass, props, children)
  // eslint-disable-next-line react/no-render-return-value
  return ReactDOM.render(component, mountPoint)
}

export async function confirmViewUngradedAsZero({currentValue, onAccepted}) {
  const showDialog = () =>
    showConfirmationDialog({
      body: I18n.t(
        'This setting only affects your view of student grades and displays grades as if all ungraded assignments were given a score of zero. This setting is a visual change only and does not affect grades for students or other users of this Gradebook. When this setting is enabled, Canvas will not populate zeros in the Gradebook for student submissions within individual assignments. Only the assignment groups and total columns will automatically factor scores of zero into the overall percentages for each student.'
      ),
      confirmText: I18n.t('OK'),
      label: I18n.t('View Ungraded as Zero'),
      confirmColor: undefined,
    })

  // If the setting was already enabled, no need to show the confirmation
  // dialog since we're turning it off
  const userAccepted = currentValue || (await showDialog())
  if (userAccepted) {
    onAccepted()
  }
}

export function hiddenStudentIdsForAssignment(studentIds: string[], assignment: Assignment) {
  return _.difference(studentIds, assignment.assignment_visibility)
}

export function getColumnTypeForColumnId(columnId: string): string {
  if (columnId.match(/^custom_col/)) {
    return 'custom_column'
  } else if (columnId.match(ASSIGNMENT_KEY_REGEX)) {
    return 'assignment'
  } else if (columnId.match(/^assignment_group/)) {
    return 'assignment_group'
  } else {
    return columnId
  }
}

export function getDefaultSettingKeyForColumnType(columnType: string) {
  if (
    columnType === 'assignment' ||
    columnType === 'assignment_group' ||
    columnType === 'total_grade'
  ) {
    return 'grade'
  }
  // default value for other column types
  return 'sortable_name'
}

export function sectionList(sections: {[id: string]: Pick<Section, 'name' | 'id'>}) {
  const x: Pick<Section, 'name' | 'id'>[] = _.values(sections)
  return x
    .sort((a, b) => a.id.localeCompare(b.id))
    .map(section => {
      return {...section, name: htmlEscape.unescape(section.name)}
    })
}

export function getCustomColumnId(customColumnId: string) {
  return `custom_col_${customColumnId}`
}

export function getAssignmentColumnId(assignmentId: string) {
  return `assignment_${assignmentId}`
}

export function getAssignmentGroupColumnId(assignmentGroupId: string) {
  return `assignment_group_${assignmentGroupId}`
}

export function findFilterValuesOfType(type: FilterType, appliedFilters: Filter[]) {
  return appliedFilters.reduce(
    (values: string[], filter: Filter) =>
      filter.type === type && filter.value ? values.concat(filter.value) : values,
    []
  )
}

export function findSubmissionFilterValue(appliedFilters: Filter[]) {
  const values = findFilterValuesOfType('submissions', appliedFilters)
  return (
    values.length && ['has-ungraded-submissions', 'has-submissions'].includes(values[0])
      ? values[0]
      : undefined
  ) as SubmissionFilterValue
}

// Extra normalization; comes from jsonb payload
export const deserializeFilter = (json: GradebookFilterApiResponse): FilterPreset => {
  const filterPreset = json.gradebook_filter
  if (!filterPreset.id || typeof filterPreset.id !== 'string') throw new Error('invalid filter id')
  if (!Array.isArray(filterPreset.payload.conditions))
    throw new Error('invalid filter preset filters (conditions)')
  const filters = filterPreset.payload.conditions
    .filter(c => c && (typeof c.type === 'undefined' || filterTypes.includes(c.type)))
    .map(c => ({
      id: c.id,
      type: c.type,
      value: c.value,
      created_at: String(c.created_at),
    }))
  return {
    id: filterPreset.id,
    name: String(filterPreset.name),
    filters,
    created_at: String(filterPreset.created_at),
    updated_at: String(filterPreset.updated_at),
  }
}

export const serializeFilter = (filterPreset: PartialFilterPreset): GradebookFilterApiRequest => {
  return {
    name: filterPreset.name,
    payload: {
      conditions: filterPreset.filters,
    },
  }
}

export const compareFilterSetByUpdatedDate = (a: FilterPreset, b: FilterPreset) =>
  new Date(b.updated_at).getTime() - new Date(a.updated_at).getTime()

export const getLabelForFilter = (
  filter: Filter,
  assignmentGroups: Pick<AssignmentGroup, 'id' | 'name'>[],
  gradingPeriods: Pick<GradingPeriod, 'id' | 'title'>[],
  modules: Pick<Module, 'id' | 'name'>[],
  sections: Pick<Section, 'id' | 'name'>[],
  studentGroupCategories: StudentGroupCategory[]
) => {
  if (!filter.type) throw new Error('missing condition type')

  if (filter.type === 'section') {
    return sections.find(s => s.id === filter.value)?.name || I18n.t('Section')
  } else if (filter.type === 'module') {
    return modules.find(m => m.id === filter.value)?.name || I18n.t('Module')
  } else if (filter.type === 'assignment-group') {
    return assignmentGroups.find(a => a.id === filter.value)?.name || I18n.t('Assignment Group')
  } else if (filter.type === 'grading-period') {
    return gradingPeriods.find(g => g.id === filter.value)?.title || I18n.t('Grading Period')
  } else if (filter.type === 'student-group') {
    const studentGroups: StudentGroup[] = Object.values(studentGroupCategories)
      .map((c: StudentGroupCategory) => c.groups)
      .flat()
    return (
      studentGroups.find((g: StudentGroup) => g.id === filter.value)?.name ||
      I18n.t('Student Group')
    )
  } else if (filter.type === 'submissions') {
    if (filter.value === 'has-ungraded-submissions') {
      return I18n.t('Has ungraded submissions')
    } else if (filter.value === 'has-submissions') {
      return I18n.t('Has submissions')
    } else {
      throw new Error('invalid submissions filter value')
    }
  } else if (filter.type === 'start-date') {
    const options: any = {
      year: 'numeric',
      month: 'numeric',
      day: 'numeric',
    }
    if (typeof filter.value !== 'string') throw new Error('invalid start-date value')
    const value = Intl.DateTimeFormat(I18n.currentLocale(), options).format(new Date(filter.value))
    return I18n.t('Start Date %{value}', {value})
  } else if (filter.type === 'end-date') {
    const options: any = {
      year: 'numeric',
      month: 'numeric',
      day: 'numeric',
    }
    if (typeof filter.value !== 'string') throw new Error('invalid end-date value')
    const value = Intl.DateTimeFormat(I18n.currentLocale(), options).format(new Date(filter.value))
    return I18n.t('End Date %{value}', {value})
  }

  // unrecognized types should have been filtered out by deserializeFilter
  throw new Error('invalid filter type')
}

export const isFilterNotEmpty = (filter: Filter) => {
  return filter.value && filter.value !== '__EMPTY__'
}

export function doFiltersMatch(filters1: Filter[], filters2: Filter[]) {
  const filtersWithValues1 = filters1.filter(isFilterNotEmpty)
  const filtersWithValues2 = filters2.filter(isFilterNotEmpty)
  return (
    filtersWithValues1.length > 0 &&
    filtersWithValues1.length === filtersWithValues2.length &&
    filtersWithValues1.every(c1 =>
      filtersWithValues2.some(c2 => c2.type === c1.type && c2.value === c1.value)
    )
  )
}

// logic taken from needs_grading_conditions in submission.rb
export function doesSubmissionNeedGrading(s: Submission) {
  if (s.excused) return false

  if (s.workflow_state === 'pending_review') return true

  if (!['submitted', 'graded'].includes(s.workflow_state)) return false

  if (!s.grade_matches_current_submission) return true

  return typeof s.score !== 'number'
}

export function assignmentSearchMatcher(
  option: {
    label: string
  },
  searchTerm: string
): boolean {
  const term = searchTerm?.toLowerCase() || ''
  const assignmentName = option.label?.toLowerCase() || ''
  return assignmentName.includes(term)
}

export function buildStudentColumn(
  columnId: string,
  gradebookColumnSizeSetting: string,
  defaultWidth: number
): GridColumn {
  const studentColumnWidth = gradebookColumnSizeSetting
    ? parseInt(gradebookColumnSizeSetting, 10)
    : defaultWidth
  return {
    id: columnId,
    type: columnId,
    width: studentColumnWidth,
    cssClass: 'meta-cell primary-column student',
    headerCssClass: 'primary-column student',
    resizable: true,
  }
}

export function buildCustomColumn(customColumn: CustomColumn): GridColumn {
  const columnId = getCustomColumnId(customColumn.id)
  return {
    id: columnId,
    type: 'custom_column',
    field: `custom_col_${customColumn.id}`,
    width: 100,
    cssClass: `meta-cell custom_column ${columnId}`,
    headerCssClass: `custom_column ${columnId}`,
    resizable: true,
    editor: LongTextEditor,
    customColumnId: customColumn.id,
    autoEdit: false,
    maxLength: 255,
  }
}

export const buildAssignmentGroupColumnFn =
  (gradebookColumnSizeSettings: ColumnSizeSettings) =>
  (assignmentGroup: Pick<AssignmentGroup, 'id' | 'name'>): GridColumn => {
    let width
    const columnId = getAssignmentGroupColumnId(assignmentGroup.id)
    const fieldName = `assignment_group_${assignmentGroup.id}`
    if (gradebookColumnSizeSettings && gradebookColumnSizeSettings[fieldName]) {
      width = parseInt(gradebookColumnSizeSettings[fieldName], 10)
    } else {
      width = testWidth(
        assignmentGroup.name,
        columnWidths.assignmentGroup.min,
        columnWidths.assignmentGroup.default_max
      )
    }
    return {
      id: columnId,
      field: fieldName,
      toolTip: assignmentGroup.name,
      object: assignmentGroup,
      minWidth: columnWidths.assignmentGroup.min,
      maxWidth: columnWidths.assignmentGroup.max,
      width,
      cssClass: `meta-cell assignment-group-cell ${columnId}`,
      headerCssClass: `assignment_group ${columnId}`,
      type: 'assignment_group',
      assignmentGroupId: assignmentGroup.id,
    }
  }

const HEADER_START_AND_END_WIDTHS_IN_PIXELS = 36
export function testWidth(text: string, minWidth: number, maxWidth: number) {
  const padding = HEADER_START_AND_END_WIDTHS_IN_PIXELS * 2
  const textWidth = getTextWidth(text) || 0
  const width = Math.max(textWidth + padding, minWidth)
  return Math.min(width, maxWidth)
<<<<<<< HEAD
=======
}

export function otherGradingPeriodAssignmentIds(
  gradingPeriodAssignments: GradingPeriodAssignmentMap,
  selectedAssignmentIds: string[],
  selectedPeriodId: string
) {
  const restIds = Object.values(gradingPeriodAssignments)
    .flat()
    .filter((id: string) => !selectedAssignmentIds.includes(id))

  return {
    otherAssignmentIds: [...new Set(restIds)],
    otherGradingPeriodIds: Object.keys(gradingPeriodAssignments).filter(
      gpId => gpId !== selectedPeriodId
    ),
  }
}

const createQueryString = ([key, val]: [
  string,
  string | number | boolean | string[] | SubmissionType[]
]) => {
  if (Array.isArray(val)) {
    return val.map(v => createQueryString([`${key}[]`, v])).join('&')
  }

  return `${encodeURIComponent(key)}=${encodeURIComponent(val)}`
}

const DEFAULT_REQUEST_CHARACTER_LIMIT = 8000 // apache limit

export function maxAssignmentCount(
  params: {
    include: string[]
    override_assignment_dates: boolean
    exclude_response_fields: string[]
    exclude_assignment_submission_types: SubmissionType[]
    per_page: number
    assignment_ids?: string
  },
  pathName: string,
  requestCharacterLimit: number = DEFAULT_REQUEST_CHARACTER_LIMIT
) {
  const queryString = Object.entries(params).map(createQueryString).join('&')
  const currentURI = `${window.location.hostname}${pathName}?${queryString}`
  const charsAvailable = requestCharacterLimit - `${currentURI}&assignment_ids=`.length
  const globalIdLength = 8
  const assignmentParam = encodeURIComponent(`${'0'.repeat(globalIdLength)},`)

  return Math.floor(charsAvailable / assignmentParam.length)
>>>>>>> bb7bdd27
}<|MERGE_RESOLUTION|>--- conflicted
+++ resolved
@@ -48,10 +48,7 @@
   StudentGroupCategory,
   StudentMap,
   Submission,
-<<<<<<< HEAD
-=======
   SubmissionType,
->>>>>>> bb7bdd27
 } from '../../../../api.d'
 import type {GridColumn} from './grid'
 import {columnWidths} from './initialState'
@@ -437,8 +434,6 @@
   const textWidth = getTextWidth(text) || 0
   const width = Math.max(textWidth + padding, minWidth)
   return Math.min(width, maxWidth)
-<<<<<<< HEAD
-=======
 }
 
 export function otherGradingPeriodAssignmentIds(
@@ -490,5 +485,4 @@
   const assignmentParam = encodeURIComponent(`${'0'.repeat(globalIdLength)},`)
 
   return Math.floor(charsAvailable / assignmentParam.length)
->>>>>>> bb7bdd27
 }