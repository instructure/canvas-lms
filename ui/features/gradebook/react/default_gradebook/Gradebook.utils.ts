--- conflicted
+++ resolved
@@ -757,11 +757,6 @@
     if (sectionFilters.length === 0) {
       return true
     }
-<<<<<<< HEAD
-    const includedEnrollmentStates = getIncludedEnrollmentStates(enrollmentFilter)
-    const enrollmentStates = student.enrollments
-      .filter(e => e.course_section_id === sectionFilters[0])
-=======
     const {multiselect_gradebook_filters_enabled} = ENV.GRADEBOOK_OPTIONS ?? {}
     const includedEnrollmentStates = getIncludedEnrollmentStates(enrollmentFilter)
     const sectionFiltersToApply = multiselect_gradebook_filters_enabled
@@ -769,7 +764,6 @@
       : [sectionFilters[0]]
     const enrollmentStates = student.enrollments
       .filter(e => sectionFiltersToApply.includes(e.course_section_id as SubmissionFilterValue))
->>>>>>> 9d21a3c2
       .map(enrollment => enrollment.enrollment_state)
     return student.sections
       ? enrollmentStates.length > 0 &&
