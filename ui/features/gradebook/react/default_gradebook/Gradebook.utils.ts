--- conflicted
+++ resolved
@@ -753,11 +753,6 @@
     if (sectionFilters.length === 0) {
       return true
     }
-<<<<<<< HEAD
-    const includedEnrollmentStates = getIncludedEnrollmentStates(enrollmentFilter)
-    const enrollmentStates = student.enrollments
-      .filter(e => e.course_section_id === sectionFilters[0])
-=======
     const {multiselect_gradebook_filters_enabled} = ENV.GRADEBOOK_OPTIONS ?? {}
     const includedEnrollmentStates = getIncludedEnrollmentStates(enrollmentFilter)
     const sectionFiltersToApply = multiselect_gradebook_filters_enabled
@@ -765,7 +760,6 @@
       : [sectionFilters[0]]
     const enrollmentStates = student.enrollments
       .filter(e => sectionFiltersToApply.includes(e.course_section_id as SubmissionFilterValue))
->>>>>>> ce0ea233
       .map(enrollment => enrollment.enrollment_state)
     return student.sections
       ? enrollmentStates.length > 0 &&
