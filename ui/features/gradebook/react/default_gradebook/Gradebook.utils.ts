/*
 * Copyright (C) 2022 - present Instructure, Inc.
 *
 * This file is part of Canvas.
 *
 * Canvas is free software: you can redistribute it and/or modify it under
 * the terms of the GNU Affero General Public License as published by the Free
 * Software Foundation, version 3 of the License.
 *
 * Canvas is distributed in the hope that it will be useful, but WITHOUT ANY
 * WARRANTY; without even the implied warranty of MERCHANTABILITY or FITNESS FOR
 * A PARTICULAR PURPOSE. See the GNU Affero General Public License for more
 * details.
 *
 * You should have received a copy of the GNU Affero General Public License along
 * with this program. If not, see <http://www.gnu.org/licenses/>.
 */

import React from 'react'
import ReactDOM from 'react-dom'
import assignmentHelper from '../shared/helpers/assignmentHelper'
import LongTextEditor from '../../jquery/slickgrid.long_text_editor'
import {showConfirmationDialog} from '@canvas/feature-flags/react/ConfirmationDialog'
import getTextWidth from '../shared/helpers/TextMeasure'
import {useScope as useI18nScope} from '@canvas/i18n'
import _ from 'lodash'
import htmlEscape from 'html-escape'
import filterTypes from './constants/filterTypes'
import type {
  CustomColumn,
  ColumnSizeSettings,
  Filter,
  FilterType,
  FilterPreset,
  GradebookFilterApiRequest,
  GradebookFilterApiResponse,
  GradingPeriodAssignmentMap,
  PartialFilterPreset,
  SubmissionFilterValue,
} from './gradebook.d'
import type {
  Assignment,
  AssignmentGroup,
  GradingPeriod,
  Module,
  Section,
  Student,
  StudentGroup,
  StudentGroupCategory,
  StudentGroupCategoryMap,
  StudentMap,
  Submission,
  SubmissionType,
} from '../../../../api.d'
import type {GridColumn} from './grid'
import {columnWidths} from './initialState'

const I18n = useI18nScope('gradebook')

const ASSIGNMENT_KEY_REGEX = /^assignment_(?!group)/

export function compareAssignmentDueDates(assignment1, assignment2) {
  return assignmentHelper.compareByDueDate(assignment1.object, assignment2.object)
}

export function ensureAssignmentVisibility(assignment: Assignment, submission: Submission) {
  if (
    assignment?.only_visible_to_overrides &&
    !assignment.assignment_visibility.includes(submission.user_id)
  ) {
    return assignment.assignment_visibility.push(submission.user_id)
  }
}

export function forEachSubmission(students: StudentMap, fn) {
  Object.keys(students).forEach(function (studentIdx) {
    const student = students[studentIdx]
    Object.keys(student).forEach(function (key) {
      if (key.match(ASSIGNMENT_KEY_REGEX)) {
        fn(student[key])
      }
    })
  })
}

export function getAssignmentGroupPointsPossible(assignmentGroup) {
  return assignmentGroup.assignments.reduce(function (sum, assignment) {
    return sum + (assignment.points_possible || 0)
  }, 0)
}

export function getCourseFeaturesFromOptions(options) {
  return {
    finalGradeOverrideEnabled: options.final_grade_override_enabled,
    allowViewUngradedAsZero: !!options.allow_view_ungraded_as_zero,
  }
}

export function getCourseFromOptions(options) {
  return {
    id: options.context_id,
  }
}

export function getGradeAsPercent(grade) {
  if (grade.possible > 0) {
    // TODO: use GradeCalculationHelper.divide here
    return (grade.score || 0) / grade.possible
  } else {
    return null
  }
}

export function getStudentGradeForColumn(student, field: string) {
  return student[field] || {score: null, possible: 0}
}

export function htmlDecode(input) {
  return input && new DOMParser().parseFromString(input, 'text/html').documentElement.textContent
}

export function isAdmin() {
  return (ENV.current_user_roles || []).includes('admin')
}

export function onGridKeyDown(event, obj) {
  if (obj.row == null || obj.cell == null) {
    return
  }

  const columns = obj.grid.getColumns()
  const column = columns[obj.cell]

  if (!column) {
    return
  }

  if (column.type === 'student' && event.which === 13) {
    // activate link
    event.originalEvent.skipSlickGridDefaults = true
  }
}

export function renderComponent(reactClass, mountPoint, props = {}, children: any = null) {
  const component = React.createElement(reactClass, props, children)
  // eslint-disable-next-line react/no-render-return-value
  return ReactDOM.render(component, mountPoint)
}

export async function confirmViewUngradedAsZero({currentValue, onAccepted}) {
  const showDialog = () =>
    showConfirmationDialog({
      body: I18n.t(
        'This setting only affects your view of student grades and displays grades as if all ungraded assignments were given a score of zero. This setting is a visual change only and does not affect grades for students or other users of this Gradebook. When this setting is enabled, Canvas will not populate zeros in the Gradebook for student submissions within individual assignments. Only the assignment groups and total columns will automatically factor scores of zero into the overall percentages for each student.'
      ),
      confirmText: I18n.t('OK'),
      label: I18n.t('View Ungraded as Zero'),
      confirmColor: undefined,
    })

  // If the setting was already enabled, no need to show the confirmation
  // dialog since we're turning it off
  const userAccepted = currentValue || (await showDialog())
  if (userAccepted) {
    onAccepted()
  }
}

export function hiddenStudentIdsForAssignment(studentIds: string[], assignment: Assignment) {
  return _.difference(studentIds, assignment.assignment_visibility)
}

export function getColumnTypeForColumnId(columnId: string): string {
  if (columnId.match(/^custom_col/)) {
    return 'custom_column'
  } else if (columnId.match(ASSIGNMENT_KEY_REGEX)) {
    return 'assignment'
  } else if (columnId.match(/^assignment_group/)) {
    return 'assignment_group'
  } else {
    return columnId
  }
}

export function getDefaultSettingKeyForColumnType(columnType: string) {
  if (
    columnType === 'assignment' ||
    columnType === 'assignment_group' ||
    columnType === 'total_grade'
  ) {
    return 'grade'
  }
  // default value for other column types
  return 'sortable_name'
}

export function sectionList(sections: {[id: string]: Pick<Section, 'name' | 'id'>}) {
  const x: Pick<Section, 'name' | 'id'>[] = _.values(sections)
  return x
    .sort((a, b) => a.id.localeCompare(b.id))
    .map(section => {
      return {...section, name: htmlEscape.unescape(section.name)}
    })
}

export function getCustomColumnId(customColumnId: string) {
  return `custom_col_${customColumnId}`
}

export function getAssignmentColumnId(assignmentId: string) {
  return `assignment_${assignmentId}`
}

export function getAssignmentGroupColumnId(assignmentGroupId: string) {
  return `assignment_group_${assignmentGroupId}`
}

export function findFilterValuesOfType(type: FilterType, appliedFilters: Filter[]) {
  return appliedFilters.reduce(
    (values: string[], filter: Filter) =>
      filter.type === type && filter.value ? values.concat(filter.value) : values,
    []
  )
}

export function findSubmissionFilterValue(appliedFilters: Filter[]) {
  const values = findFilterValuesOfType('submissions', appliedFilters)
  return (
    values.length && ['has-ungraded-submissions', 'has-submissions'].includes(values[0])
      ? values[0]
      : undefined
  ) as SubmissionFilterValue
}

// Extra normalization; comes from jsonb payload
export const deserializeFilter = (json: GradebookFilterApiResponse): FilterPreset => {
  const filterPreset = json.gradebook_filter
  if (!filterPreset.id || typeof filterPreset.id !== 'string') throw new Error('invalid filter id')
  if (!Array.isArray(filterPreset.payload.conditions))
    throw new Error('invalid filter preset filters (conditions)')
  const filters = filterPreset.payload.conditions
    .filter(c => c && (typeof c.type === 'undefined' || filterTypes.includes(c.type)))
    .map(c => ({
      id: c.id,
      type: c.type,
      value: c.value,
      created_at: String(c.created_at),
    }))
  return {
    id: filterPreset.id,
    name: String(filterPreset.name),
    filters,
    created_at: String(filterPreset.created_at),
    updated_at: String(filterPreset.updated_at),
  }
}

export const serializeFilter = (filterPreset: PartialFilterPreset): GradebookFilterApiRequest => {
  return {
    name: filterPreset.name,
    payload: {
      conditions: filterPreset.filters,
    },
  }
}

export const compareFilterSetByUpdatedDate = (a: FilterPreset, b: FilterPreset) =>
  new Date(b.updated_at).getTime() - new Date(a.updated_at).getTime()

export const getLabelForFilter = (
  filter: Filter,
  assignmentGroups: Pick<AssignmentGroup, 'id' | 'name'>[],
  gradingPeriods: Pick<GradingPeriod, 'id' | 'title'>[],
  modules: Pick<Module, 'id' | 'name'>[],
  sections: Pick<Section, 'id' | 'name'>[],
  studentGroupCategories: StudentGroupCategoryMap
) => {
  if (!filter.type) throw new Error('missing condition type')

  if (filter.type === 'section') {
    return sections.find(s => s.id === filter.value)?.name || I18n.t('Section')
  } else if (filter.type === 'module') {
    return modules.find(m => m.id === filter.value)?.name || I18n.t('Module')
  } else if (filter.type === 'assignment-group') {
    return assignmentGroups.find(a => a.id === filter.value)?.name || I18n.t('Assignment Group')
  } else if (filter.type === 'grading-period') {
    if (filter.value === '0') return I18n.t('All Grading Periods')
    return gradingPeriods.find(g => g.id === filter.value)?.title || I18n.t('Grading Period')
  } else if (filter.type === 'student-group') {
    const studentGroups: StudentGroup[] = Object.values(studentGroupCategories)
      .map((c: StudentGroupCategory) => c.groups)
      .flat()
    return (
      studentGroups.find((g: StudentGroup) => g.id === filter.value)?.name ||
      I18n.t('Student Group')
    )
  } else if (filter.type === 'submissions') {
    if (filter.value === 'has-ungraded-submissions') {
      return I18n.t('Has ungraded submissions')
    } else if (filter.value === 'has-submissions') {
      return I18n.t('Has submissions')
    } else {
      throw new Error('invalid submissions filter value')
    }
  } else if (filter.type === 'start-date') {
    const options: any = {
      year: 'numeric',
      month: 'numeric',
      day: 'numeric',
    }
    if (typeof filter.value !== 'string') throw new Error('invalid start-date value')
    const value = Intl.DateTimeFormat(I18n.currentLocale(), options).format(new Date(filter.value))
    return I18n.t('Start Date %{value}', {value})
  } else if (filter.type === 'end-date') {
    const options: any = {
      year: 'numeric',
      month: 'numeric',
      day: 'numeric',
    }
    if (typeof filter.value !== 'string') throw new Error('invalid end-date value')
    const value = Intl.DateTimeFormat(I18n.currentLocale(), options).format(new Date(filter.value))
    return I18n.t('End Date %{value}', {value})
  }

  // unrecognized types should have been filtered out by deserializeFilter
  throw new Error('invalid filter type')
}

export const isFilterNotEmpty = (filter: Filter) => {
  return filter.value && filter.value !== '__EMPTY__'
}

export function doFiltersMatch(filters1: Filter[], filters2: Filter[]) {
  const filtersWithValues1 = filters1.filter(isFilterNotEmpty)
  const filtersWithValues2 = filters2.filter(isFilterNotEmpty)
  return (
    filtersWithValues1.length > 0 &&
    filtersWithValues1.length === filtersWithValues2.length &&
    filtersWithValues1.every(c1 =>
      filtersWithValues2.some(c2 => c2.type === c1.type && c2.value === c1.value)
    )
  )
}

// logic taken from needs_grading_conditions in submission.rb
export function doesSubmissionNeedGrading(s: Submission) {
  if (s.excused) return false

  if (s.workflow_state === 'pending_review') return true

  if (!['submitted', 'graded'].includes(s.workflow_state)) return false

  if (!s.grade_matches_current_submission) return true

  return typeof s.score !== 'number'
}

export function assignmentSearchMatcher(
  option: {
    label: string
  },
  searchTerm: string
): boolean {
  const term = searchTerm?.toLowerCase() || ''
  const assignmentName = option.label?.toLowerCase() || ''
  return assignmentName.includes(term)
}

export function buildStudentColumn(
  columnId: string,
  gradebookColumnSizeSetting: string,
  defaultWidth: number
): GridColumn {
  const studentColumnWidth = gradebookColumnSizeSetting
    ? parseInt(gradebookColumnSizeSetting, 10)
    : defaultWidth
  return {
    id: columnId,
    type: columnId,
    width: studentColumnWidth,
    cssClass: 'meta-cell primary-column student',
    headerCssClass: 'primary-column student',
    resizable: true,
  }
}

export function buildCustomColumn(customColumn: CustomColumn): GridColumn {
  const columnId = getCustomColumnId(customColumn.id)
  return {
    id: columnId,
    type: 'custom_column',
    field: `custom_col_${customColumn.id}`,
    width: 100,
    cssClass: `meta-cell custom_column ${columnId}`,
    headerCssClass: `custom_column ${columnId}`,
    resizable: true,
    editor: LongTextEditor,
    customColumnId: customColumn.id,
    autoEdit: false,
    maxLength: 255,
  }
}

export const buildAssignmentGroupColumnFn =
  (gradebookColumnSizeSettings: ColumnSizeSettings) =>
  (assignmentGroup: Pick<AssignmentGroup, 'id' | 'name'>): GridColumn => {
    let width
    const columnId = getAssignmentGroupColumnId(assignmentGroup.id)
    const fieldName = `assignment_group_${assignmentGroup.id}`
    if (gradebookColumnSizeSettings && gradebookColumnSizeSettings[fieldName]) {
      width = parseInt(gradebookColumnSizeSettings[fieldName], 10)
    } else {
      width = testWidth(
        assignmentGroup.name,
        columnWidths.assignmentGroup.min,
        columnWidths.assignmentGroup.default_max
      )
    }
    return {
      id: columnId,
      field: fieldName,
      toolTip: assignmentGroup.name,
      object: assignmentGroup,
      minWidth: columnWidths.assignmentGroup.min,
      maxWidth: columnWidths.assignmentGroup.max,
      width,
      cssClass: `meta-cell assignment-group-cell ${columnId}`,
      headerCssClass: `assignment_group ${columnId}`,
      type: 'assignment_group',
      assignmentGroupId: assignmentGroup.id,
    }
  }

const HEADER_START_AND_END_WIDTHS_IN_PIXELS = 36
export function testWidth(text: string, minWidth: number, maxWidth: number) {
  const padding = HEADER_START_AND_END_WIDTHS_IN_PIXELS * 2
  const textWidth = getTextWidth(text) || 0
  const width = Math.max(textWidth + padding, minWidth)
  return Math.min(width, maxWidth)
}

export function otherGradingPeriodAssignmentIds(
  gradingPeriodAssignments: GradingPeriodAssignmentMap,
  selectedAssignmentIds: string[],
  selectedPeriodId: string
) {
  const restIds = Object.values(gradingPeriodAssignments)
    .flat()
    .filter((id: string) => !selectedAssignmentIds.includes(id))

  return {
    otherAssignmentIds: [...new Set(restIds)],
    otherGradingPeriodIds: Object.keys(gradingPeriodAssignments).filter(
      gpId => gpId !== selectedPeriodId
    ),
  }
}

const createQueryString = ([key, val]: [
  string,
  string | number | boolean | string[] | SubmissionType[]
]) => {
  if (Array.isArray(val)) {
    return val.map(v => createQueryString([`${key}[]`, v])).join('&')
  }

  return `${encodeURIComponent(key)}=${encodeURIComponent(val)}`
}

const DEFAULT_REQUEST_CHARACTER_LIMIT = 8000 // apache limit

export function maxAssignmentCount(
  params: {
    include: string[]
    override_assignment_dates: boolean
    exclude_response_fields: string[]
    exclude_assignment_submission_types: SubmissionType[]
    per_page: number
    assignment_ids?: string
  },
  pathName: string,
  requestCharacterLimit: number = DEFAULT_REQUEST_CHARACTER_LIMIT
) {
  const queryString = Object.entries(params).map(createQueryString).join('&')
  const currentURI = `${window.location.hostname}${pathName}?${queryString}`
  const charsAvailable = requestCharacterLimit - `${currentURI}&assignment_ids=`.length
  const globalIdLength = 8
  const assignmentParam = encodeURIComponent(`${'0'.repeat(globalIdLength)},`)

  return Math.floor(charsAvailable / assignmentParam.length)
}

// mutative
<<<<<<< HEAD
export function escapeStudentContent(student) {
=======
export function escapeStudentContent(student: Student) {
>>>>>>> 9571148c
  const unescapedName = student.name
  const unescapedSortableName = student.sortable_name
  const unescapedFirstName = student.first_name
  const unescapedLastName = student.last_name

  // TODO: selectively escape fields
<<<<<<< HEAD
  const escapedStudent = htmlEscape(student)
=======
  const escapedStudent = htmlEscape<Student>(student)
>>>>>>> 9571148c
  escapedStudent.name = unescapedName
  escapedStudent.sortable_name = unescapedSortableName
  escapedStudent.first_name = unescapedFirstName
  escapedStudent.last_name = unescapedLastName

  escapedStudent?.enrollments.forEach(enrollment => {
    const gradesUrl = enrollment?.grades?.html_url
    if (gradesUrl) {
      enrollment.grades.html_url = htmlEscape.unescape(gradesUrl)
    }
  })
}<|MERGE_RESOLUTION|>--- conflicted
+++ resolved
@@ -491,22 +491,14 @@
 }
 
 // mutative
-<<<<<<< HEAD
-export function escapeStudentContent(student) {
-=======
 export function escapeStudentContent(student: Student) {
->>>>>>> 9571148c
   const unescapedName = student.name
   const unescapedSortableName = student.sortable_name
   const unescapedFirstName = student.first_name
   const unescapedLastName = student.last_name
 
   // TODO: selectively escape fields
-<<<<<<< HEAD
-  const escapedStudent = htmlEscape(student)
-=======
   const escapedStudent = htmlEscape<Student>(student)
->>>>>>> 9571148c
   escapedStudent.name = unescapedName
   escapedStudent.sortable_name = unescapedSortableName
   escapedStudent.first_name = unescapedFirstName
