--- conflicted
+++ resolved
@@ -201,16 +201,6 @@
   )
 }
 
-<<<<<<< HEAD
-export function getAllAppliedFilterValues(filters: Filter[]) {
-  return filters
-    .filter(f => f.is_applied)
-    .flatMap(f => f.conditions.filter(c => c.value))
-    .map(c => c.value)
-}
-
-=======
->>>>>>> f36f2b64
 // Extra normalization; comes from jsonb payload
 export const deserializeFilter = (json: GradebookFilterApiResponse): Filter => {
   const filter = json.gradebook_filter
