--- conflicted
+++ resolved
@@ -27,22 +27,15 @@
 import htmlEscape from 'html-escape'
 import filterTypes from './constants/filterTypes'
 import type {
-<<<<<<< HEAD
-=======
   CustomColumn,
   ColumnSizeSettings,
->>>>>>> d9328659
   Filter,
   FilterType,
   FilterPreset,
   GradebookFilterApiRequest,
   GradebookFilterApiResponse,
   PartialFilterPreset,
-<<<<<<< HEAD
-  SubmissionFilterValue
-=======
   SubmissionFilterValue,
->>>>>>> d9328659
 } from './gradebook.d'
 import type {
   Assignment,
@@ -52,19 +45,11 @@
   Section,
   StudentGroup,
   StudentGroupCategory,
-<<<<<<< HEAD
-  StudentGroupCategoryMap,
-  StudentMap,
-  Submission
-} from '../../../../api.d'
-import filterTypes from './constants/filterTypes'
-=======
   StudentMap,
   Submission,
 } from '../../../../api.d'
 import type {GridColumn} from './grid'
 import {columnWidths} from './initialState'
->>>>>>> d9328659
 
 const I18n = useI18nScope('gradebook')
 
@@ -262,11 +247,7 @@
     name: String(filterPreset.name),
     filters,
     created_at: String(filterPreset.created_at),
-<<<<<<< HEAD
-    updated_at: String(filterPreset.updated_at)
-=======
     updated_at: String(filterPreset.updated_at),
->>>>>>> d9328659
   }
 }
 
@@ -274,13 +255,8 @@
   return {
     name: filterPreset.name,
     payload: {
-<<<<<<< HEAD
-      conditions: filterPreset.filters
-    }
-=======
       conditions: filterPreset.filters,
     },
->>>>>>> d9328659
   }
 }
 
@@ -372,8 +348,6 @@
   if (!s.grade_matches_current_submission) return true
 
   return typeof s.score !== 'number'
-<<<<<<< HEAD
-=======
 }
 
 export function assignmentSearchMatcher(
@@ -458,5 +432,4 @@
   const textWidth = getTextWidth(text) || 0
   const width = Math.max(textWidth + padding, minWidth)
   return Math.min(width, maxWidth)
->>>>>>> d9328659
 }