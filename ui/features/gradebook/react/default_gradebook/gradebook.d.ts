/*
 * Copyright (C) 2022 - present Instructure, Inc.
 *
 * This file is part of Canvas.
 *
 * Canvas is free software: you can redistribute it and/or modify it under
 * the terms of the GNU Affero General Public License as published by the Free
 * Software Foundation, version 3 of the License.
 *
 * Canvas is distributed in the hope that it will be useful, but WITHOUT ANY
 * WARRANTY; without even the implied warranty of MERCHANTABILITY or FITNESS FOR
 * A PARTICULAR PURPOSE. See the GNU Affero General Public License for more
 * details.
 *
 * You should have received a copy of the GNU Affero General Public License along
 * with this program. If not, see <http://www.gnu.org/licenses/>.
 */

import StudentDatastore from './stores/StudentDatastore'
import type {StatusColors} from './constants/colors'
import type {
  AssignmentGroup,
  AttachmentData,
  GradingPeriod,
  GradingPeriodSet,
  GradingType,
  Module,
  ModuleMap,
  Section,
  Student,
  StudentGroupCategory,
  StudentMap,
  SubmissionType,
  WorkflowState,
} from '../api.d'

export type CourseSettingsType = {
  filter_speed_grader_by_student_group: boolean
  allow_final_grade_override: boolean
}

export type GradebookSettings = {
  enter_grades_as: any
  filter_columns_by: {
    assignment_group_id: string | null
    grading_period_id: string | null
    context_module_id: string | null
    end_date: string | null
    start_date: string | null
    submissions: 'has-ungraded-submissions' | 'has-submissions' | null
  }
  filter_rows_by: {
    section_id: string | null
    student_group_id: string | null
  }
  hide_assignment_group_totals: 'false' | 'true'
  hide_total: 'false' | 'true'
  selected_view_options_filters: string[]
  show_concluded_enrollments: 'false' | 'true'
  show_inactive_enrollments: 'false' | 'true'
  show_separate_first_last_names: 'false' | 'true'
  show_unpublished_assignments: 'false' | 'true'
  sort_rows_by_column_id: string
  sort_rows_by_direction: 'ascending' | 'descending'
  sort_rows_by_setting_key: string
  student_column_display_as: 'last_first' | 'first_last'
  student_column_secondary_info: string
  view_ungraded_as_zero: 'false' | 'true'
  colors?: StatusColors
}

export type PerformanceControlValues = {
<<<<<<< HEAD
  active_request_limit?: number
  api_max_per_page?: number
  assignment_groups_per_page?: number
  context_modules_per_page?: number
  custom_column_data_per_page?: number
  custom_columns_per_page?: number
  students_chunk_size?: number
  submissions_chunk_size?: number
  submissions_per_page?: number
=======
  activeRequestLimit?: number
  apiMaxPerPage?: number
  assignmentGroupsPerPage?: number
  contextModulesPerPage?: number
  customColumnDataPerPage?: number
  customColumnsPerPage?: number
  studentsCchunkSize?: number
  submissionsChunkSize?: number
  submissionsPerPage?: number
>>>>>>> bb7bdd27
}

export type GradebookOptions = {
  active_grading_periods: GradingPeriod[]
  allow_apply_score_to_ungraded: boolean
  allow_separate_first_last_names: boolean
  allow_view_ungraded_as_zero: boolean
  attachment_url: null | string
  attachment: null | AttachmentData
  change_gradebook_version_url: string
  colors: StatusColors
  context_allows_gradebook_uploads: boolean
  context_code: string
  context_id: string
  context_sis_id: null | string
  context_url: string
  course_is_concluded: boolean
  course_name: string
  course_settings: CourseSettingsType
  course_url: string
  current_grading_period_id: string
  custom_column_datum_url: string
  default_grading_standard: GradingStandard[]
  download_assignment_submissions_url: string
  enhanced_gradebook_filters: boolean
  enrollments_url: string
  enrollments_with_concluded_url: string
  export_gradebook_csv_url: string
  final_grade_override_enabled: boolean
  grade_calc_ignore_unposted_anonymous_enabled: boolean
  grade_calc_ignore_unposted_anonymous_enabled: boolean
  gradebook_column_order_settings_url: string
  gradebook_column_order_settings: ColumnOrderSettings
  gradebook_column_size_settings_url: string
  gradebook_column_size_settings: ColumnSizeSettings
  gradebook_csv_progress: null | ProgressData
  gradebook_import_url: string
  gradebook_is_editable: boolean
  gradebook_score_to_ungraded_progress: null | ProgressData
  graded_late_submissions_exist: boolean
  grading_period_set: GradingPeriodSet
  grading_schemes: GradingScheme[]
  grading_standard: boolean
  group_weighting_scheme: null | string
  has_modules: boolean
  late_policy: LatePolicy | null
  login_handle_name: null | string
  message_attachment_upload_folder_id: string
  new_gradebook_development_enabled: boolean
  outcome_gradebook_enabled: boolean
  performance_controls: PerformanceControlValues
  post_grades_feature: boolean
  post_grades_ltis: Lti[]
  post_manually: boolean
  publish_to_sis_enabled: boolean
  publish_to_sis_url: string
  re_upload_submissions_url: string
  reorder_custom_columns_url: string
  sections: Section[]
  setting_update_url: string
  settings_update_url: string
  settings: GradebookSettings
  show_message_students_with_observers_dialog: boolean
  show_message_students_with_observers_dialog: boolean
  show_similarity_score: boolean
  show_total_grade_as_points: boolean
  sis_app_token: null | string
  sis_app_url: null | string
  sis_name: null | string
  sis_name: string
  speed_grader_enabled: boolean
  student_groups: StudentGroupCategory[]
  user_asset_string: string
  teacher_notes: {
    hidden: boolean
    id: string
    position: number
    read_only: boolean
    teacher_notes: boolean
    title: string
  }
  version: null | string
}

export type GradingStandard = [string, number]

export type GradingScheme = {
  id?: string
  title?: string
  data: GradingStandard[]
}

export type LatePolicy = {
  missing_submission_deduction_enabled: boolean
  missing_submission_deduction: number
}

// TODO: remove the need for this type
export type LatePolicyCamelized = {
  missingSubmissionDeductionEnabled: boolean
  missingSubmissionDeduction: number
  lateSubmissionInterval: string
}

export type GradingPeriodAssignmentMap = {
  [gradingPeriodId: string]: string[]
}

export type CourseContent = {
  contextModules: Module[]
  courseGradingScheme: {data: boolean} | null
  defaultGradingScheme: GradingScheme | null
  gradingSchemes: GradingScheme[]
  gradingPeriodAssignments: GradingPeriodAssignmentMap
  assignmentStudentVisibility: {[assignmentId: string]: null | StudentMap}
  latePolicy: LatePolicyCamelized
  students: StudentDatastore
  modulesById: ModuleMap
}

export type ContentLoadStates = {
  assignmentGroupsLoaded: boolean
  contextModulesLoaded: boolean
  assignmentsLoaded: {
    all: boolean
    gradingPeriod: {
      [gradingPeriodId: string]: boolean
    }
  }
  customColumnsLoaded: boolean
  gradingPeriodAssignmentsLoaded: boolean
  overridesColumnUpdating: boolean
  studentIdsLoaded: boolean
  studentsLoaded: boolean
  submissionsLoaded: boolean
  teacherNotesColumnUpdating: boolean
}

export type PendingGradeInfo = {
  userId: string
  assignmentId: string
  excused: boolean
  valid: boolean
  grade?: string
}

export type InitialActionStates = {
  pendingGradeInfo: PendingGradeInfo[]
}

export type FlashAlertType = {
  key: string
  message: string
  variant: string
}

export type FilterType =
  | 'section'
  | 'module'
  | 'assignment-group'
  | 'grading-period'
  | 'student-group'
  | 'start-date'
  | 'end-date'
  | 'submissions'

export type Filter = {
  id: string
  type?: FilterType
  value?: string
  created_at: string
}

export type SubmissionFilterValue = 'has-ungraded-submissions' | 'has-submissions' | undefined

export type FilterPreset = {
  id: string
  name: string
  filters: Filter[]
  created_at: string
  updated_at: string
}

export type PartialFilterPreset = Omit<FilterPreset, 'id'> & {id?: string}

export type FilterDrilldownData = {
  [key: string]: FilterDrilldownMenuItem
}

export type FilterDrilldownMenuItem = {
  id: string
  parentId?: null | string
  name: string
  isSelected?: boolean
  onToggle?: () => void
  items?: FilterDrilldownMenuItem[]
  itemGroups?: FilterDrilldownMenuItem[]
}

export type GradebookFilterApiRequest = {
  name: string
  payload: {
    conditions: Filter[]
  }
}

export type GradebookFilterApiResponse = {
  gradebook_filter: GradebookFilterApiResponseFilter
}

export type GradebookFilterApiResponseFilter = {
  course_id: string
  id: string
  user_id: string
  name: string
  payload: {
    conditions: Filter[]
  }
  created_at: string
  updated_at: string
}

export type ColumnSizeSettings = {
  [key: string]: string
}

export type Lti = {
  id: string
  name: string
  data_url: string
}

export type ColumnOrderSettings = {
  customOrder?: string[]
  direction: 'ascending' | 'descending'
  freezeTotalGrade?: boolean | 'true'
  sortType: string
}

export type Progress = {
  id: string
  workflow_state: string
}

export type ProgressData = {
  progress: Progress
}

export type FilteredContentInfo = {
  invalidAssignmentGroups: AssignmentGroup[]
  totalPointsPossible: number
}

export type FlashMessage = {
  key: string
  message: string
  variant: string
}

// TODO: remove the need for this type
export type SubmissionCamelized = {
  anonymousId: string
  assignmentId: string
  assignmentVisible?: boolean
  attempt: number | null
  enteredGrade: string | null
  enteredScore: number | null
  excused: boolean
  grade: string | null
  gradeMatchesCurrentSubmission: boolean
  cachedDueDate: string | null
  drop?: boolean
  gradeLocked: boolean
  gradingPeriodId: string | null
  gradingType: GradingType
  hasPostableComments: boolean
  hidden: boolean
  id: string
  latePolicyStatus: null | string
  late: boolean
  missing: boolean
  pointsDeducted: number | null
  postedAt: string | null
  rawGrade: string | null
  redoRequest: boolean
  score: null | number
  secondsLate: number | null
  submissionType: SubmissionType
  submittedAt: null | Date
  url: null | string
  userId: string
  workflowState: WorkflowState
}

export type AssignmentStudentMap = {
  [assignmentId: string]: StudentMap
}

export type StudentGrade = {
  score: number
  possible: number
  submissions: any
}

// TODO: store student grades in separate map so that the
//   student object isn't rendered "any"
export type GradebookStudent = Student & {
  [assignmentGroupGradeKey: `assignment_group_${string}`]: StudentGrade
} & {
  [assignmentGradeKey: `assignment_${string}`]: StudentGrade
} & {
  [columnGradeKey: `custom_col_${string}`]: any
}

export type GradebookStudentMap = {
  [studentId: string]: GradebookStudent
}

export type CustomColumn = {
  hidden: boolean
  id: string
  position: number
  read_only: boolean
  teacher_notes: boolean
  title: string
}

export type SerializedComment = {
  id: string
  comment: string
  createdAt: Date
  editedAt: null | Date
  authorId?: string
  author?: string
  authorAvatarUrl?: string
  authorUrl?: string
<<<<<<< HEAD
=======
}

export type AssignmentWithOverride = {
  id: string
  name: string
  due_at: string
  please_ignore: boolean
  hadOriginalErrors: boolean
  overrideForThisSection: {
    id: string
    course_section_id: string
    due_at: null | Date
  }
>>>>>>> bb7bdd27
}<|MERGE_RESOLUTION|>--- conflicted
+++ resolved
@@ -70,17 +70,6 @@
 }
 
 export type PerformanceControlValues = {
-<<<<<<< HEAD
-  active_request_limit?: number
-  api_max_per_page?: number
-  assignment_groups_per_page?: number
-  context_modules_per_page?: number
-  custom_column_data_per_page?: number
-  custom_columns_per_page?: number
-  students_chunk_size?: number
-  submissions_chunk_size?: number
-  submissions_per_page?: number
-=======
   activeRequestLimit?: number
   apiMaxPerPage?: number
   assignmentGroupsPerPage?: number
@@ -90,7 +79,6 @@
   studentsCchunkSize?: number
   submissionsChunkSize?: number
   submissionsPerPage?: number
->>>>>>> bb7bdd27
 }
 
 export type GradebookOptions = {
@@ -427,8 +415,6 @@
   author?: string
   authorAvatarUrl?: string
   authorUrl?: string
-<<<<<<< HEAD
-=======
 }
 
 export type AssignmentWithOverride = {
@@ -442,5 +428,4 @@
     course_section_id: string
     due_at: null | Date
   }
->>>>>>> bb7bdd27
 }