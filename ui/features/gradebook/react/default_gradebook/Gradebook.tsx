/*
 * Copyright (C) 2020 - present Instructure, Inc.
 *
 * This file is part of Canvas.
 *
 * Canvas is free software: you can redistribute it and/or modify it under
 * the terms of the GNU Affero General Public License as published by the Free
 * Software Foundation, version 3 of the License.
 *
 * Canvas is distributed in the hope that it will be useful, but WITHOUT ANY
 * WARRANTY; without even the implied warranty of MERCHANTABILITY or FITNESS FOR
 * A PARTICULAR PURPOSE. See the GNU Affero General Public License for more
 * details.
 *
 * You should have received a copy of the GNU Affero General Public License along
 * with this program. If not, see <http://www.gnu.org/licenses/>.
 */

import $ from 'jquery'
import type JQuery from 'jquery'
import {deferPromise} from 'defer-promise'
import _ from 'underscore'
import {intersection} from 'lodash'
import tz from '@canvas/timezone'
import React, {Suspense} from 'react'
import ReactDOM from 'react-dom'
import GenericErrorPage from '@canvas/generic-error-page'
import ErrorBoundary from '@canvas/error-boundary'
// @ts-ignore
import errorShipUrl from '@canvas/images/ErrorShip.svg'
import type {RequestDispatch} from '@canvas/network'
import type PerformanceControls from './PerformanceControls'
import type {ActionMenuProps} from './components/ActionMenu'
import type {SubmissionTrayProps} from './components/SubmissionTray'
import type {
  Assignment,
  AssignmentGroup,
  AssignmentGroupMap,
  AssignmentMap,
  AssignmentUserDueDateMap,
  AttachmentData,
  Course,
  DueDate,
  Module,
  Section,
  SectionMap,
  Student,
  StudentGroup,
  StudentGroupCategory,
  StudentGroupCategoryMap,
  StudentGroupMap,
  StudentMap,
  Submission,
  SubmissionCommentData,
  UserSubmissionGroup,
} from '../../../../api.d'
import type {GradebookSettingsModalProps} from './components/GradebookSettingsModal'
import type {
  AssignmentStudentMap,
  ColumnOrderSettings,
  ColumnSizeSettings,
  ContentLoadStates,
  CourseContent,
  CustomColumn,
  CustomColumnData,
  Filter,
  FilteredContentInfo,
  FlashAlertType,
  GradebookOptions,
  GradebookSettings,
  GradebookStudent,
  GradebookViewOptions,
  GradingPeriodAssignmentMap,
  InitialActionStates,
  LatePolicyCamelized,
  PendingGradeInfo,
  SubmissionFilterValue,
} from './gradebook.d'
<<<<<<< HEAD
import type {
  CamelizedGradingPeriodSet,
  FinalGradeOverrideMap,
  GradingScheme,
} from '@canvas/grading/grading.d'
=======
>>>>>>> 04c550f1
import type {
  CamelizedGradingPeriodSet,
  CamelizedSubmission,
  FinalGradeOverrideMap,
  GradingScheme,
} from '@canvas/grading/grading.d'
import type {
  ColumnFilterKey,
  GridColumn,
  GridData,
  GridDisplaySettings,
  GridLocation,
  RowFilterKey,
} from './grid.d'
import type GradebookGridType from './GradebookGrid/index'
import type {StatusColors} from './constants/colors'

// @ts-ignore
import KeyboardNavDialog from '@canvas/keyboard-nav-dialog'
// @ts-ignore
import KeyboardNavTemplate from '@canvas/keyboard-nav-dialog/jst/KeyboardNavDialog.handlebars'
import GradingPeriodSetsApi from '@canvas/grading/jquery/gradingPeriodSetsApi'
import {useScope as useI18nScope} from '@canvas/i18n'
import CourseGradeCalculator from '@canvas/grading/CourseGradeCalculator'
import * as EffectiveDueDates from '@canvas/grading/EffectiveDueDates'
import GradeFormatHelper from '@canvas/grading/GradeFormatHelper'
import MessageStudentsWhoHelper from '@canvas/grading/messageStudentsWhoHelper'
import AssignmentOverrideHelper from '@canvas/due-dates/AssignmentOverrideHelper'
import UserSettings from '@canvas/user-settings'
import {View} from '@instructure/ui-view'
import {Spinner} from '@instructure/ui-spinner'
// @ts-ignore
import GradeDisplayWarningDialog from '../../jquery/GradeDisplayWarningDialog.coffee'
import PostGradesFrameDialog from '../../jquery/PostGradesFrameDialog'
import NumberCompare from '../../util/NumberCompare'
import {camelize} from 'convert-case'
import htmlEscape from 'html-escape'
import * as EnterGradesAsSetting from '../shared/EnterGradesAsSetting'
import SetDefaultGradeDialogManager from '../shared/SetDefaultGradeDialogManager'
import AsyncComponents from './AsyncComponents'
import CurveGradesDialogManager from './CurveGradesDialogManager'
import GradebookApi from './apis/GradebookApi'
import SubmissionCommentApi from './apis/SubmissionCommentApi'
import CourseSettings from './CourseSettings/index'
import FinalGradeOverrides from './FinalGradeOverrides/index'
import AssignmentRowCellPropFactory from './GradebookGrid/editors/AssignmentCellEditor/AssignmentRowCellPropFactory'
import TotalGradeOverrideCellPropFactory from './GradebookGrid/editors/TotalGradeOverrideCellEditor/TotalGradeOverrideCellPropFactory'
import PostPolicies from './PostPolicies/index'
import GradebookMenu from '@canvas/gradebook-menu'
import ViewOptionsMenu from './components/ViewOptionsMenu'
import ActionMenu from './components/ActionMenu'
import FilterNav from './components/FilterNav'
import EnhancedActionMenu from './components/EnhancedActionMenu'
import AssignmentGroupFilter from './components/content-filters/AssignmentGroupFilter'
import GradingPeriodFilter from './components/content-filters/GradingPeriodFilter'
import ModuleFilter from './components/content-filters/ModuleFilter'
import SectionFilter from '@canvas/gradebook-content-filters/react/SectionFilter'
import StudentGroupFilter from './components/content-filters/StudentGroupFilter'
import GridColor from './components/GridColor'
import StatusesModal from './components/StatusesModal'
import AnonymousSpeedGraderAlert from './components/AnonymousSpeedGraderAlert'
import {statusColors} from './constants/colors'
import StudentDatastore from './stores/StudentDatastore'
import PostGradesStore from '../SISGradePassback/PostGradesStore'
import SubmissionStateMap from '@canvas/grading/SubmissionStateMap'
import DownloadSubmissionsDialogManager from '../shared/DownloadSubmissionsDialogManager'
import ReuploadSubmissionsDialogManager from '../shared/ReuploadSubmissionsDialogManager'
import GradebookKeyboardNav from '../../jquery/GradebookKeyboardNav'
import assignmentHelper from '../shared/helpers/assignmentHelper'
import * as GradeInputHelper from '@canvas/grading/GradeInputHelper'
import OutlierScoreHelper from '@canvas/grading/OutlierScoreHelper'
import {isPostable} from '@canvas/grading/SubmissionHelper'
import LatePolicyApplicator from '../LatePolicyApplicator'
import {IconButton} from '@instructure/ui-buttons'
import {IconSettingsSolid} from '@instructure/ui-icons'
import * as FlashAlert from '@canvas/alerts/react/FlashAlert'
import MultiSelectSearchInput from './components/MultiSelectSearchInput'
import ApplyScoreToUngradedModal from './components/ApplyScoreToUngradedModal'
import ScoreToUngradedManager from '../shared/ScoreToUngradedManager'
import '@canvas/jquery/jquery.ajaxJSON'
import '@canvas/datetime'
import 'jqueryui/dialog'
import 'jqueryui/tooltip'
import '@canvas/jquery/jquery.instructure_misc_helpers'
import '@canvas/jquery/jquery.instructure_misc_plugins'
import 'jquery-tinypubsub'
import 'jqueryui/position'
import '@canvas/util/jquery/fixDialogButtons'

import {
  assignmentSearchMatcher,
  buildAssignmentGroupColumnFn,
  buildCustomColumn,
  buildStudentColumn,
  compareAssignmentDueDates,
  confirmViewUngradedAsZero,
  doesSubmissionNeedGrading,
  ensureAssignmentVisibility,
  escapeStudentContent,
  findFilterValuesOfType,
  findSubmissionFilterValue,
  forEachSubmission,
  getAssignmentColumnId,
  getAssignmentGroupColumnId,
  getAssignmentGroupPointsPossible,
  getColumnTypeForColumnId,
  getCourseFeaturesFromOptions,
  getCourseFromOptions,
  getCustomColumnId,
  getDefaultSettingKeyForColumnType,
  getGradeAsPercent,
  getStudentGradeForColumn,
  hiddenStudentIdsForAssignment,
  htmlDecode,
  isAdmin,
  onGridKeyDown,
  renderComponent,
  sectionList,
  testWidth,
} from './Gradebook.utils'
import {
  compareAssignmentNames,
  compareAssignmentPointsPossible,
  compareAssignmentPositions,
  idSort,
  isDefaultSortOrder,
  makeCompareAssignmentCustomOrderFn,
  localeSort,
  secondaryAndTertiarySort,
  wrapColumnSortFn,
} from './Gradebook.sorting'

import {
  getInitialGradebookContent,
  getInitialGridDisplaySettings,
  getInitialCourseContent,
  getInitialContentLoadStates,
  getInitialActionStates,
  columnWidths,
} from './initialState'
import {ExportProgressBar} from './components/ExportProgressBar'
import GradebookExportManager from '../shared/GradebookExportManager'
import {handleExternalContentMessages} from '@canvas/external-tools/messages'

const I18n = useI18nScope('gradebook')

const GradebookGrid = React.lazy(() => import('./components/GradebookGrid'))

const ASSIGNMENT_KEY_REGEX = /^assignment_(?!group)/

const anonymousSpeedGraderAlertMountPoint = function () {
  return document.querySelector("[data-component='AnonymousSpeedGraderAlert']")
}

export function Portal({node, children}) {
  return ReactDOM.createPortal(children, node)
}

export type GradebookProps = {
  appliedFilters: Filter[]
  applyScoreToUngradedModalNode: HTMLElement
  currentUserId: string
  customColumns: CustomColumn[]
  recentlyLoadedCustomColumnData: null | {
    customColumnId: string
    columnData: CustomColumnData[]
  }
  dispatch: RequestDispatch
  fetchFinalGradeOverrides: () => Promise<void>
  fetchGradingPeriodAssignments: () => Promise<GradingPeriodAssignmentMap>
  fetchStudentIds: () => Promise<string[]>
  loadDataForCustomColumn: (customColumnId: string) => Promise<CustomColumnData[]>
  finalGradeOverrides: FinalGradeOverrideMap
  flashAlerts: FlashAlertType[]
  flashMessageContainer: HTMLElement
  gradebookEnv: GradebookOptions
  gradebookGridNode: HTMLElement
  gradebookMenuNode: HTMLElement
  gradingPeriodAssignments: GradingPeriodAssignmentMap
  gradingPeriodsFilterContainer: HTMLElement
  gridColorNode: HTMLElement
  hideGrid?: boolean
  isCustomColumnsLoaded: boolean
  isFiltersLoading: boolean
  isGradingPeriodAssignmentsLoading: boolean
  isModulesLoading: boolean
  isStudentIdsLoading: boolean
  isStudentDataLoaded: boolean
  isSubmissionDataLoaded: boolean
  locale: string
  modules: Module[]
  performanceControls: PerformanceControls
  recentlyLoadedAssignmentGroups: {
    assignmentGroups: AssignmentGroup[]
    gradingPeriodIds?: string[]
  }
  recentlyLoadedStudents: Student[]
  recentlyLoadedSubmissions: UserSubmissionGroup[]
  reloadStudentData: () => void
  reorderCustomColumns: (customColumnIds: string[]) => Promise<void>
  settingsModalButtonContainer: HTMLElement
  sisOverrides: AssignmentGroup[]
  studentIds: string[]
  updateColumnOrder: (courseId: string, columnOrder: ColumnOrderSettings) => Promise<void>
  viewOptionsMenuNode: HTMLElement
}

type GradebookState = {
  assignmentGroups: AssignmentGroup[]
  gradingPeriodId: string | null
  gridColors: StatusColors
  isEssentialDataLoaded: boolean
  isGridLoaded: boolean
  modules: Module[]
  sections: Section[]
  isStatusesModalOpen: boolean
  exportState?: {
    completion?: number
    filename?: string
  }
  exportManager: any
}

class Gradebook extends React.Component<GradebookProps, GradebookState> {
  kbDialog: KeyboardNavDialog

  anonymousSpeedGraderAlert?: any

  assignmentStudentVisibility: AssignmentStudentMap = {}

  teacherNotesNotYetLoaded: boolean = true

  headerComponentRefs: any = {}

  calculatedGradesByStudentId: {
    [studentId: string]: any
  } = {}

  effectiveDueDates: AssignmentUserDueDateMap = {}

  $grid?: JQuery<HTMLElement>

  postGradesLtis: {id: string; name: string; onSelect: () => void}[] = []

  disablePostGradesFeature: boolean = false

  viewOptionsMenu?: HTMLElement

  keyboardNav?: GradebookKeyboardNav

  filteredContentInfo: FilteredContentInfo = {
    invalidAssignmentGroups: [],
    totalPointsPossible: 0,
  }

  sections: SectionMap = {}

  userFilterTerm?: string

  filteredStudentIds: string[] = []

  assignmentGroups: AssignmentGroupMap = {}

  contentLoadStates: ContentLoadStates

  course: Course

  filteredAssignmentIds: string[] = []

  gradebookSettingsModal: React.RefObject<HTMLElement & {open: () => void}>

  isRunningScoreToUngraded: boolean

  gradebookSettingsModalButton: React.RefObject<any> = React.createRef()

  gradingPeriodSet: CamelizedGradingPeriodSet | null = null

  gradingPeriodId: string = '0'

  options: GradebookOptions

  sections_enabled: boolean = false

  show_attendance?: boolean

  studentGroups: StudentGroupMap = {}

  studentGroupsEnabled?: boolean

  students: StudentMap = {}

  studentViewStudents: StudentMap = {}

  totalColumnPositionChanged?: boolean

  uid?: string

  courseFeatures: {
    finalGradeOverrideEnabled: boolean
    allowViewUngradedAsZero: boolean
  }

  courseSettings: CourseSettings

  downloadedSubmissionsMap: {
    [assignmentId: string]: boolean
  } = {}

  gridData: GridData = {
    columns: {
      definitions: {},
      frozen: [],
      scrollable: [],
    },
    rows: [],
  }

  gradebookGrid: null | GradebookGridType = null

  finalGradeOverrides: FinalGradeOverrides | null

  postPolicies: PostPolicies

  gridReady = deferPromise<null>()

  courseContent: CourseContent

  gradebookContent: {
    customColumns: CustomColumn[]
  }

  actionStates?: InitialActionStates

  gradebookColumnOrderSettings?: ColumnOrderSettings

  defaultSortType: string = 'assignment_group'

  gridDisplaySettings: GridDisplaySettings

  startedInitializing?: boolean

  assignments: AssignmentMap = {}

  postGradesStore: ReturnType<typeof PostGradesStore>

  submissionStateMap!: SubmissionStateMap

  studentGroupCategoriesById: StudentGroupCategoryMap = {}

  gradebookColumnSizeSettings: ColumnSizeSettings = {}

  scoreToUngradedManager: ScoreToUngradedManager | null

  constructor(props: GradebookProps) {
    super(props)
    this.options = {...(props.gradebookEnv || {}), ...props}
    this.gradingPeriodSet = this.options.grading_period_set
      ? GradingPeriodSetsApi.deserializeSet(this.options.grading_period_set)
      : null
    this.gridDisplaySettings = getInitialGridDisplaySettings(
      this.options.settings,
      this.props.gradebookEnv.colors
    )
    this.gradingPeriodId = this.getCurrentGradingPeriod()

    this.state = {
      assignmentGroups: [],
      gradingPeriodId: this.getCurrentGradingPeriod(),
      gridColors: statusColors(this.props.gradebookEnv.colors),
      isEssentialDataLoaded: false,
      isGridLoaded: false,
      modules: [],
      sections: this.options.sections.length > 1 ? this.options.sections : [],
      isStatusesModalOpen: false,
      exportState: undefined,
      exportManager: undefined,
    }
    this.course = getCourseFromOptions(this.options)
    this.courseFeatures = getCourseFeaturesFromOptions(this.options)
    this.courseSettings = new CourseSettings(this, {
      allowFinalGradeOverride: this.options.course_settings.allow_final_grade_override,
    })
    if (this.courseFeatures.finalGradeOverrideEnabled) {
      this.finalGradeOverrides = new FinalGradeOverrides(this)
    } else {
      this.finalGradeOverrides = null
    }
    this.postPolicies = new PostPolicies(this)
    this.isRunningScoreToUngraded = false
    if (this.allowApplyScoreToUngraded()) {
      const progressData = this.options.gradebook_score_to_ungraded_progress
      let lastProgress
      if (progressData) {
        lastProgress = {
          progressId: `${progressData.progress.id}`,
          workflowState: progressData.progress.workflow_state,
        }
      }
      this.scoreToUngradedManager = new ScoreToUngradedManager(lastProgress)
    } else {
      this.scoreToUngradedManager = null
    }
    $.subscribe('assignment_muting_toggled', this.handleSubmissionPostedChange)
    $.subscribe('submissions_updated', this.updateSubmissionsFromExternal)
    // emitted by SectionMenuView; also subscribed in OutcomeGradebookView
    $.subscribe('currentSection/change', this.updateCurrentSection)
    this.courseContent = getInitialCourseContent(this.options)
    this.gradebookContent = getInitialGradebookContent(this.options)
    this.contentLoadStates = getInitialContentLoadStates(this.options)
    this.actionStates = getInitialActionStates()
    this.setAssignments({})
    this.setAssignmentGroups({})
    this.courseContent.students = new StudentDatastore(this.students, this.studentViewStudents)

    this.postGradesStore = PostGradesStore({
      course: {
        id: this.options.context_id,
        sis_id: this.options.context_sis_id,
      },
    })
    this.postGradesStore.addChangeListener(this.updatePostGradesFeatureButton)
    const sectionId = this.getFilterRowsBySetting('sectionId')
    this.postGradesStore.setSelectedSection(sectionId)

    this.initPostGradesLtis()
    this.checkForUploadComplete()

    this.show_attendance = !!UserSettings.contextGet('show_attendance')
    // preferences serialization causes these to always come
    // from the database as strings
    if (
      this.options.course_is_concluded ||
      this.options.settings.show_concluded_enrollments === 'true'
    ) {
      this.toggleEnrollmentFilter('concluded', true)
    }
    if (this.options.settings.show_inactive_enrollments === 'true') {
      this.toggleEnrollmentFilter('inactive', true)
    }
    this.initShowUnpublishedAssignments(this.options.settings.show_unpublished_assignments)
    this.initShowSeparateFirstLastNames(
      this.options.settings.show_separate_first_last_names === 'true' &&
        this.options.allow_separate_first_last_names
    )
    this.initHideAssignmentGroupTotals(
      this.options.settings.hide_assignment_group_totals === 'true'
    )
    this.initHideTotal(this.options.settings.hide_total === 'true')
    this.initSubmissionStateMap()
    this.gradebookColumnSizeSettings = this.options.gradebook_column_size_settings
    this.setColumnOrder({
      ...this.options.gradebook_column_order_settings,
      // TODO: resolve boolean vs. string (e.g. 'true') mismatch for freezeTotalGrade
      freezeTotalGrade:
        (this.options.gradebook_column_order_settings != null
          ? this.options.gradebook_column_order_settings.freezeTotalGrade
          : undefined) === 'true',
    })
    this.teacherNotesNotYetLoaded =
      this.getTeacherNotesColumn() == null || this.getTeacherNotesColumn()!.hidden || false
    this.setSections(this.options.sections)
    this.postGradesStore.setSections(this.sections)
    if (!this.getSelectedSecondaryInfo()) {
      if (this.sections_enabled) {
        this.gridDisplaySettings.selectedSecondaryInfo = 'section'
      } else {
        this.gridDisplaySettings.selectedSecondaryInfo = 'none'
      }
    }
    this.setStudentGroups(this.options.student_groups)
    this.gradebookSettingsModal = React.createRef()
  }

  bindGridEvents = () => {
    if (!this.gradebookGrid) throw new Error('gradebookGrid not initialized')
    this.gradebookGrid.events.onColumnsReordered.subscribe((_event, columns) => {
      let currentCustomColumnIds: string[]
      let currentFrozenColumns: GridColumn[]
      let updatedCustomColumnIds: string[]
      // determine if assignment columns or custom columns were reordered
      // (this works because frozen columns and non-frozen columns are can't be
      // swapped)
      const currentFrozenIds = this.gridData.columns.frozen
      const updatedFrozenIds = columns.frozen.map(column => {
        return column.id
      })
      this.gridData.columns.frozen = updatedFrozenIds
      this.gridData.columns.scrollable = columns.scrollable.map(function (column) {
        return column.id
      })
      if (!_.isEqual(currentFrozenIds, updatedFrozenIds)) {
        currentFrozenColumns = currentFrozenIds.map(columnId => {
          return this.gridData.columns.definitions[columnId]
        })
        currentCustomColumnIds = (function () {
          let j, len
          const results: string[] = []
          for (j = 0, len = currentFrozenColumns.length; j < len; j++) {
            const column = currentFrozenColumns[j]
            if (column.type === 'custom_column' && column.customColumnId) {
              results.push(column.customColumnId)
            }
          }
          return results
        })()
        updatedCustomColumnIds = (function () {
          let j, len
          const ref1 = columns.frozen
          const results: string[] = []
          for (j = 0, len = ref1.length; j < len; j++) {
            const column = ref1[j]
            if (column.type === 'custom_column') {
              results.push(column.customColumnId)
            }
          }
          return results
        })()
        if (!_.isEqual(currentCustomColumnIds, updatedCustomColumnIds)) {
          // eslint-disable-next-line promise/catch-or-return
          this.props.reorderCustomColumns(updatedCustomColumnIds).then(() => {
            const colsById: {
              [columnId: string]: CustomColumn
            } = _(this.gradebookContent.customColumns).indexBy((c: CustomColumn) => c.id)
            if (this.gradebookContent.customColumns) {
              this.gradebookContent.customColumns = updatedCustomColumnIds.map(id => colsById[id])
            }
            return this.gradebookContent.customColumns
          })
        }
      } else {
        this.saveCustomColumnOrder()
      }
      this.renderViewOptionsMenu()
      return this.updateColumnHeaders()
    })
    return this.gradebookGrid.events.onColumnsResized.subscribe((_event, columns) => {
      return columns.forEach(column => {
        return this.saveColumnWidthPreference(column.id, column.width)
      })
    })
  }

  // called from ui/bundles/gradebook.js
  onShow = () => {
    $('.post-grades-button-placeholder').show()
    if (this.startedInitializing) {
      return
    }
    this.startedInitializing = true
    if (this.gridReady.state !== 'resolved') {
      return $('#gradebook-grid-wrapper').hide()
    } else {
      return $('#gradebook_grid').trigger('resize.fillWindowWithMe')
    }
  }

  addOverridesToPostGradesStore = (assignmentGroups: AssignmentGroup[]): void => {
    let assignment, group, j, k, len, len1, ref1
    for (j = 0, len = assignmentGroups.length; j < len; j++) {
      group = assignmentGroups[j]
      ref1 = group.assignments
      for (k = 0, len1 = ref1.length; k < len1; k++) {
        assignment = ref1[k]
        if (this.assignments[assignment.id]) {
          this.assignments[assignment.id].overrides = assignment.overrides
        }
      }
    }
    this.postGradesStore.setGradeBookAssignments(this.assignments)
  }

  // dependencies - gridReady
  setAssignmentVisibility = (studentIds: string[]) => {
    let a, assignmentId, hiddenStudentIds, j, k, len, len1, student, studentId
    const studentsWithHiddenAssignments: string[] = []
    const ref1 = this.assignments
    for (assignmentId in ref1) {
      a = ref1[assignmentId]
      if (a.only_visible_to_overrides) {
        hiddenStudentIds = hiddenStudentIdsForAssignment(studentIds, a)
        for (j = 0, len = hiddenStudentIds.length; j < len; j++) {
          studentId = hiddenStudentIds[j]
          studentsWithHiddenAssignments.push(studentId)
          this.updateSubmission({
            assignment_id: assignmentId,
            user_id: studentId,
            hidden: true,
          })
        }
      }
    }
    const ref2: string[] = [...new Set(studentsWithHiddenAssignments)]
    for (k = 0, len1 = ref2.length; k < len1; k++) {
      studentId = ref2[k]
      student = this.student(studentId)
      this.calculateStudentGrade(student)
    }
  }

  updateAssignmentVisibilities = (hiddenSub: Submission): void => {
    const assignment = this.assignments[hiddenSub.assignment_id]
    const filteredVisibility = assignment.assignment_visibility.filter(
      id => id !== hiddenSub.user_id
    )
    assignment.assignment_visibility = filteredVisibility
  }

  gotCustomColumns = (columns: CustomColumn[]) => {
    // prepare array of objects to be mutated
    // necessary until we remove object mutation from this file
    this.gradebookContent.customColumns = structuredClone(columns)
    columns.forEach(column => {
      const customColumn = buildCustomColumn(column)
      this.gridData.columns.definitions[customColumn.id] = customColumn
    })
    this._updateEssentialDataLoaded()
  }

  gotCustomColumnDataChunk = (customColumnId: string, columnData: CustomColumnData[]): void => {
    const studentIds: string[] = []
    for (let j = 0, len = columnData.length; j < len; j++) {
      const datum = columnData[j]
      const student = this.student(datum.user_id)
      if (student != null) {
        student[`custom_col_${customColumnId}`] = datum.content
        studentIds.push(student.id) // ignore filtered students
      } else {
        this.courseContent.students.preloadStudentData(datum.user_id, {
          [`custom_col_${customColumnId}`]: datum.content,
        })
      }
    }

    this.invalidateRowsForStudentIds([...new Set(studentIds)])
  }

  // Assignment Group Data & Lifecycle Methods
  updateAssignmentGroups = (assignmentGroups: AssignmentGroup[], gradingPeriodIds?: string[]) => {
    this.gotAllAssignmentGroups(assignmentGroups)
    this.setState({assignmentGroups})
    this.setAssignmentsLoaded(gradingPeriodIds)
    this.renderViewOptionsMenu()
    this.renderFilters()
    this.updateColumnHeaders()
    this._updateEssentialDataLoaded()
  }

  gotAllAssignmentGroups = (assignmentGroups: AssignmentGroup[]) => {
    this.setAssignmentGroupsLoaded(true)
    assignmentGroups.forEach(assignmentGroup => {
      let group = this.assignmentGroups[assignmentGroup.id]
      if (!group) {
        group = assignmentGroup
        this.assignmentGroups[group.id] = group
      }

      group.assignments = group.assignments || []
      assignmentGroup.assignments.forEach(assignment => {
        assignment.assignment_group = group
        assignment.due_at = tz.parse(assignment.due_at)
        this.updateAssignmentEffectiveDueDates(assignment)
        this.addAssignmentColumnDefinition(assignment)
        this.assignments[assignment.id] = assignment
        if (!group.assignments.some(a => a.id === assignment.id)) {
          group.assignments.push(assignment)
        }
      })
    })
  }

  updateGradingPeriodAssignments = (gradingPeriodAssignments: GradingPeriodAssignmentMap) => {
    this.gotGradingPeriodAssignments({
      grading_period_assignments: gradingPeriodAssignments,
    })

    Object.keys(gradingPeriodAssignments).forEach(periodId => {
      this.contentLoadStates.assignmentsLoaded.gradingPeriod[periodId] =
        this.contentLoadStates.assignmentsLoaded.all
    })

    this.setGradingPeriodAssignmentsLoaded(true)
    if (this._gridHasRendered()) {
      this.updateColumns()
    }
    this._updateEssentialDataLoaded()
  }

  getGradingPeriodAssignments = (gradingPeriodId: string) =>
    this.courseContent.gradingPeriodAssignments[gradingPeriodId] || []

  gotGradingPeriodAssignments = ({
    grading_period_assignments: gradingPeriodAssignments,
  }: {
    grading_period_assignments: GradingPeriodAssignmentMap
  }) => {
    return (this.courseContent.gradingPeriodAssignments = gradingPeriodAssignments)
  }

  gotChunkOfStudents = (students: Student[]) => {
    this.courseContent.assignmentStudentVisibility = {}
    students.forEach(student => {
      student.enrollments = _.filter(
        student.enrollments,
        e => e.type === 'StudentEnrollment' || e.type === 'StudentViewEnrollment'
      )
      student.sections = student.enrollments.map(e => e.course_section_id)
      const isStudentView = student.enrollments[0].type === 'StudentViewEnrollment'
      // TODO: avoid mutating the student object
      escapeStudentContent(student)
      if (this.courseContent.students.preloadedStudentData[student.id]) {
        Object.assign(student, this.courseContent.students.preloadedStudentData[student.id])
      }
      if (isStudentView) {
        this.studentViewStudents[student.id] = student
      } else {
        this.students[student.id] = student
      }
      student.computed_current_score || (student.computed_current_score = 0)
      student.computed_final_score || (student.computed_final_score = 0)
      student.isConcluded = _.every(student.enrollments, function (e) {
        return e.enrollment_state === 'completed'
      })
      student.isInactive = _.every(student.enrollments, function (e) {
        return e.enrollment_state === 'inactive'
      })
      student.cssClass = `student_${student.id}`
      this.updateStudentRow(student)
    })
    AssignmentOverrideHelper.setStudentDisplayNames([
      ...Object.values(this.students),
      ...Object.values(this.studentViewStudents),
    ])
    // eslint-disable-next-line promise/catch-or-return
    this.gridReady.promise.then(() => {
      this.setupGrading(students)
    })
    if (this.isFilteringRowsBySearchTerm()) {
      // When filtering, students cannot be matched until loaded. The grid must
      // be re-rendered more aggressively to ensure new rows are inserted.
      this.buildRows()
    } else {
      this.gradebookGrid?.render()
    }
  }

  // # Post-Data Load Initialization
  finishRenderingUI = () => {
    this.initGrid()
    this.initHeader()
    this.gridReady.resolve(null)
    if (this.options.post_grades_feature) {
      this.addOverridesToPostGradesStore(this.props.sisOverrides)
    }
  }

  setupGrading = (students: GradebookStudent[]): void => {
    let assignment, assignment_id, j, len, name, ref1, student, submissionState
    // set up a submission for each student even if we didn't receive one
    this.submissionStateMap.setup(students, this.assignments)
    for (j = 0, len = students.length; j < len; j++) {
      student = students[j]
      ref1 = this.assignments
      for (assignment_id in ref1) {
        assignment = ref1[assignment_id]
        if (student[(name = `assignment_${assignment_id}`)] == null) {
          student[name] = this.submissionStateMap.getSubmission(student.id, assignment_id)
        }
        submissionState = this.submissionStateMap.getSubmissionState(
          student[`assignment_${assignment_id}`]
        )
        student[`assignment_${assignment_id}`].gradeLocked = submissionState.locked
        student[`assignment_${assignment_id}`].gradingType = assignment.grading_type
      }
      student.initialized = true
      this.calculateStudentGrade(student)
    }
    const studentIds = _.pluck(students, 'id')
    this.setAssignmentVisibility(studentIds)
    this.invalidateRowsForStudentIds(studentIds)
  }

  resetGrading = () => {
    this.initSubmissionStateMap()
    return this.setupGrading(this.courseContent.students.listStudents())
  }

  getSubmission = (studentId: string, assignmentId: string) => {
    const student = this.student(studentId)
    return student != null ? student[`assignment_${assignmentId}`] : undefined
  }

  updateEffectiveDueDatesFromSubmissions = (submissions: Submission[]) => {
    return EffectiveDueDates.updateWithSubmissions(
      this.effectiveDueDates,
      submissions,
      this.gradingPeriodSet?.gradingPeriods
    )
  }

  updateAssignmentEffectiveDueDates = (assignment: Assignment): void => {
    assignment.effectiveDueDates = this.effectiveDueDates[assignment.id] || {}
    assignment.inClosedGradingPeriod = _.some(
      assignment.effectiveDueDates,
      date => date.in_closed_grading_period
    )
  }

  // Student Data & Lifecycle Methods
  updateStudentIds = (studentIds: string[]) => {
    this.courseContent.students.setStudentIds(studentIds)
    this.assignmentStudentVisibility = {}
    this.setStudentIdsLoaded(true)
    this.buildRows()
    this._updateEssentialDataLoaded()
  }

  updateStudentsLoaded = (loaded: boolean) => {
    this.setStudentsLoaded(loaded)
    if (this._gridHasRendered()) {
      this.updateColumnHeaders()
    }
    this.renderFilters()
    if (loaded && this.contentLoadStates.submissionsLoaded) {
      // The "total grade" column needs to be re-rendered after loading all
      // students and submissions so that the column can indicate any hidden
      // submissions.
      return this.updateTotalGradeColumn()
    }
  }

  studentsThatCanSeeAssignment = (assignmentId: string): StudentMap => {
    const {assignmentStudentVisibility} = this.courseContent
    if (assignmentStudentVisibility[assignmentId] == null) {
      const allStudentsById: StudentMap = {...this.students, ...this.studentViewStudents}

      const assignment = this.getAssignment(assignmentId)
      assignmentStudentVisibility[assignmentId] = assignment.only_visible_to_overrides
        ? (_.pick(allStudentsById, ...assignment.assignment_visibility) as StudentMap)
        : allStudentsById
    }

    return assignmentStudentVisibility[assignmentId]
  }

  // This is like studentsThatCanSeeAssignment, but returns only students
  // visible with the current filters, instead of all the students the
  // Gradebook knows about.
  visibleStudentsThatCanSeeAssignment = (assignmentId: string) => {
    const visibleStudentsIgnoringSearch: {[key: string]: Student} = _.pick(
      this.studentsThatCanSeeAssignment(assignmentId),
      this.courseContent.students.listStudentIds()
    )

    return Object.fromEntries(
      Object.entries(visibleStudentsIgnoringSearch).filter(([_id, student]) =>
        this.rowFilter(student)
      )
    )
  }

  isInvalidSort = () => {
    const sortSettings = this.gradebookColumnOrderSettings
    if (
      (sortSettings != null ? sortSettings.sortType : undefined) === 'custom' &&
      !(sortSettings != null ? sortSettings.customOrder : undefined)
    ) {
      // This course was sorted by a custom column sort at some point but no longer has any stored
      // column order to sort by
      // let's mark it invalid so it reverts to default sort
      return true
    }
    if (
      (sortSettings != null ? sortSettings.sortType : undefined) === 'module_position' &&
      this.courseContent.contextModules.length === 0
    ) {
      // This course was sorted by module_position at some point but no longer contains modules
      // let's mark it invalid so it reverts to default sort
      return true
    }
    return false
  }

  setColumnOrder = order => {
    if (this.gradebookColumnOrderSettings == null) {
      this.gradebookColumnOrderSettings = {
        direction: 'ascending',
        freezeTotalGrade: false,
        sortType: this.defaultSortType,
      }
    }
    if (!order) {
      return
    }
    if (order.freezeTotalGrade != null) {
      this.gradebookColumnOrderSettings.freezeTotalGrade = order.freezeTotalGrade
    }
    if (order.sortType === 'custom' && order.customOrder != null) {
      this.gradebookColumnOrderSettings.sortType = 'custom'
      return (this.gradebookColumnOrderSettings.customOrder = order.customOrder)
    } else if (order.sortType != null && order.direction != null) {
      this.gradebookColumnOrderSettings.sortType = order.sortType
      return (this.gradebookColumnOrderSettings.direction = order.direction)
    }
  }

  getColumnOrder = (): ColumnOrderSettings => {
    if (this.isInvalidSort() || !this.gradebookColumnOrderSettings) {
      return {
        direction: 'ascending',
        freezeTotalGrade: false,
        sortType: this.defaultSortType,
      }
    } else {
      return this.gradebookColumnOrderSettings
    }
  }

  saveColumnOrder = (): void => {
    if (!this.isInvalidSort()) {
      const url = this.options.gradebook_column_order_settings_url
      $.ajaxJSON(url, 'POST', {
        column_order: this.getColumnOrder(),
      })
    }
  }

  saveCustomColumnOrder = (): void => {
    this.setColumnOrder({
      customOrder: this.gridData.columns.scrollable,
      sortType: 'custom',
    })
    this.saveColumnOrder()
  }

  arrangeColumnsBy = (newSortOrder: ColumnOrderSettings, isFirstArrangement: boolean) => {
    if (!isFirstArrangement) {
      this.setColumnOrder(newSortOrder)
      this.saveColumnOrder()
    }
    const columns = this.gridData.columns.scrollable.map(columnId => {
      return this.gridData.columns.definitions[columnId]
    })
    columns.sort(this.makeColumnSortFn(newSortOrder))
    this.gridData.columns.scrollable = columns.map(function (column) {
      return column.id
    })
    this.updateGrid()
    this.renderViewOptionsMenu()
    this.updateColumnHeaders()
  }

  makeColumnSortFn = (sortOrder: ColumnOrderSettings) => {
    switch (sortOrder.sortType) {
      case 'due_date':
        return wrapColumnSortFn(compareAssignmentDueDates, sortOrder.direction)
      case 'module_position':
        return wrapColumnSortFn(this.compareAssignmentModulePositions, sortOrder.direction)
      case 'name':
        return wrapColumnSortFn(compareAssignmentNames, sortOrder.direction)
      case 'points':
        return wrapColumnSortFn(compareAssignmentPointsPossible, sortOrder.direction)
      case 'custom':
        return makeCompareAssignmentCustomOrderFn(sortOrder)
      default:
        return wrapColumnSortFn(compareAssignmentPositions, sortOrder.direction)
    }
  }

  compareAssignmentModulePositions = (a, b) => {
    let firstPositionInModule: number
    let secondPositionInModule: number
    let ref1, ref2
    const firstAssignmentModulePosition =
      (ref1 = this.getContextModule(a.object.module_ids[0])) != null ? ref1.position : undefined
    const secondAssignmentModulePosition =
      (ref2 = this.getContextModule(b.object.module_ids[0])) != null ? ref2.position : undefined
    if (firstAssignmentModulePosition != null && secondAssignmentModulePosition != null) {
      if (firstAssignmentModulePosition === secondAssignmentModulePosition) {
        // let's determine their order in the module because both records are in the same module
        firstPositionInModule = a.object.module_positions[0]
        secondPositionInModule = b.object.module_positions[0]
        return firstPositionInModule - secondPositionInModule
      } else {
        // let's determine the order of their modules because both records are in different modules
        return firstAssignmentModulePosition - secondAssignmentModulePosition
      }
    } else if (firstAssignmentModulePosition == null && secondAssignmentModulePosition != null) {
      return 1
    } else if (firstAssignmentModulePosition != null && secondAssignmentModulePosition == null) {
      return -1
    } else {
      return compareAssignmentPositions(a, b)
    }
  }

  // Filtering
  rowFilter = (student: Student) => {
    if (!this.isFilteringRowsBySearchTerm()) {
      return true
    }

    return this.filteredStudentIds?.includes(student.id)
  }

  filterAssignments = (assignments: Assignment[]) => {
    const assignmentFilters = [
      this.filterAssignmentBySubmissionTypes,
      this.filterAssignmentByPublishedStatus,
      this.filterAssignmentByAssignmentGroup,
      this.filterAssignmentByGradingPeriod,
      this.filterAssignmentByModule,
      this.filterAssignmentBySearchInput,
      this.filterAssignmentByStartDate,
      this.filterAssignmentByEndDate,
      this.filterAssignmentsBySubmissions,
    ]
    const matchesAllFilters = (assignment: Assignment) =>
      assignmentFilters.every(filter => filter(assignment))

    return assignments.filter(matchesAllFilters)
  }

  filterAssignmentBySearchInput = (assignment: Assignment) => {
    if (this.filteredAssignmentIds?.length) {
      return this.filteredAssignmentIds.includes(assignment.id)
    }

    return true
  }

  filterAssignmentBySubmissionTypes = (assignment: Assignment) => {
    const submissionType = '' + assignment.submission_types
    return (
      submissionType !== 'not_graded' && (submissionType !== 'attendance' || this.show_attendance)
    )
  }

  filterAssignmentByPublishedStatus = (assignment: Assignment) =>
    assignment.published || this.gridDisplaySettings.showUnpublishedAssignments

  filterAssignmentByAssignmentGroup = (assignment: Assignment) => {
    if (!this.options.enhanced_gradebook_filters) {
      if (!this.isFilteringColumnsByAssignmentGroup()) {
        return true
      }
      return this.getAssignmentGroupToShow() === assignment.assignment_group_id
    }

    const assignmentGroupIds = findFilterValuesOfType('assignment-group', this.props.appliedFilters)
    return (
      assignmentGroupIds.length === 0 || assignmentGroupIds.includes(assignment.assignment_group_id)
    )
  }

  filterAssignmentByGradingPeriod = (assignment: Assignment) => {
    if (!this.isFilteringColumnsByGradingPeriod()) return true

    const assignmentsForPeriod = this.getGradingPeriodAssignments(this.gradingPeriodId)
    return assignmentsForPeriod.includes(assignment.id)
  }

  filterAssignmentByModule = (assignment: Assignment) => {
    if (!this.options.enhanced_gradebook_filters) {
      const contextModuleFilterSetting = this.getModuleToShow()
      if (contextModuleFilterSetting === '0') {
        return true
      }
      return (
        (assignment.module_ids || []).indexOf(
          this.getFilterColumnsBySetting('contextModuleId') || ''
        ) >= 0
      )
    }

    const moduleIds = findFilterValuesOfType('module', this.props.appliedFilters)
    return moduleIds.length === 0 || intersection(assignment.module_ids, moduleIds).length > 0
  }

  filterAssignmentsBySubmissions = (assignment: Assignment) => {
    const submissionFilters = findFilterValuesOfType('submissions', this.props.appliedFilters)

    if (submissionFilters.length === 0) {
      return true
    }

    const submissions = this.submissionStateMap.getSubmissions(assignment.id)
    const wasSubmitted = s => !['unsubmitted', 'deleted'].includes(s.workflow_state)

    return (
      submissionFilters.length === 0 ||
      submissionFilters.some(filter => {
        if (filter === 'has-ungraded-submissions') {
          return submissions.some(s => doesSubmissionNeedGrading(s))
        } else if (filter === 'has-submissions') {
          return submissions.some(wasSubmitted)
        } else {
          return true
        }
      })
    )
  }

  filterAssignmentByStartDate = (assignment: Assignment) => {
    const date = findFilterValuesOfType('start-date', this.props.appliedFilters)[0]
    if (!date) {
      return true
    }
    return Object.values(assignment.effectiveDueDates || {}).some(
      (effectiveDueDateObject: DueDate) => tz.parse(effectiveDueDateObject.due_at) >= tz.parse(date)
    )
  }

  filterAssignmentByEndDate = (assignment: Assignment) => {
    const date = findFilterValuesOfType('end-date', this.props.appliedFilters)[0]
    if (!date) {
      return true
    }
    return Object.keys(assignment.effectiveDueDates || {}).some(
      (assignmentId: string) =>
        assignment.effectiveDueDates &&
        tz.parse(assignment.effectiveDueDates[assignmentId].due_at) <= tz.parse(date)
    )
  }

  // Course Content Event Handlers
  handleSubmissionPostedChange = (assignment: Assignment) => {
    let anonymousColumnIds
    if (assignment.anonymize_students) {
      anonymousColumnIds = [
        getAssignmentColumnId(assignment.id),
        getAssignmentGroupColumnId(assignment.assignment_group_id),
        'total_grade',
        'total_grade_override',
      ]
      if (anonymousColumnIds.indexOf(this.getSortRowsBySetting().columnId) >= 0) {
        this.setSortRowsBySetting('student', 'sortable_name', 'ascending')
      }
    }
    this.gradebookGrid?.gridSupport?.columns.updateColumnHeaders([
      getAssignmentColumnId(assignment.id),
    ])
    this.updateFilteredContentInfo()
    return this.resetGrading()
  }

  handleSubmissionsDownloading = (assignmentId: string) => {
    // TODO: Use separate object to track which submissions are downloaded
    // Don't mutate assignment objects
    this.downloadedSubmissionsMap[assignmentId] = true
    return this.gradebookGrid?.gridSupport?.columns.updateColumnHeaders([
      getAssignmentColumnId(assignmentId),
    ])
  }

  // filter, sort, and build the dataset for slickgrid to read from, then
  // force a full redraw
  buildRows = () => {
    let j, len, student
    this.gridData.rows.length = 0 // empty the list of rows
    const ref1 = this.courseContent.students.listStudents()
    for (j = 0, len = ref1.length; j < len; j++) {
      student = ref1[j]
      if (this.rowFilter(student)) {
        this.gridData.rows.push(this.buildRow(student))
        this.calculateStudentGrade(student) // TODO: this may not be necessary
      }
    }
    return this.gradebookGrid?.invalidate()
  }

  buildRow = (student: Student) =>
    // because student is current mutable, we need to retain the reference
    student

  // Submission Data & Lifecycle Methods
  updateSubmissionsLoaded = (loaded: boolean) => {
    this.setSubmissionsLoaded(loaded)
    this.updateColumnHeaders()
    this.renderFilters()
    if (loaded && this.contentLoadStates.studentsLoaded) {
      // The "total grade" column needs to be re-rendered after loading all
      // students and submissions so that the column can indicate any hidden
      // submissions.
      return this.updateTotalGradeColumn()
    }
  }

  gotSubmissionsChunk = (student_submission_groups: UserSubmissionGroup[]) => {
    let changedStudentIds: string[] = []
    const submissions: Submission[] = []
    for (let j = 0, len = student_submission_groups.length; j < len; j++) {
      const studentSubmissionGroup = student_submission_groups[j]
      changedStudentIds.push(studentSubmissionGroup.user_id)
      const student = this.student(studentSubmissionGroup.user_id)
      const ref1 = studentSubmissionGroup.submissions
      for (let k = 0, len1 = ref1.length; k < len1; k++) {
        const submission = ref1[k]
        submission.posted_at = tz.parse(submission.posted_at)
        ensureAssignmentVisibility(this.getAssignment(submission.assignment_id), submission)
        submissions.push(submission)
        this.updateSubmission(submission)
      }
      student.loaded = true
    }
    this.updateEffectiveDueDatesFromSubmissions(submissions)
    _.each(this.assignments, assignment => {
      return this.updateAssignmentEffectiveDueDates(assignment)
    })
    changedStudentIds = [...new Set(changedStudentIds)]
    const students = changedStudentIds.map(this.student)
    this.setupGrading(students)
    if (!this.props.hideGrid) {
      this.updateColumns()
    }
  }

  student = (id: string): GradebookStudent => this.students[id] || this.studentViewStudents[id]

  updateSubmission = (
    submission: Partial<Submission> & Pick<Submission, 'user_id' | 'assignment_id'>
  ) => {
    let assignment, name
    const student = this.student(submission.user_id)
    submission.submitted_at = tz.parse(submission.submitted_at)
    submission.excused = !!submission.excused
    submission.hidden = !!submission.hidden
    submission.rawGrade = submission.grade // save the unformatted version of the grade too
    if ((assignment = this.assignments[submission.assignment_id])) {
      submission.gradingType = assignment.grading_type
      if (submission.gradingType !== 'pass_fail') {
        submission.grade = GradeFormatHelper.formatGrade(submission.grade, {
          gradingType: submission.gradingType,
          delocalize: false,
        })
      }
    }
    const cell = student[(name = `assignment_${submission.assignment_id}`)] || (student[name] = {})
    return _.extend(cell, submission)
  }

  // this is used after the CurveGradesDialog submit xhr comes back.  it does not use the api
  // because there is no *bulk* submissions#update endpoint in the api.
  // It is different from gotSubmissionsChunk in that gotSubmissionsChunk expects an array of students
  // where each student has an array of submissions.  This one just expects an array of submissions,
  // they are not grouped by student.
  updateSubmissionsFromExternal = (submissions: Submission[]) => {
    let cell, column, idToMatch, index, k, len1, student, submissionState
    const columns = this.gradebookGrid?.grid.getColumns()
    const changedColumnHeaders = {}
    const changedStudentIds: string[] = []
    for (let j = 0, len = submissions.length; j < len; j++) {
      const submission = submissions[j]
      submission.posted_at = tz.parse(submission.posted_at)
      student = this.student(submission.user_id)
      if (!student) {
        // if the student isn't loaded, we don't need to update it
        continue
      }
      idToMatch = getAssignmentColumnId(submission.assignment_id)
      for (index = k = 0, len1 = columns.length; k < len1; index = ++k) {
        column = columns[index]
        if (column.id === idToMatch) {
          cell = index
        }
      }
      if (!changedColumnHeaders[submission.assignment_id]) {
        changedColumnHeaders[submission.assignment_id] = cell
      }
      if (!submission.assignment_visible) {
        // check for DA visible
        this.updateAssignmentVisibilities(submission)
      }
      this.updateSubmission(submission)
      this.submissionStateMap.setSubmissionCellState(
        student,
        this.assignments[submission.assignment_id],
        submission
      )
      submissionState = this.submissionStateMap.getSubmissionState(submission)
      student[`assignment_${submission.assignment_id}`].gradeLocked = submissionState.locked
      this.calculateStudentGrade(student)
      changedStudentIds.push(student.id)
    }
    const changedColumnIds = Object.keys(changedColumnHeaders).map(getAssignmentColumnId)
    this.gradebookGrid?.gridSupport?.columns.updateColumnHeaders(changedColumnIds)
    return this.updateRowCellsForStudentIds([...new Set(changedStudentIds)])
  }

  submissionsForStudent = (student: GradebookStudent): Submission[] => {
    const allSubmissions: Submission[] = (function () {
      const results: any = []
      for (const key in student) {
        if (key.match(ASSIGNMENT_KEY_REGEX)) {
          results.push(student[key])
        }
      }
      return results
    })()
    if (this.gradingPeriodSet == null) {
      return allSubmissions
    }
    if (!this.isFilteringColumnsByGradingPeriod()) {
      return allSubmissions
    }
    return _.filter(allSubmissions, (submission: Submission) => {
      const studentPeriodInfo =
        this.effectiveDueDates[submission.assignment_id]?.[submission.user_id]
      return studentPeriodInfo && studentPeriodInfo.grading_period_id === this.gradingPeriodId
    })
  }

  getStudentGrades = (student: Student, preferCachedGrades: boolean) => {
    if (preferCachedGrades && this.calculatedGradesByStudentId[student.id] != null) {
      return this.calculatedGradesByStudentId[student.id]
    }

    const hasGradingPeriods = this.gradingPeriodSet && this.effectiveDueDates
    const grades = CourseGradeCalculator.calculate(
      this.submissionsForStudent(student),
      this.assignmentGroups,
      this.options.group_weighting_scheme,
      this.options.grade_calc_ignore_unposted_anonymous_enabled,
      hasGradingPeriods ? this.gradingPeriodSet : undefined,
      hasGradingPeriods
        ? EffectiveDueDates.scopeToUser(this.effectiveDueDates, student.id)
        : undefined
    )
    this.calculatedGradesByStudentId[student.id] = grades

    return grades
  }

  calculateStudentGrade = (student: GradebookStudent, preferCachedGrades = false): void => {
    if (!(student.loaded && student.initialized)) {
      return
    }

    let grades = this.getStudentGrades(student, preferCachedGrades)
    if (this.isFilteringColumnsByGradingPeriod() && this.gradingPeriodId) {
      grades = grades.gradingPeriods[this.gradingPeriodId]
    }

    const scoreType = this.viewUngradedAsZero() ? 'final' : 'current'
    Object.keys(this.assignmentGroups).forEach(assignmentGroupId => {
      let grade = grades.assignmentGroups[assignmentGroupId]
      grade = grade?.[scoreType] || {
        score: 0,
        possible: 0,
        submissions: [],
      }
      student[`assignment_group_${assignmentGroupId}`] = grade

      grade.submissions.forEach(submissionData => {
        submissionData.submission.drop = submissionData.drop
      })
    })
    student.total_grade = grades[scoreType]
  }

  // # Grid Styling Methods

  // this is because of a limitation with SlickGrid,
  // when it makes the header row it does this:
  // $("<div class='slick-header-columns' style='width:10000px; left:-1000px' />")
  // if a course has a ton of assignments then it will not be wide enough to
  // contain them all
  fixMaxHeaderWidth = () => this.$grid?.find('.slick-header-columns').width(1000000)

  // SlickGrid doesn't have a blur event for the grid, so this mimics it in
  // conjunction with a click listener on <body />. When we 'blur' the grid
  // by clicking outside of it, save the current field.
  onGridBlur = e => {
    let className
    if (this.getSubmissionTrayState().open) {
      this.closeSubmissionTray()
    }
    // Prevent exiting the cell editor when clicking in the cell being edited.
    const editingNode = this.gradebookGrid?.gridSupport?.state.getEditingNode()
    if (editingNode != null ? editingNode.contains(e.target) : undefined) {
      return
    }
    const activeNode = this.gradebookGrid?.gridSupport?.state.getActiveNode()
    if (!activeNode) {
      return
    }
    if (activeNode.contains(e.target)) {
      // SlickGrid does not re-engage the editor for the active cell upon single click
      this.gradebookGrid?.gridSupport?.helper.beginEdit()
      return
    }
    className = e.target.className
    // PopoverMenu's trigger sends an event with a target whose className is a SVGAnimatedString
    // This normalizes the className where possible
    if (typeof className !== 'string') {
      if (typeof className === 'object') {
        className = className.baseVal || ''
      } else {
        className = ''
      }
    }
    // Do nothing if clicking on another cell
    if (className.match(/cell|slick/)) {
      return
    }
    return this.gradebookGrid?.gridSupport?.state.blur()
  }

  updateSectionFilterVisibility = (): void => {
    if (this.options.enhanced_gradebook_filters) return
    const mountPoint = document.getElementById('sections-filter-container')
    if (
      this.showSections() &&
      this.gridDisplaySettings.selectedViewOptionsFilters.indexOf('sections') >= 0
    ) {
      const props = {
        sections: sectionList(this.sections),
        onSelect: this.updateCurrentSection,
        selectedSectionId: this.getFilterRowsBySetting('sectionId') || '0',
        disabled: !this.contentLoadStates.studentsLoaded,
      }
      renderComponent(SectionFilter, mountPoint, props)
    } else if (mountPoint != null) {
      this.updateCurrentSection(null)
      ReactDOM.unmountComponentAtNode(mountPoint)
    }
  }

  updateCurrentSection = (sectionId: string | null) => {
    sectionId = sectionId === '0' ? null : sectionId
    const currentSection = this.getFilterRowsBySetting('sectionId')
    if (currentSection !== sectionId) {
      this.setFilterRowsBySetting('sectionId', sectionId)
      this.postGradesStore.setSelectedSection(sectionId)
      return this.saveSettings({}).then(() => {
        this.updateSectionFilterVisibility()
        return this.props.reloadStudentData()
      })
    }
  }

  showSections = () => this.sections_enabled

  updateStudentGroupFilterVisibility = () => {
    if (this.options.enhanced_gradebook_filters) return
    const mountPoint = document.getElementById('student-group-filter-container')
    if (
      this.studentGroupsEnabled &&
      this.gridDisplaySettings.selectedViewOptionsFilters.indexOf('studentGroups') >= 0
    ) {
      const studentGroupSets = Object.values(this.studentGroupCategoriesById).sort(
        (a: StudentGroupCategory, b: StudentGroupCategory) => {
          return a.id.localeCompare(b.id)
        }
      )
      const props = {
        studentGroupSets,
        onSelect: this.updateCurrentStudentGroup,
        selectedStudentGroupId: this.getStudentGroupToShow(),
        disabled: !this.contentLoadStates.studentsLoaded,
      }
      renderComponent(StudentGroupFilter, mountPoint, props)
    } else if (mountPoint != null) {
      this.updateCurrentStudentGroup(null)
      ReactDOM.unmountComponentAtNode(mountPoint)
    }
  }

  getStudentGroupToShow = (): string => {
    const groupId = this.getFilterRowsBySetting('studentGroupId') || '0'
    if (Object.keys(this.studentGroups || {}).indexOf(groupId) >= 0) {
      return groupId
    } else {
      return '0'
    }
  }

  updateCurrentStudentGroup = (groupId: string | null) => {
    groupId = groupId === '0' ? null : groupId
    if (this.getFilterRowsBySetting('studentGroupId') !== groupId) {
      this.setFilterRowsBySetting('studentGroupId', groupId)
      return this.saveSettings({}).then(() => {
        this.updateStudentGroupFilterVisibility()
        this.props.reloadStudentData()
      })
    }
  }

  assignmentGroupList = () => {
    if (!this.assignmentGroups) {
      return []
    }
    return Object.values(this.assignmentGroups).sort(
      (a: AssignmentGroup, b: AssignmentGroup) => a.position - b.position
    )
  }

  updateAssignmentGroupFilterVisibility = () => {
    if (this.options.enhanced_gradebook_filters) return
    const mountPoint = document.getElementById('assignment-group-filter-container')
    const groups = this.assignmentGroupList()
    if (
      groups.length > 1 &&
      this.gridDisplaySettings.selectedViewOptionsFilters.indexOf('assignmentGroups') >= 0
    ) {
      const props = {
        assignmentGroups: groups,
        disabled: false,
        onSelect: this.updateCurrentAssignmentGroup,
        selectedAssignmentGroupId: this.getAssignmentGroupToShow(),
      }
      renderComponent(AssignmentGroupFilter, mountPoint, props)
    } else if (mountPoint != null) {
      this.updateCurrentAssignmentGroup(null)
      ReactDOM.unmountComponentAtNode(mountPoint)
    }
  }

  updateCurrentAssignmentGroup = group => {
    if (this.getFilterColumnsBySetting('assignmentGroupId') !== group) {
      this.gridDisplaySettings.filterColumnsBy.assignmentGroupId = group
      this.saveSettings()
      this.resetGrading()
      this.updateFilteredContentInfo()
      this.updateColumnsAndRenderViewOptionsMenu()
      this.updateAssignmentGroupFilterVisibility()
    }
  }

  updateSubmissionsFilter = async (submissionFilter: SubmissionFilterValue) => {
    if (this.getFilterColumnsBySetting('submissions') !== submissionFilter) {
      const originalValue = this.gridDisplaySettings.filterColumnsBy.submissions
      this.gridDisplaySettings.filterColumnsBy.submissions = submissionFilter || null
      await this.saveSettings({}).catch(() => {
        this.gridDisplaySettings.filterColumnsBy.submissions = originalValue
      })
    }
  }

  updateGradingPeriodFilterVisibility = () => {
    if (this.options.enhanced_gradebook_filters) return
    const mountPoint = document.getElementById('grading-periods-filter-container')
    if (
      this.gradingPeriodSet != null &&
      this.gridDisplaySettings.selectedViewOptionsFilters.indexOf('gradingPeriods') >= 0
    ) {
      const props = {
        disabled: !this.contentLoadStates.assignmentsLoaded.all,
        gradingPeriods: this.gradingPeriodSet.gradingPeriods.sort(
          (a, b) => Number(a.startDate) - Number(b.startDate)
        ),
        onSelect: this.updateCurrentGradingPeriod,
        selectedGradingPeriodId: this.gradingPeriodId,
      }
      return renderComponent(GradingPeriodFilter, mountPoint, props)
    } else if (mountPoint != null) {
      this.updateCurrentGradingPeriod(null)
      ReactDOM.unmountComponentAtNode(mountPoint)
    }
  }

  updateCurrentGradingPeriod = (period: string | null) => {
    if (this.getFilterColumnsBySetting('gradingPeriodId') !== period) {
      this.gridDisplaySettings.filterColumnsBy.gradingPeriodId = period
      this.setState({gradingPeriodId: period}, () => {
        this.renderActionMenu()
      })
      this.setCurrentGradingPeriod()
      this.saveSettings()
      this.resetGrading()
      this.sortGridRows()
      this.updateFilteredContentInfo()
      this.updateColumnsAndRenderViewOptionsMenu()
      this.updateGradingPeriodFilterVisibility()
      this.renderActionMenu()
    }
  }

  updateCurrentModule = (moduleId: string | null) => {
    if (this.getFilterColumnsBySetting('contextModuleId') !== moduleId) {
      this.gridDisplaySettings.filterColumnsBy.contextModuleId = moduleId
      this.saveSettings()
      this.updateFilteredContentInfo()
      this.updateColumnsAndRenderViewOptionsMenu()
      this.updateModulesFilterVisibility()
    }
  }

  updateCurrentStartDate = (startDate: null | string) => {
    if (this.getFilterColumnsBySetting('startDate') !== startDate) {
      this.gridDisplaySettings.filterColumnsBy.startDate = startDate
      this.saveSettings()
    }
  }

  updateCurrentEndDate = (endDate: null | string) => {
    if (this.getFilterColumnsBySetting('endDate') !== endDate) {
      this.gridDisplaySettings.filterColumnsBy.endDate = endDate
      this.saveSettings()
    }
  }

  moduleList = () =>
    this.courseContent.contextModules.sort((a: Module, b: Module) => a.position - b.position)

  updateModulesFilterVisibility = () => {
    if (this.options.enhanced_gradebook_filters) return
    let ref1
    const mountPoint = document.getElementById('modules-filter-container')
    if (
      ((ref1 = this.courseContent.contextModules) != null ? ref1.length : undefined) > 0 &&
      this.gridDisplaySettings.selectedViewOptionsFilters.indexOf('modules') >= 0
    ) {
      const props = {
        disabled: false,
        modules: this.moduleList(),
        onSelect: this.updateCurrentModule,
        selectedModuleId: this.getModuleToShow(),
      }
      renderComponent(ModuleFilter, mountPoint, props)
    } else if (mountPoint != null) {
      this.updateCurrentModule(null)
      ReactDOM.unmountComponentAtNode(mountPoint)
    }
  }

  initSubmissionStateMap = () => {
    this.submissionStateMap = new SubmissionStateMap({
      hasGradingPeriods: this.gradingPeriodSet != null,
      selectedGradingPeriodID: this.gradingPeriodId,
      isAdmin: isAdmin(),
    })
  }

  initPostGradesLtis = (): void => {
    this.postGradesLtis = this.options.post_grades_ltis.map(lti => {
      return {
        id: lti.id,
        name: lti.name,
        onSelect: () => {
          const postGradesDialog = new PostGradesFrameDialog({
            returnFocusTo: document.querySelector("[data-component='ActionMenu'] button"),
            baseUrl: lti.data_url,
          })
          // 10 ms delay left over from original coffeescript implementation
          setTimeout(() => postGradesDialog.open(), 10)
          handleExternalContentMessages({
            service: 'external_tool_redirect',
            ready: () => {
              postGradesDialog.close()
            },
            cancel: () => {
              postGradesDialog.close()
            },
          })
        },
      }
    })
  }

  updatePostGradesFeatureButton = () => {
    this.disablePostGradesFeature =
      !this.postGradesStore.hasAssignments() || !this.postGradesStore.selectedSISId()
    return this.gridReady.promise.then(() => {
      this.renderActionMenu()
    })
  }

  initHeader = () => {
    this.renderGradebookMenus()
    this.renderFilters()
    this.arrangeColumnsBy(this.getColumnOrder(), true)
    this.renderGradebookSettingsModal()
    return $('#keyboard-shortcuts').click(function () {
      const questionMarkKeyDown = $.Event('keydown', {
        keyCode: 191,
        shiftKey: true,
      })
      return $(document).trigger(questionMarkKeyDown)
    })
  }

  renderGradebookMenus = () => {
    this.renderViewOptionsMenu()
    this.renderActionMenu()
  }

  getTeacherNotesViewOptionsMenuProps = () => {
    let onSelect
    const teacherNotes = this.getTeacherNotesColumn()
    const showingNotes = teacherNotes != null && !teacherNotes.hidden
    if (showingNotes) {
      onSelect = () => {
        return this.setTeacherNotesHidden(true)
      }
    } else if (teacherNotes) {
      onSelect = () => {
        return this.setTeacherNotesHidden(false)
      }
    } else {
      onSelect = this.createTeacherNotes
    }
    return {
      disabled:
        this.contentLoadStates.teacherNotesColumnUpdating || this.gridReady.state !== 'resolved',
      onSelect,
      selected: showingNotes,
    }
  }

  getColumnSortSettingsViewOptionsMenuProps = () => {
    const storedSortOrder = this.getColumnOrder()
    const criterion = isDefaultSortOrder(storedSortOrder.sortType)
      ? 'default'
      : storedSortOrder.sortType
    return {
      criterion,
      direction: storedSortOrder.direction || 'ascending',
      disabled: !this.assignmentsLoadedForCurrentView(),
      modulesEnabled: this.courseContent.contextModules.length > 0,
      onSortByDefault: () =>
        this.arrangeColumnsBy(
          {
            sortType: 'default',
            direction: 'ascending',
          },
          false
        ),
      onSortByNameAscending: () =>
        this.arrangeColumnsBy(
          {
            sortType: 'name',
            direction: 'ascending',
          },
          false
        ),
      onSortByNameDescending: () =>
        this.arrangeColumnsBy(
          {
            sortType: 'name',
            direction: 'descending',
          },
          false
        ),
      onSortByDueDateAscending: () =>
        this.arrangeColumnsBy(
          {
            sortType: 'due_date',
            direction: 'ascending',
          },
          false
        ),
      onSortByDueDateDescending: () =>
        this.arrangeColumnsBy(
          {
            sortType: 'due_date',
            direction: 'descending',
          },
          false
        ),
      onSortByPointsAscending: () =>
        this.arrangeColumnsBy(
          {
            sortType: 'points',
            direction: 'ascending',
          },
          false
        ),
      onSortByPointsDescending: () =>
        this.arrangeColumnsBy(
          {
            sortType: 'points',
            direction: 'descending',
          },
          false
        ),
      onSortByModuleAscending: () =>
        this.arrangeColumnsBy(
          {
            sortType: 'module_position',
            direction: 'ascending',
          },
          false
        ),
      onSortByModuleDescending: () =>
        this.arrangeColumnsBy(
          {
            sortType: 'module_position',
            direction: 'descending',
          },
          false
        ),
    }
  }

  getFilterSettingsViewOptionsMenuProps = () => ({
    available: this.listAvailableViewOptionsFilters(),
    onSelect: this.updateFilterSettings,
    selected: this.listSelectedViewOptionsFilters(),
  })

  updateFilterSettings = filters => {
    this.setSelectedViewOptionsFilters(filters)
    this.renderViewOptionsMenu()
    this.renderFilters()
    this.saveSettings()
  }

  getViewOptionsMenuProps = () => {
    return {
      teacherNotes: this.getTeacherNotesViewOptionsMenuProps(),
      columnSortSettings: this.getColumnSortSettingsViewOptionsMenuProps(),
      filterSettings: this.getFilterSettingsViewOptionsMenuProps(),
      showUnpublishedAssignments: this.gridDisplaySettings.showUnpublishedAssignments,
      onSelectShowUnpublishedAssignments: this.toggleUnpublishedAssignments,
      allowShowSeparateFirstLastNames: this.options.allow_separate_first_last_names,
      showSeparateFirstLastNames: this.gridDisplaySettings.showSeparateFirstLastNames,
      onSelectShowSeparateFirstLastNames: this.toggleShowSeparateFirstLastNames,
      hideAssignmentGroupTotals: this.gridDisplaySettings.hideAssignmentGroupTotals,
      onSelectHideAssignmentGroupTotals: this.toggleHideAssignmentGroupTotals,
      hideTotal: this.gridDisplaySettings.hideTotal,
      onSelectHideTotal: this.toggleHideTotal,
      onSelectShowStatusesModal: () => this.setState({isStatusesModalOpen: true}),
      onSelectViewUngradedAsZero: () => {
        confirmViewUngradedAsZero({
          currentValue: this.gridDisplaySettings.viewUngradedAsZero,
          onAccepted: () => {
            this.toggleViewUngradedAsZero()
          },
        })
      },
      viewUngradedAsZero: this.gridDisplaySettings.viewUngradedAsZero,
      allowViewUngradedAsZero: this.courseFeatures.allowViewUngradedAsZero,
    }
  }

  renderViewOptionsMenu = () => {
    if (this.options.enhanced_gradebook_filters) return

    // TODO: if enhanced_gradebook_filters is enabled, we can skip rendering
    // this menu when we have the filters in place. Until then, keep rendering
    // it so we can still filter when we have the flag on.

    const mountPoint = this.props.viewOptionsMenuNode
    this.viewOptionsMenu = renderComponent(
      ViewOptionsMenu,
      mountPoint,
      this.getViewOptionsMenuProps()
    )
  }

  getAssignmentOrder = (assignmentGroupId?: string): string[] => {
    return this.gridData.columns.scrollable.reduce((acc: string[], column: string) => {
      const matches = column.match(/assignment_(\d+)/)
      if (matches) {
        if (
          assignmentGroupId === undefined ||
          this.assignments[parseInt(matches[1], 10)]?.assignment_group_id === assignmentGroupId
        ) {
          const assignmentId = matches[1]
          acc.push(assignmentId)
        }
      }
      return acc
    }, [])
  }

  getStudentOrder = (): string[] => this.gridData.rows.map(row => row.id)

  getActionMenuProps = () => {
    let attachmentData: AttachmentData
    const focusReturnPoint = document.querySelector("[data-component='ActionMenu'] button")
    const actionMenuProps: ActionMenuProps = {
      gradebookIsEditable: this.options.gradebook_is_editable,
      contextAllowsGradebookUploads: this.options.context_allows_gradebook_uploads,
      gradebookImportUrl: this.options.gradebook_import_url,
      showStudentFirstLastName: this.gridDisplaySettings.showSeparateFirstLastNames,
      currentUserId: this.props.currentUserId,
      gradebookExportUrl: this.options.export_gradebook_csv_url,
      postGradesLtis: this.postGradesLtis,
      postGradesFeature: {
        enabled: this.options.post_grades_feature && !this.disablePostGradesFeature,
        returnFocusTo: focusReturnPoint,
        label: this.options.sis_name,
        store: this.postGradesStore,
      },
      publishGradesToSis: {
        isEnabled: this.options.publish_to_sis_enabled,
        publishToSisUrl: this.options.publish_to_sis_url,
      },
      gradingPeriodId: this.state.gradingPeriodId,
      getStudentOrder: this.getStudentOrder,
      getAssignmentOrder: this.getAssignmentOrder,
      updateExportState: (name?: string, val?: number) =>
        this.setState({
          exportState: {
            completion: val,
            filename: name,
          },
        }),
      setExportManager: (manager?: GradebookExportManager) =>
        this.setState({exportManager: manager}),
    }
    if (this.options.gradebook_csv_progress) {
      const progressData = this.options.gradebook_csv_progress
      actionMenuProps.lastExport = {
        progressId: `${progressData.progress.id}`,
        workflowState: progressData.progress.workflow_state,
      }
      attachmentData = this.options.attachment
      if (attachmentData) {
        actionMenuProps.attachment = {
          id: `${attachmentData.attachment.id}`,
          downloadUrl: this.options.attachment_url,
          updatedAt: attachmentData.attachment.updated_at,
          createdAt: attachmentData.attachment.created_at,
        }
      }
    }
    return actionMenuProps
  }

  renderActionMenu = (): void => {
    const componentId = this.options.enhanced_gradebook_filters
      ? 'EnhancedActionMenu'
      : 'ActionMenu'
    const component = this.options.enhanced_gradebook_filters ? EnhancedActionMenu : ActionMenu
    const mountPoint = document.querySelector(`[data-component='${componentId}']`)
    const props = this.getActionMenuProps()
    renderComponent(component, mountPoint, props)
  }

  renderFilters = () => {
    // Sections and grading periods are passed into the constructor, and therefore are always
    // available, whereas assignment groups and context modules are fetched via the DataLoader,
    // so we need to wait until they are loaded to set their filter visibility.
    this.updateSectionFilterVisibility()
    this.updateStudentGroupFilterVisibility()
    if (this.contentLoadStates.assignmentGroupsLoaded) {
      this.updateAssignmentGroupFilterVisibility()
    }
    this.updateGradingPeriodFilterVisibility()
    if (!this.props.isModulesLoading) {
      this.updateModulesFilterVisibility()
    }
  }

  renderGradebookSettingsModal = (): void => {
    const props: GradebookSettingsModalProps = {
      anonymousAssignmentsPresent: _.some(this.assignments, assignment => {
        return assignment.anonymous_grading
      }),
      courseId: this.options.context_id,
      courseFeatures: this.courseFeatures,
      courseSettings: this.courseSettings,
      gradedLateSubmissionsExist: this.options.graded_late_submissions_exist,
      locale: this.props.locale,
      gradebookIsEditable: this.options.gradebook_is_editable,
      onClose: () => {
        return this.gradebookSettingsModalButton.current?.focus()
      },
      onCourseSettingsUpdated: (settings: {allowFinalGradeOverride: boolean}) =>
        this.courseSettings.handleUpdated(settings, this.props.fetchFinalGradeOverrides),
      onLatePolicyUpdate: this.onLatePolicyUpdate,
      postPolicies: this.postPolicies,
      ref: this.gradebookSettingsModal,
    }

    if (this.options.enhanced_gradebook_filters) {
      _.extend(props, this.gradebookSettingsModalViewOptionsProps())
    }

    const $container = document.querySelector("[data-component='GradebookSettingsModal']")
    if ($container instanceof HTMLElement) {
      AsyncComponents.renderGradebookSettingsModal(props, $container)
    }
  }

  gradebookSettingsModalViewOptionsProps = () => {
    const {modulesEnabled} = this.getColumnSortSettingsViewOptionsMenuProps()

    return {
      allowSortingByModules: modulesEnabled,
      allowShowSeparateFirstLastNames: this.options.allow_separate_first_last_names,
      allowViewUngradedAsZero: this.courseFeatures.allowViewUngradedAsZero,
      loadCurrentViewOptions: (): GradebookViewOptions => {
        const {criterion, direction} = this.getColumnSortSettingsViewOptionsMenuProps()
        const {
          viewUngradedAsZero,
          showUnpublishedAssignments,
          showSeparateFirstLastNames,
          hideAssignmentGroupTotals,
          hideTotal,
        } = this.gridDisplaySettings

        return {
          columnSortSettings: {criterion, direction},
          hideTotal,
          showNotes: this.isTeacherNotesColumnShown(),
          showSeparateFirstLastNames,
          showUnpublishedAssignments,
          hideAssignmentGroupTotals,
          statusColors: this.state.gridColors,
          viewUngradedAsZero,
        }
      },
      onViewOptionsUpdated: this.handleViewOptionsUpdated,
    }
  }

  handleViewOptionsUpdated = ({
    columnSortSettings: {criterion, direction} = {criterion: undefined, direction: undefined},
    hideAssignmentGroupTotals,
    hideTotal,
    showNotes,
    showUnpublishedAssignments,
    showSeparateFirstLastNames,
    statusColors: colors,
    viewUngradedAsZero,
<<<<<<< HEAD
=======
  }: {
    columnSortSettings?: {criterion?: string; direction?: string}
    hideAssignmentGroupTotals?: boolean
    hideTotal?: boolean
    showNotes: boolean
    showUnpublishedAssignments?: boolean
    showSeparateFirstLastNames?: boolean
    statusColors?: StatusColors
    viewUngradedAsZero?: boolean
>>>>>>> 04c550f1
  }): Promise<void | void[]> => {
    // We may have to save changes to more than one endpoint, depending on
    // which options have changed. Additionally, a couple options require us to
    // update the grid when they change. Let's sort out which endpoints we
    // actually need to call and return a single promise encapsulating all of
    // them.
    const promises: Promise<void>[] = []

    // Column sort settings have their own endpoint.
    const {criterion: oldCriterion, direction: oldDirection} =
      this.getColumnSortSettingsViewOptionsMenuProps()
    const columnSortSettingsChanged = criterion !== oldCriterion || direction !== oldDirection
    if (columnSortSettingsChanged) {
      promises.push(this.saveUpdatedColumnOrder({criterion, direction}))
    }

    // We save changes to the notes column using the custom column API.
    if (showNotes !== this.isTeacherNotesColumnShown()) {
      promises.push(this.saveUpdatedTeacherNotesSetting({showNotes}))
    }

    // Finally, the remaining options are saved to the user's settings.
    const {
      hideAssignmentGroupTotals: oldHideAssignmentGroupTotals,
      hideTotal: oldHideTotal,
      showUnpublishedAssignments: oldShowUnpublished,
      showSeparateFirstLastNames: oldShowSeparateFirstLastNames,
      viewUngradedAsZero: oldViewUngradedAsZero,
    } = this.gridDisplaySettings

    const viewUngradedAsZeroChanged =
      this.courseFeatures.allowViewUngradedAsZero && oldViewUngradedAsZero !== viewUngradedAsZero
    const showUnpublishedChanged = oldShowUnpublished !== showUnpublishedAssignments
    const showSeparateFirstLastNamesChanged =
      oldShowSeparateFirstLastNames !== showSeparateFirstLastNames
    const colorsChanged = !_.isEqual(this.state.gridColors, colors)
    const hideAssignmentGroupTotalsChanged =
      oldHideAssignmentGroupTotals !== hideAssignmentGroupTotals
    const hideTotalChanged = oldHideTotal !== hideTotal

    if (
      colorsChanged ||
      hideAssignmentGroupTotalsChanged ||
      hideTotalChanged ||
      showUnpublishedChanged ||
      viewUngradedAsZeroChanged ||
      showSeparateFirstLastNamesChanged
    ) {
      const changedSettings = {
        colors: colorsChanged ? colors : undefined,
        hideAssignmentGroupTotals: hideAssignmentGroupTotalsChanged
          ? hideAssignmentGroupTotals
          : undefined,
        hideTotal: hideTotalChanged ? hideTotal : undefined,
        showUnpublishedAssignments: showUnpublishedChanged ? showUnpublishedAssignments : undefined,
        showSeparateFirstLastNames: showSeparateFirstLastNamesChanged
          ? showSeparateFirstLastNames
          : undefined,
        viewUngradedAsZero: viewUngradedAsZeroChanged ? viewUngradedAsZero : undefined,
      }
      promises.push(this.saveUpdatedUserSettings(changedSettings))
    }

    return Promise.all(promises)
      .catch(FlashAlert.showFlashError(I18n.t('There was an error updating view options.')))
      .finally(() => {
        // Regardless of which options we changed, we most likely need to
        // update the columns and grid.
        this.updateColumns()
        this.updateGrid()
      })
  }

  saveUpdatedColumnOrder = ({criterion, direction}) => {
    const newSortOrder = {direction, sortType: criterion}
    const {freezeTotalGrade} = this.getColumnOrder()

    return this.props
      .updateColumnOrder(this.options.context_id, {
        ...newSortOrder,
        freezeTotalGrade,
      })
      .then(() => {
        this.setColumnOrder(newSortOrder)
        const columns = this.gridData.columns.scrollable.map(
          columnId => this.gridData.columns.definitions[columnId]
        )
        const fn = this.makeColumnSortFn(newSortOrder)
        columns.sort(fn)
        this.gridData.columns.scrollable = columns.map(column => column.id)
      })
  }

  saveUpdatedUserSettings = ({
    colors,
    hideAssignmentGroupTotals,
    hideTotal,
    showUnpublishedAssignments,
    viewUngradedAsZero,
    showSeparateFirstLastNames,
  }: {
    colors?: StatusColors
    hideAssignmentGroupTotals?: boolean
    hideTotal?: boolean
    showUnpublishedAssignments?: boolean
    viewUngradedAsZero?: boolean
    showSeparateFirstLastNames?: boolean
  }) => {
    return this.saveSettings({
      colors,
      hideAssignmentGroupTotals,
      hideTotal,
      showUnpublishedAssignments,
      showSeparateFirstLastNames,
      viewUngradedAsZero,
    }).then(() => {
      // Make various updates to the grid depending on what changed.  These
      // triple-equals checks are deliberate: null could be an actual value for
      // the setting, so we use undefined to indicate that the setting hasn't
      // changed and hence we don't need to update it.

      if (colors !== undefined) {
        this.gridDisplaySettings.colors = colors
        this.setState({gridColors: statusColors(this.gridDisplaySettings.colors)})
      }

      if (hideAssignmentGroupTotals !== undefined) {
        this.gridDisplaySettings.hideAssignmentGroupTotals = hideAssignmentGroupTotals
      }

      if (hideTotal !== undefined) {
        this.gridDisplaySettings.hideTotal = hideTotal
        this.updateAllTotalColumns()
      }

      if (showUnpublishedAssignments !== undefined) {
        this.gridDisplaySettings.showUnpublishedAssignments = showUnpublishedAssignments
      }

      if (viewUngradedAsZero !== undefined) {
        this.gridDisplaySettings.viewUngradedAsZero = viewUngradedAsZero
        this.courseContent.students.listStudents().forEach(student => {
          this.calculateStudentGrade(student, true)
        })
        this.updateAllTotalColumns()
      }

      if (showSeparateFirstLastNames !== undefined) {
        this.gridDisplaySettings.showSeparateFirstLastNames = showSeparateFirstLastNames
        this.renderActionMenu()
      }
    })
  }

  saveUpdatedTeacherNotesSetting = ({showNotes}: {showNotes: boolean}) => {
    let promise

    const existingColumn = this.getTeacherNotesColumn()
    if (existingColumn != null) {
      promise = GradebookApi.updateTeacherNotesColumn(this.options.context_id, existingColumn.id, {
        hidden: !showNotes,
      })
    } else {
      promise = GradebookApi.createTeacherNotesColumn(this.options.context_id).then(response => {
        this.gradebookContent.customColumns.push(response.data)
        const teacherNotesColumn = buildCustomColumn(response.data)
        this.gridData.columns.definitions[teacherNotesColumn.id] = teacherNotesColumn
      })
    }

    return promise.then(() => {
      if (showNotes) {
        this.showNotesColumn()
        this.props.reorderCustomColumns(this.gradebookContent.customColumns.map(c => c.id))
      } else {
        this.hideNotesColumn()
      }
    })
  }

  checkForUploadComplete = () => {
    if (UserSettings.contextGet('gradebookUploadComplete')) {
      $.flashMessage(I18n.t('Upload successful'))
      return UserSettings.contextRemove('gradebookUploadComplete')
    }
  }

  weightedGroups = () => this.options.group_weighting_scheme === 'percent'

  weightedGrades = () => this.weightedGroups() || !!this.gradingPeriodSet?.weighted

  switchTotalDisplay = ({dontWarnAgain = false} = {}) => {
    if (dontWarnAgain) {
      UserSettings.contextSet('warned_about_totals_display', true)
    }
    this.options.show_total_grade_as_points = !this.options.show_total_grade_as_points
    $.ajaxJSON(this.options.setting_update_url, 'PUT', {
      show_total_grade_as_points: this.options.show_total_grade_as_points,
    })
    this.gradebookGrid?.invalidate()
    if (this.courseSettings.allowFinalGradeOverride) {
      return this.gradebookGrid?.gridSupport?.columns.updateColumnHeaders([
        'total_grade',
        'total_grade_override',
      ])
    } else {
      return this.gradebookGrid?.gridSupport?.columns.updateColumnHeaders(['total_grade'])
    }
  }

  togglePointsOrPercentTotals = cb => {
    let dialog_options
    if (UserSettings.contextGet('warned_about_totals_display')) {
      this.switchTotalDisplay()
      if (typeof cb === 'function') {
        return cb()
      }
    } else {
      dialog_options = {
        showing_points: this.options.show_total_grade_as_points,
        save: this.switchTotalDisplay,
        onClose: cb,
      }
      return new GradeDisplayWarningDialog(dialog_options)
    }
  }

  onUserFilterInputStudents = (term: string) => {
    this.userFilterTerm = term
    return this.buildRows()
  }

  onFilterToAssignments = (assignmentIds: string[]) => {
    this.filteredAssignmentIds = assignmentIds
    this.setVisibleGridColumns()
    this.updateGrid()
  }

  onFilterToStudents = (studentIds: string[]) => {
    this.filteredStudentIds = studentIds
    this.buildRows()
  }

  studentSearchMatcher = (
    option: {
      id: string
      label: string
    },
    searchTerm: string
  ) => {
    const term = searchTerm?.toLowerCase() || ''
    const studentName = option.label?.toLowerCase() || ''

    if (studentName.includes(term)) {
      return true
    }

    const {sis_user_id: sisId} = this.courseContent.students.student(option.id)
    return !!sisId && sisId.toLowerCase() === term
  }

  setVisibleGridColumns = () => {
    let assignmentGroupId, ref1
    let parentColumnIds = this.gridData.columns.frozen.filter(
      columnId => !/^custom_col_/.test(columnId) && !/^student/.test(columnId)
    )
    if (this.gridDisplaySettings.showSeparateFirstLastNames) {
      parentColumnIds = ['student_lastname', 'student_firstname'].concat(parentColumnIds)
    } else {
      parentColumnIds = ['student'].concat(parentColumnIds)
    }
    const visibleCustomColumns = this.gradebookContent.customColumns.filter(
      column => !column.hidden
    )
    const customColumnIds = visibleCustomColumns.map(column => getCustomColumnId(column.id))
    const assignments = this.filterAssignments(Object.values(this.assignments))
    const scrollableColumns = assignments.map(
      assignment => this.gridData.columns.definitions[getAssignmentColumnId(assignment.id)]
    )
    if (!this.hideAggregateColumns()) {
      for (assignmentGroupId in this.assignmentGroups) {
        const column =
          this.gridData.columns.definitions[getAssignmentGroupColumnId(assignmentGroupId)]
        if (column) {
          if (
            this.options.enhanced_gradebook_filters &&
            this.gridDisplaySettings.hideAssignmentGroupTotals
          )
            continue
          scrollableColumns.push(column)
        }
      }
      if (this.getColumnOrder().freezeTotalGrade) {
        if (!parentColumnIds.includes('total_grade')) {
          parentColumnIds.push('total_grade')
        }
      } else {
        const column = this.gridData.columns.definitions.total_grade
        if (
          column &&
          !(this.options.enhanced_gradebook_filters && this.gridDisplaySettings.hideTotal)
        ) {
          scrollableColumns.push(column)
        }
      }
      if (
        this.courseSettings.allowFinalGradeOverride &&
        !(this.options.enhanced_gradebook_filters && this.gridDisplaySettings.hideTotal)
      ) {
        const column = this.gridData.columns.definitions.total_grade_override
        if (column) {
          scrollableColumns.push(column)
        }
      }
    }
    if ((ref1 = this.gradebookColumnOrderSettings) != null ? ref1.sortType : undefined) {
      scrollableColumns.sort(this.makeColumnSortFn(this.getColumnOrder()))
    }
    this.gridData.columns.frozen = [...parentColumnIds, ...customColumnIds]
    return (this.gridData.columns.scrollable = scrollableColumns.map(function (column) {
      return column.id
    }))
  }

  updateGrid = () => {
    this.gradebookGrid?.updateColumns()
    this.gradebookGrid?.invalidate()
  }

  // # Grid Column Definitions

  // Assignment Column
  buildAssignmentColumn = (assignment: Assignment): GridColumn => {
    let assignmentWidth
    const shrinkForOutOfText =
      assignment && assignment.grading_type === 'points' && assignment.points_possible != null
    const minWidth = shrinkForOutOfText ? 140 : 90
    const columnId = getAssignmentColumnId(assignment.id)
    const fieldName = `assignment_${assignment.id}`
    if (this.gradebookColumnSizeSettings && this.gradebookColumnSizeSettings[fieldName]) {
      assignmentWidth = parseInt(this.gradebookColumnSizeSettings[fieldName], 10)
    } else {
      assignmentWidth = testWidth(assignment.name, minWidth, columnWidths.assignment.default_max)
    }
    const columnDef = {
      id: columnId,
      field: fieldName,
      object: assignment,
      getGridSupport: () => this.gradebookGrid?.gridSupport,
      propFactory: new AssignmentRowCellPropFactory(this),
      minWidth: columnWidths.assignment.min,
      maxWidth: columnWidths.assignment.max,
      width: assignmentWidth,
      cssClass: `assignment ${columnId}`,
      headerCssClass: `assignment ${columnId}`,
      toolTip: assignment.name,
      type: 'assignment',
      assignmentId: assignment.id,
    }
    if (!(columnDef.width > columnDef.minWidth)) {
      columnDef.cssClass += ' minimized'
      columnDef.headerCssClass += ' minimized'
    }
    return columnDef
  }

  buildTotalGradeColumn = () => {
    let totalWidth
    const label = I18n.t('Total')
    if (this.gradebookColumnSizeSettings && this.gradebookColumnSizeSettings.total_grade) {
      totalWidth = parseInt(this.gradebookColumnSizeSettings.total_grade, 10)
    } else {
      totalWidth = testWidth(label, columnWidths.total.min, columnWidths.total.max)
    }
    return {
      id: 'total_grade',
      field: 'total_grade',
      toolTip: label,
      minWidth: columnWidths.total.min,
      maxWidth: columnWidths.total.max,
      width: totalWidth,
      cssClass: 'total-cell total_grade',
      headerCssClass: 'total_grade',
      type: 'total_grade',
    }
  }

  buildTotalGradeOverrideColumn = () => {
    let totalWidth
    const label = I18n.t('Override')
    if (this.gradebookColumnSizeSettings && this.gradebookColumnSizeSettings.total_grade_override) {
      totalWidth = parseInt(this.gradebookColumnSizeSettings.total_grade_override, 10)
    } else {
      totalWidth = testWidth(
        label,
        columnWidths.total_grade_override.min,
        columnWidths.total_grade_override.max
      )
    }
    return {
      cssClass: 'total-grade-override',
      getGridSupport: () => {
        return this.gradebookGrid?.gridSupport
      },
      headerCssClass: 'total-grade-override',
      id: 'total_grade_override',
      maxWidth: columnWidths.total_grade_override.max,
      minWidth: columnWidths.total_grade_override.min,
      propFactory: new TotalGradeOverrideCellPropFactory(this),
      toolTip: label,
      type: 'total_grade_override',
      width: totalWidth,
    }
  }

  initGrid = () => {
    let assignmentGroup, assignmentGroupColumn, id
    this.updateFilteredContentInfo()
    const studentColumn = buildStudentColumn(
      'student',
      this.gradebookColumnSizeSettings?.student,
      150
    )
    this.gridData.columns.definitions[studentColumn.id] = studentColumn
    this.gridData.columns.frozen.push(studentColumn.id)
    const studentColumnLastName = buildStudentColumn(
      'student_lastname',
      this.gradebookColumnSizeSettings?.student_lastname,
      155
    )
    this.gridData.columns.definitions[studentColumnLastName.id] = studentColumnLastName
    this.gridData.columns.frozen.push(studentColumnLastName.id)
    const studentColumnFirstName = buildStudentColumn(
      'student_firstname',
      this.gradebookColumnSizeSettings?.student_firstname,
      155
    )
    this.gridData.columns.definitions[studentColumnFirstName.id] = studentColumnFirstName
    this.gridData.columns.frozen.push(studentColumnFirstName.id)

    const ref2 = this.assignmentGroups
    const buildAssignmentGroupColumn = buildAssignmentGroupColumnFn(
      this.gradebookColumnSizeSettings
    )
    for (id in ref2) {
      assignmentGroup = ref2[id]
      assignmentGroupColumn = buildAssignmentGroupColumn(assignmentGroup)
      this.gridData.columns.definitions[assignmentGroupColumn.id] = assignmentGroupColumn
    }
    const totalGradeColumn = this.buildTotalGradeColumn()
    this.gridData.columns.definitions[totalGradeColumn.id] = totalGradeColumn
    const totalGradeOverrideColumn = this.buildTotalGradeOverrideColumn()
    this.gridData.columns.definitions[totalGradeOverrideColumn.id] = totalGradeOverrideColumn
    this.createGrid()
  }

  // Grid DOM Access/Reference Methods
  addAssignmentColumnDefinition = (assignment: Assignment) => {
    const assignmentColumn = this.buildAssignmentColumn(assignment)
    if (!this.gridData.columns.definitions[assignmentColumn.id]) {
      this.gridData.columns.definitions[assignmentColumn.id] = assignmentColumn
    }
  }

  createGrid = () => {
    this.setVisibleGridColumns()
    this.gradebookGrid?.initialize()
    if (!this.gradebookGrid?.gridSupport) throw new Error('grid did not initialize')
    // This is a faux blur event for SlickGrid.
    // Use capture to preempt SlickGrid's internal handlers.
    document.getElementById('application')?.addEventListener('click', this.onGridBlur, true)
    // Grid Events
    this.gradebookGrid.grid.onKeyDown.subscribe(onGridKeyDown)
    // Grid Body Cell Events
    this.gradebookGrid.grid.onBeforeEditCell.subscribe(this.onBeforeEditCell)
    this.gradebookGrid.grid.onCellChange.subscribe(this.onCellChange)
    this.keyboardNav = new GradebookKeyboardNav({
      gridSupport: this.gradebookGrid.gridSupport,
      getColumnTypeForColumnId,
      toggleDefaultSort: this.toggleDefaultSort,
      openSubmissionTray: this.openSubmissionTray,
    })
    this.gradebookGrid.gridSupport.initialize()
    this.gradebookGrid.gridSupport.events.onActiveLocationChanged.subscribe(
      (event: Event, location: GridLocation) => {
        if (
          ['student', 'student_lastname'].includes(location.columnId) &&
          location.region === 'body'
        ) {
          // In IE11, if we're navigating into the student column from a grade
          // input cell with no text, this focus() call will select the <body>
          // instead of the grades link.  Delaying the call (even with no actual
          // delay) fixes the issue.
          return setTimeout(() => {
            if (!this.gradebookGrid?.gridSupport) throw new Error('grid is not initialized')
            const ref1 = this.gradebookGrid?.gridSupport.state
              .getActiveNode()
              .querySelector('.student-grades-link')
            return ref1 != null ? ref1.focus() : undefined
          }, 0)
        }
      }
    )
    this.gradebookGrid.gridSupport.events.onKeyDown.subscribe(
      (event: Event, location: GridLocation) => {
        let ref1
        if (location.region === 'header') {
          return (ref1 = this.getHeaderComponentRef(location.columnId)) != null
            ? ref1.handleKeyDown(event)
            : undefined
        }
      }
    )
    this.gradebookGrid.gridSupport.events.onNavigatePrev.subscribe(
      (event: Event, location: GridLocation) => {
        let ref1
        if (location.region === 'header') {
          return (ref1 = this.getHeaderComponentRef(location.columnId)) != null
            ? ref1.focusAtStart()
            : undefined
        }
      }
    )
    this.gradebookGrid.gridSupport.events.onNavigateNext.subscribe(
      (event: Event, location: GridLocation) => {
        let ref1
        if (location.region === 'header') {
          return (ref1 = this.getHeaderComponentRef(location.columnId)) != null
            ? ref1.focusAtStart()
            : undefined
        }
      }
    )
    this.gradebookGrid.gridSupport.events.onNavigateLeft.subscribe(
      (event: Event, location: GridLocation) => {
        let ref1
        if (location.region === 'header') {
          return (ref1 = this.getHeaderComponentRef(location.columnId)) != null
            ? ref1.focusAtStart()
            : undefined
        }
      }
    )
    this.gradebookGrid.gridSupport.events.onNavigateRight.subscribe(
      (event: Event, location: GridLocation) => {
        let ref1
        if (location.region === 'header') {
          return (ref1 = this.getHeaderComponentRef(location.columnId)) != null
            ? ref1.focusAtStart()
            : undefined
        }
      }
    )
    this.gradebookGrid.gridSupport.events.onNavigateUp.subscribe(
      (event: Event, location: GridLocation) => {
        if (location.region === 'header') {
          // As above, "delay" the call so that we properly focus the header cell
          // when navigating from a grade input cell with no text.
          return setTimeout(() => {
            let ref1
            return (ref1 = this.getHeaderComponentRef(location.columnId)) != null
              ? ref1.focusAtStart()
              : undefined
          }, 0)
        }
      }
    )
    return this.onGridInit()
  }

  onGridInit = () => {
    $('#gradebook-grid-wrapper').show()
    this.uid = this.gradebookGrid?.grid.getUID()
    $('#accessibility_warning').focus(function () {
      $('#accessibility_warning').removeClass('screenreader-only')
      return $('#accessibility_warning').blur(function () {
        return $('#accessibility_warning').addClass('screenreader-only')
      })
    })
    this.$grid = $('#gradebook_grid').fillWindowWithMe({
      onResize: () => this.gradebookGrid?.grid.resizeCanvas(),
    })
    if (this.options.gradebook_is_editable) {
      this.$grid?.addClass('editable')
    }
    this.fixMaxHeaderWidth()
    this.keyboardNav?.init()
    const keyBindings = this.keyboardNav?.keyBindings
    this.kbDialog = new KeyboardNavDialog().render(KeyboardNavTemplate({keyBindings}))
    return $(document).trigger('gridready')
  }

  // The target cell will enter editing mode
  onBeforeEditCell = (_event: Event, obj: {item: Student; column: GridColumn}) => {
    let ref1
    if (
      obj.column.type === 'custom_column' &&
      obj.column.customColumnId &&
      ((ref1 = this.getCustomColumn(obj.column.customColumnId)) != null
        ? ref1.read_only
        : undefined)
    ) {
      return false
    }
    if (obj.column.type !== 'assignment') {
      return true
    }
    return !!this.student(obj.item.id)
  }

  // The current cell editor has been changed and is valid
  onCellChange = (_event: Event, obj: {item: Student; column: GridColumn}) => {
    let col_id, url
    const {item, column} = obj
    if (column.type === 'custom_column' && column.field) {
      col_id = column.field.match(/^custom_col_(\d+)/)
      url = this.options.custom_column_datum_url
        .replace(/:id/, col_id[1])
        .replace(/:user_id/, item.id)
      return $.ajaxJSON(url, 'PUT', {
        'column_data[content]': item[column.field],
      })
    } else {
      // this is the magic that actually updates group and final grades when you edit a cell
      this.calculateStudentGrade(item)
      return this.gradebookGrid?.invalidate()
    }
  }

  // Persisted Gradebook Settings
  saveColumnWidthPreference = (id: string, newWidth: number) => {
    const url = this.options.gradebook_column_size_settings_url
    return $.ajaxJSON(url, 'POST', {
      column_id: id,
      column_size: newWidth,
    })
  }

  saveSettings = ({
    hideAssignmentGroupTotals = this.gridDisplaySettings.hideAssignmentGroupTotals,
    hideTotal = this.gridDisplaySettings.hideTotal,
    selectedViewOptionsFilters = this.listSelectedViewOptionsFilters(),
    showConcludedEnrollments = this.getEnrollmentFilters().concluded,
    showInactiveEnrollments = this.getEnrollmentFilters().inactive,
    showUnpublishedAssignments = this.gridDisplaySettings.showUnpublishedAssignments,
    showSeparateFirstLastNames = this.gridDisplaySettings.showSeparateFirstLastNames,
    studentColumnDisplayAs = this.getSelectedPrimaryInfo(),
    studentColumnSecondaryInfo = this.getSelectedSecondaryInfo(),
    sortRowsBy = this.getSortRowsBySetting(),
    viewUngradedAsZero = this.gridDisplaySettings.viewUngradedAsZero,
    colors = this.state.gridColors,
  } = {}) => {
    if (!(selectedViewOptionsFilters.length > 0)) {
      selectedViewOptionsFilters.push('')
    }
    const gradebook_settings: GradebookSettings = {
      enter_grades_as: this.gridDisplaySettings.enterGradesAs,
      filter_columns_by: {
        assignment_group_id: this.gridDisplaySettings.filterColumnsBy.assignmentGroupId,
        context_module_id: this.gridDisplaySettings.filterColumnsBy.contextModuleId,
        grading_period_id: this.gridDisplaySettings.filterColumnsBy.gradingPeriodId,
        submissions: this.gridDisplaySettings.filterColumnsBy.submissions,
        start_date: this.gridDisplaySettings.filterColumnsBy.startDate,
        end_date: this.gridDisplaySettings.filterColumnsBy.endDate,
      },
      filter_rows_by: {
        section_id: this.gridDisplaySettings.filterRowsBy.sectionId,
        student_group_id: this.gridDisplaySettings.filterRowsBy.studentGroupId,
      },
      hide_assignment_group_totals: hideAssignmentGroupTotals ? 'true' : 'false',
      hide_total: hideTotal ? 'true' : 'false',
      selected_view_options_filters: selectedViewOptionsFilters,
      show_concluded_enrollments: showConcludedEnrollments ? 'true' : 'false',
      show_inactive_enrollments: showInactiveEnrollments ? 'true' : 'false',
      show_unpublished_assignments: showUnpublishedAssignments ? 'true' : 'false',
      show_separate_first_last_names: showSeparateFirstLastNames ? 'true' : 'false',
      student_column_display_as: studentColumnDisplayAs,
      student_column_secondary_info: studentColumnSecondaryInfo,
      sort_rows_by_column_id: sortRowsBy.columnId,
      sort_rows_by_setting_key: sortRowsBy.settingKey,
      sort_rows_by_direction: sortRowsBy.direction,
      view_ungraded_as_zero: viewUngradedAsZero ? 'true' : 'false',
      colors,
    }
    if (this.options.enhanced_gradebook_filters) {
      return GradebookApi.saveUserSettings(this.options.context_id, gradebook_settings)
    } else {
      return new Promise((resolve, reject) => {
        $.ajaxJSON(
          this.options.settings_update_url,
          'PUT',
          {
            gradebook_settings,
          },
          resolve,
          reject
        )
      })
    }
  }

  // Grid Sorting Methods
  sortRowsBy = (sortFn: (row1: Student, row2: Student) => number) => {
    const respectorOfPersonsSort = () => {
      if (_(this.studentViewStudents).size()) {
        return (a, b) => {
          if (this.studentViewStudents[a.id]) {
            return 1
          } else if (this.studentViewStudents[b.id]) {
            return -1
          } else {
            return sortFn(a, b)
          }
        }
      } else {
        return sortFn
      }
    }
    this.gridData.rows.sort(respectorOfPersonsSort())
    this.courseContent.students.setStudentIds(_.map(this.gridData.rows, 'id'))
    return this.gradebookGrid?.invalidate()
  }

  gradeSort = (a, b, field: string, asc: boolean): number => {
    let result
    const scoreForSorting = student => {
      const grade = getStudentGradeForColumn(student, field)
      if (field === 'total_grade') {
        if (this.options.show_total_grade_as_points) {
          return grade.score
        } else {
          return getGradeAsPercent(grade)
        }
      } else if (field.match(/^assignment_group/)) {
        return getGradeAsPercent(grade)
      } else {
        // TODO: support assignment grading types
        return grade.score
      }
    }
    result = NumberCompare(scoreForSorting(a), scoreForSorting(b), {
      descending: !asc,
    })
    if (result === 0) {
      result = secondaryAndTertiarySort(a, b, {asc})
    }
    return result
  }

  // when fn is true, those rows get a -1 so they go to the top of the sort
  sortRowsWithFunction = (fn: (row: Student) => boolean | number, {asc = true} = {}) => {
    return this.sortRowsBy((a, b) => {
      let rowA = fn(a)
      let rowB = fn(b)
      if (!asc) {
        ;[rowA, rowB] = [rowB, rowA]
      }
      if (rowA > rowB) {
        return -1
      }
      if (rowA < rowB) {
        return 1
      }
      return secondaryAndTertiarySort(a, b, {asc})
    })
  }

  missingSort = (columnId: string) =>
    this.sortRowsWithFunction(row => {
      let ref1
      return !!((ref1 = row[columnId]) != null ? ref1.missing : undefined)
    })

  lateSort = (columnId: string) => this.sortRowsWithFunction(row => row[columnId].late)

  sortByStudentColumn = (settingKey: string, direction: 'ascending' | 'descending') => {
    return this.sortRowsBy((a, b) => {
      let result
      const asc = direction === 'ascending'
      result = localeSort(a[settingKey], b[settingKey], {
        asc,
        nullsLast: true,
      })
      if (result === 0) {
        result = idSort(a, b, {asc})
      }
      return result
    })
  }

  sortByCustomColumn = (columnId: string, direction: 'ascending' | 'descending') => {
    return this.sortRowsBy((a, b) => {
      let result
      const asc = direction === 'ascending'
      result = localeSort(a[columnId], b[columnId], {asc})
      if (result === 0) {
        result = secondaryAndTertiarySort(a, b, {asc})
      }
      return result
    })
  }

  sortByAssignmentColumn = (
    columnId: string,
    settingKey: string,
    direction: 'ascending' | 'descending'
  ) => {
    switch (settingKey) {
      case 'grade':
        return this.sortRowsBy((a, b) => this.gradeSort(a, b, columnId, direction === 'ascending'))
      case 'late':
        return this.lateSort(columnId)
      case 'missing':
        return this.missingSort(columnId)
    }
  }

  // when 'unposted' # TODO: in a future milestone, unposted will be added
  sortByAssignmentGroupColumn = (
    columnId: string,
    settingKey: string,
    direction: 'ascending' | 'descending'
  ) => {
    if (settingKey === 'grade') {
      return this.sortRowsBy((a, b) => this.gradeSort(a, b, columnId, direction === 'ascending'))
    }
  }

  sortByTotalGradeColumn = (direction: 'ascending' | 'descending') =>
    this.sortRowsBy((a, b) => this.gradeSort(a, b, 'total_grade', direction === 'ascending'))

  sortGridRows = () => {
    const {columnId, settingKey, direction} = this.getSortRowsBySetting()
    const columnType = getColumnTypeForColumnId(columnId)
    switch (columnType) {
      case 'custom_column':
        this.sortByCustomColumn(columnId, direction)
        break
      case 'assignment':
        this.sortByAssignmentColumn(columnId, settingKey, direction)
        break
      case 'assignment_group':
        this.sortByAssignmentGroupColumn(columnId, settingKey, direction)
        break
      case 'total_grade':
        this.sortByTotalGradeColumn(direction)
        break
      default:
        this.sortByStudentColumn(settingKey, direction)
    }
    return this.updateColumnHeaders()
  }

  // Grid Update Methods
  updateStudentRow = (student: Student) => {
    const index = this.gridData.rows.findIndex(row => row.id === student.id)
    if (index !== -1) {
      this.gridData.rows[index] = this.buildRow(student)
      return this.gradebookGrid?.invalidateRow(index)
    }
  }

  // Filtered Content Information Methods
  updateFilteredContentInfo = () => {
    let invalidAssignmentGroups: AssignmentGroup[]
    this.filteredContentInfo.totalPointsPossible = _.reduce(
      this.assignmentGroups,
      (sum: number, assignmentGroup: AssignmentGroup) =>
        sum + getAssignmentGroupPointsPossible(assignmentGroup),
      0
    )
    if (this.weightedGroups()) {
      invalidAssignmentGroups = _.filter(this.assignmentGroups, function (ag) {
        return getAssignmentGroupPointsPossible(ag) === 0
      })
      return (this.filteredContentInfo.invalidAssignmentGroups = invalidAssignmentGroups)
    } else {
      return (this.filteredContentInfo.invalidAssignmentGroups = [])
    }
  }

  listInvalidAssignmentGroups = () => this.filteredContentInfo.invalidAssignmentGroups

  listHiddenAssignments = (studentId: string) => {
    if (!(this.contentLoadStates.submissionsLoaded && this.assignmentsLoadedForCurrentView())) {
      return []
    }

    const assignmentsToConsider = this.filterAssignments(Object.values(this.assignments))
    return assignmentsToConsider.filter(assignment => {
      const submission = this.getSubmission(studentId, assignment.id)
      // Ignore anonymous assignments when deciding whether to show the
      // "hidden" icon, as including them could reveal which students have
      // and have not been graded.
      // Ignore 'not_graded' assignments as they are not counted into the
      // student's grade, nor are they visible in the Gradebook.
      return (
        submission != null &&
        isPostable(submission) &&
        !assignment.anonymize_students &&
        assignment.grading_type !== 'not_graded'
      )
    })
  }

  getTotalPointsPossible = () => this.filteredContentInfo.totalPointsPossible

  handleColumnHeaderMenuClose = () => this.keyboardNav?.handleMenuOrDialogClose()

  toggleNotesColumn = () => {
    const parentColumnIds = this.gridData.columns.frozen.filter(
      columnId => !/^custom_col_/.test(columnId)
    )
    const visibleCustomColumns = this.gradebookContent.customColumns.filter(
      column => !column.hidden
    )
    const customColumnIds = visibleCustomColumns.map(column => getCustomColumnId(column.id))
    this.gridData.columns.frozen = [...parentColumnIds, ...customColumnIds]
    return this.updateGrid()
  }

  showNotesColumn = () => {
    let ref1
    if (this.teacherNotesNotYetLoaded) {
      this.teacherNotesNotYetLoaded = false
      const notesColumn = this.getTeacherNotesColumn()
      if (!notesColumn) throw new Error('error loading notes column')
      this.props.loadDataForCustomColumn(notesColumn.id)
    }
    if ((ref1 = this.getTeacherNotesColumn()) != null) {
      ref1.hidden = false
    }
    return this.toggleNotesColumn()
  }

  hideNotesColumn = (): void => {
    let ref1
    if ((ref1 = this.getTeacherNotesColumn()) != null) {
      ref1.hidden = true
    }
    this.toggleNotesColumn()
  }

  hideAggregateColumns = () => {
    if (this.gradingPeriodSet == null) {
      return false
    }
    if (this.gradingPeriodSet.displayTotalsForAllGradingPeriods) {
      return false
    }
    return !this.isFilteringColumnsByGradingPeriod()
  }

  // SlickGrid Data Access Methods
  listRows = () => this.gridData.rows // currently the source of truth for filtered and sorted rows

  listRowIndicesForStudentIds = (studentIds: string[]) => {
    const rowIndicesByStudentId = this.listRows().reduce(
      (
        map: {
          [rowId: string]: number
        },
        row: GradebookStudent,
        index: number
      ) => {
        map[row.id] = index
        return map
      },
      {}
    )
    return studentIds.map(studentId => rowIndicesByStudentId[studentId])
  }

  // SlickGrid Update Methods
  updateRowCellsForStudentIds = (studentIds: string[]) => {
    let columnIndex, j, k, len, len1, rowIndex
    if (!this.gradebookGrid?.grid) {
      return
    }
    // Update each row without entirely replacing the DOM elements.
    // This is needed to preserve the editor for the active cell, when present.
    const rowIndices = this.listRowIndicesForStudentIds(studentIds)
    const columns = this.gradebookGrid?.grid.getColumns()
    for (j = 0, len = rowIndices.length; j < len; j++) {
      rowIndex = rowIndices[j]
      for (columnIndex = k = 0, len1 = columns.length; k < len1; columnIndex = ++k) {
        this.gradebookGrid?.grid.updateCell(rowIndex, columnIndex)
      }
    }
    return null // skip building an unused array return value
  }

  invalidateRowsForStudentIds = (studentIds: string[]) => {
    const rowIndices = this.listRowIndicesForStudentIds(studentIds)
    for (let j = 0, len = rowIndices.length; j < len; j++) {
      const rowIndex = rowIndices[j]
      if (rowIndex != null) {
        this.gradebookGrid?.invalidateRow(rowIndex)
      }
    }
    this.gradebookGrid?.render()
  }

  updateTotalGradeColumn = () => {
    this.updateColumnWithId('total_grade')
  }

  updateAllTotalColumns = () => {
    this.updateTotalGradeColumn()

    Object.keys(this.assignmentGroups).forEach(assignmentGroupId => {
      this.updateColumnWithId(`assignment_group_${assignmentGroupId}`)
    })
  }

  updateColumnWithId = (id: string) => {
    let j, len, rowIndex
    if (this.gradebookGrid?.grid == null) {
      return
    }
    const columnIndex = this.gradebookGrid?.grid
      .getColumns()
      .findIndex((column: {id: string}) => column.id === id)
    if (columnIndex === -1) {
      return
    }
    const ref1 = this.listRowIndicesForStudentIds(this.courseContent.students.listStudentIds())
    for (j = 0, len = ref1.length; j < len; j++) {
      rowIndex = ref1[j]
      if (rowIndex != null) {
        this.gradebookGrid?.grid.updateCell(rowIndex, columnIndex)
      }
    }
    return null // skip building an unused array return value
  }

  // Gradebook Bulk UI Update Methods
  updateColumns = () => {
    this.setVisibleGridColumns()
    this.gradebookGrid?.updateColumns()
    this.updateColumnHeaders()
  }

  updateColumnsAndRenderViewOptionsMenu = () => {
    this.updateColumns()
    this.renderViewOptionsMenu()
  }

  updateColumnsAndRenderGradebookSettingsModal = () => {
    this.updateColumns()
    this.renderGradebookSettingsModal()
  }

  // React Header Component Ref Methods
  setHeaderComponentRef = (columnId: string, ref) => {
    return (this.headerComponentRefs[columnId] = ref)
  }

  getHeaderComponentRef = (columnId: string) => this.headerComponentRefs[columnId]

  removeHeaderComponentRef = (columnId: string) => {
    return delete this.headerComponentRefs[columnId]
  }

  // React Grid Component Rendering Methods
  updateColumnHeaders = (columnIds: string[] = []) => {
    const ref1 = this.gradebookGrid?.gridSupport
    return ref1 != null ? ref1.columns.updateColumnHeaders(columnIds) : undefined
  }

  updateStudentColumnHeaders = () => {
    const columnIds: string[] = this.gridDisplaySettings.showSeparateFirstLastNames
      ? ['student_lastname', 'student_firstname']
      : ['student']
    return this.updateColumnHeaders(columnIds)
  }

  // Column Header Helpers
  handleHeaderKeyDown = (e, columnId: string) => {
    this.gradebookGrid?.gridSupport?.navigation.handleHeaderKeyDown(e, {
      region: 'header',
      cell: this.gradebookGrid?.grid.getColumnIndex(columnId),
      columnId,
    })
  }

  // Total Grade Column Header
  freezeTotalGradeColumn = () => {
    if (!this.gradebookColumnOrderSettings) throw new Error('gradebookColumnOrderSettings not set')
    this.totalColumnPositionChanged = true
    this.gradebookColumnOrderSettings.freezeTotalGrade = true
    const studentColumnPosition = this.gridData.columns.frozen.indexOf('student')
    this.gridData.columns.frozen.splice(studentColumnPosition + 1, 0, 'total_grade')
    this.gridData.columns.scrollable = this.gridData.columns.scrollable.filter(function (columnId) {
      return columnId !== 'total_grade'
    })
    this.saveColumnOrder()
    this.updateGrid()
    this.updateColumnHeaders()
    this.gradebookGrid?.gridSupport?.columns.scrollToStart()
  }

  moveTotalGradeColumnToEnd = () => {
    if (!this.gradebookColumnOrderSettings) throw new Error('gradebookColumnOrderSettings not set')
    this.totalColumnPositionChanged = true
    this.gradebookColumnOrderSettings.freezeTotalGrade = false
    this.gridData.columns.frozen = this.gridData.columns.frozen.filter(function (columnId) {
      return columnId !== 'total_grade'
    })
    this.gridData.columns.scrollable = this.gridData.columns.scrollable.filter(function (columnId) {
      return columnId !== 'total_grade'
    })
    this.gridData.columns.scrollable.push('total_grade')
    if (this.getColumnOrder().sortType === 'custom') {
      this.saveCustomColumnOrder()
    } else {
      this.saveColumnOrder()
    }
    this.updateGrid()
    this.updateColumnHeaders()
    return this.gradebookGrid?.gridSupport?.columns.scrollToEnd()
  }

  totalColumnShouldFocus = () => {
    if (this.totalColumnPositionChanged) {
      this.totalColumnPositionChanged = false
      return true
    } else {
      return false
    }
  }

  // Submission Tray
  assignmentColumns = () => {
    if (!this.gradebookGrid?.gridSupport) throw new Error('grid not initialized')
    return this.gradebookGrid?.gridSupport.grid.getColumns().filter(column => {
      return column.type === 'assignment'
    })
  }

  navigateAssignment = (direction: 'previous' | 'next' = 'next') => {
    if (!this.gradebookGrid?.gridSupport) throw new Error('grid not initialized')
    let assignment, curAssignment, i, ref1, ref3
    const location = this.gradebookGrid.gridSupport.state.getActiveLocation()
    const columns: GridColumn[] = this.gradebookGrid.grid.getColumns()
    const range =
      direction === 'next'
        ? function () {
            const results: GridColumn[] = []
            for (
              let j = (ref1 = location.cell + 1), ref2 = columns.length;
              ref1 <= ref2 ? j <= ref2 : j >= ref2;
              ref1 <= ref2 ? j++ : j--
            ) {
              results.push(j)
            }
            return results
          }.apply(this)
        : function () {
            const results: number[] = []
            for (
              let j = (ref3 = location.cell - 1);
              ref3 <= 0 ? j < 0 : j > 0;
              ref3 <= 0 ? j++ : j--
            ) {
              results.push(j)
            }
            return results
          }.apply(this)

    for (let j = 0; j < range.length; j++) {
      i = range[j]
      curAssignment = columns[i]
      if (curAssignment.id.match(/^assignment_(?!group)/)) {
        this.gradebookGrid.gridSupport.state.setActiveLocation('body', {
          row: location.row,
          cell: i,
        })
        assignment = curAssignment
        break
      }
    }
    return assignment
  }

  loadTrayStudent = (direction: 'previous' | 'next') => {
    if (!this.gradebookGrid?.gridSupport) throw new Error('grid is not initialized')
    const location = this.gradebookGrid?.gridSupport.state.getActiveLocation()
    const rowDelta = direction === 'next' ? 1 : -1
    const newRowIdx = location.row + rowDelta
    const student = this.listRows()[newRowIdx]
    if (!student) {
      return
    }
    this.gradebookGrid.gridSupport.state.setActiveLocation('body', {
      row: newRowIdx,
      cell: location.cell,
    })
    this.setSubmissionTrayState(true, student.id)
    return this.updateRowAndRenderSubmissionTray(student.id)
  }

  loadTrayAssignment = (direction: 'previous' | 'next') => {
    const studentId = this.getSubmissionTrayState().studentId
    if (studentId === null) {
      return
    }
    const assignment = this.navigateAssignment(direction)
    if (!assignment) {
      return
    }
    this.setSubmissionTrayState(true, studentId, assignment.assignmentId)
    return this.updateRowAndRenderSubmissionTray(studentId)
  }

  getSubmissionTrayProps = (student: null | Student = null): SubmissionTrayProps => {
    if (!this.gradebookGrid?.gridSupport) throw new Error('grid is not initialized')
    const {open, studentId, assignmentId, editedCommentId} = this.getSubmissionTrayState()
    if (!studentId) {
      throw new Error('studentId missing')
    }
    if (!student) {
      student = this.student(studentId)
    }
    if (!student) {
      throw new Error('student missing')
    }
    // get the student's submission, or use a fake submission object in case the
    // submission has not yet loaded
    const fakeSubmission = {
      assignment_id: assignmentId,
      late: false,
      missing: false,
      excused: false,
      late_policy_status: null,
      seconds_late: 0,
    }
    const submission = this.getSubmission(studentId, assignmentId) || fakeSubmission
    if (!assignmentId) {
      throw new Error('assignmentId missing')
    }
    const assignment = this.getAssignment(assignmentId)
    const activeLocation = this.gradebookGrid.gridSupport.state.getActiveLocation()
    const cell = activeLocation.cell
    const columns = this.gradebookGrid?.gridSupport.grid.getColumns()
    const currentColumn = columns[cell]
    const assignmentColumns = this.assignmentColumns()
    const currentAssignmentIdx = assignmentColumns.indexOf(currentColumn)
    const isFirstAssignment = currentAssignmentIdx === 0
    const isLastAssignment = currentAssignmentIdx === assignmentColumns.length - 1
    const isFirstStudent = activeLocation.row === 0
    const isLastStudent = activeLocation.row === this.listRows().length - 1
    const submissionState = this.submissionStateMap.getSubmissionState({
      user_id: studentId,
      assignment_id: assignmentId,
    })
    const isGroupWeightZero =
      this.assignmentGroups[assignment.assignment_group_id].group_weight === 0
    return {
      assignment: camelize(assignment),
      colors: this.state.gridColors,
      courseId: this.options.context_id,
      currentUserId: this.props.currentUserId,
      enterGradesAs: this.getEnterGradesAsSetting(assignmentId),
      gradingDisabled: Boolean(
        !!(submissionState != null ? submissionState.locked : undefined) || student.isConcluded
      ),
      gradingScheme: this.getAssignmentGradingScheme(assignmentId)?.data || null,
      isFirstAssignment,
      isInOtherGradingPeriod: !!(submissionState != null
        ? submissionState.inOtherGradingPeriod
        : undefined),
      isInClosedGradingPeriod: !!(submissionState != null
        ? submissionState.inClosedGradingPeriod
        : undefined),
      isInNoGradingPeriod: !!(submissionState != null
        ? submissionState.inNoGradingPeriod
        : undefined),
      isLastAssignment,
      isFirstStudent,
      isLastStudent,
      isNotCountedForScore:
        assignment.omit_from_final_grade ||
        (this.options.group_weighting_scheme === 'percent' && isGroupWeightZero),
      isOpen: open,
      latePolicy: this.courseContent.latePolicy,
      locale: this.props.locale,
      onAnonymousSpeedGraderClick: this.showAnonymousSpeedGraderAlertForURL,
      onClose: () => this.gradebookGrid?.gridSupport?.helper.focus(),
      onGradeSubmission: this.gradeSubmission,
      onRequestClose: this.closeSubmissionTray,
      pendingGradeInfo: this.getPendingGradeInfo({
        assignmentId,
        userId: studentId,
      }),
      requireStudentGroupForSpeedGrader: this.requireStudentGroupForSpeedGrader(assignment),
      selectNextAssignment: () => this.loadTrayAssignment('next'),
      selectPreviousAssignment: () => this.loadTrayAssignment('previous'),
      selectNextStudent: () => this.loadTrayStudent('next'),
      selectPreviousStudent: () => this.loadTrayStudent('previous'),
      showSimilarityScore: this.options.show_similarity_score,
      speedGraderEnabled: this.options.speed_grader_enabled,
      student: {
        id: student.id,
        name: htmlDecode(student.name),
        avatarUrl: htmlDecode(student.avatar_url),
        gradesUrl: `${student.enrollments[0].grades.html_url}#tab-assignments`,
        isConcluded: Boolean(student.isConcluded),
      },
      submission: camelize(submission),
      submissionUpdating: this.submissionIsUpdating({
        assignmentId,
        userId: studentId,
      }),
      updateSubmission: this.updateSubmissionAndRenderSubmissionTray,
      processing: this.getCommentsUpdating(),
      setProcessing: this.setCommentsUpdating,
      createSubmissionComment: this.apiCreateSubmissionComment,
      updateSubmissionComment: this.apiUpdateSubmissionComment,
      deleteSubmissionComment: this.apiDeleteSubmissionComment,
      editSubmissionComment: this.editSubmissionComment,
      submissionComments: this.getSubmissionComments(),
      submissionCommentsLoaded: this.getSubmissionCommentsLoaded(),
      editedCommentId,
      proxySubmissionsAllowed: ENV.GRADEBOOK_OPTIONS.proxy_submissions_allowed,
      reloadSubmission: proxyDetails => this.reloadSubmission(submission, student, proxyDetails),
    }
  }

  reloadSubmission = (submission: Submission, student: Student | null, proxyDetails) => {
    for (const val in proxyDetails) {
      submission[val] = proxyDetails[val]
    }
    this.updateSubmissionsFromExternal([submission])
    if (this.getSubmissionTrayState().open) {
      this.renderSubmissionTray(student)
    }
  }

  renderSubmissionTray = (student: Student | null = null): void => {
    const {open, studentId, assignmentId} = this.getSubmissionTrayState()
    if (!assignmentId) throw new Error('assignmentId missing')
    if (!studentId) throw new Error('studentId missing')
    const mountPoint = document.getElementById('StudentTray__Container')
    const props = this.getSubmissionTrayProps(student)
    if (!this.getSubmissionCommentsLoaded() && open) {
      this.loadSubmissionComments(assignmentId, studentId)
    }
    AsyncComponents.renderGradeDetailTray(props, mountPoint)
  }

  loadSubmissionComments = (assignmentId: string, studentId: string) => {
    return SubmissionCommentApi.getSubmissionComments(
      this.options.context_id,
      assignmentId,
      studentId
    )
      .then(comments => {
        this.setSubmissionCommentsLoaded(true)
        return this.updateSubmissionComments(comments)
      })
      .catch(FlashAlert.showFlashError(I18n.t('There was an error fetching Submission Comments')))
  }

  updateRowAndRenderSubmissionTray = (studentId: string) => {
    this.unloadSubmissionComments()
    this.updateRowCellsForStudentIds([studentId])
    return this.renderSubmissionTray(this.student(studentId))
  }

  toggleSubmissionTrayOpen = (studentId: string, assignmentId: string) => {
    this.setSubmissionTrayState(!this.getSubmissionTrayState().open, studentId, assignmentId)
    return this.updateRowAndRenderSubmissionTray(studentId)
  }

  openSubmissionTray = (studentId: string, assignmentId: string): void => {
    this.setSubmissionTrayState(true, studentId, assignmentId)
    this.updateRowAndRenderSubmissionTray(studentId)
  }

  closeSubmissionTray = () => {
    this.setSubmissionTrayState(false)
    const rowIndex = this.gradebookGrid?.grid.getActiveCell().row
    const studentId = this.gridData.rows[rowIndex].id
    this.updateRowAndRenderSubmissionTray(studentId)
    return this.gradebookGrid?.gridSupport?.helper.beginEdit()
  }

  getSubmissionTrayState = () => this.gridDisplaySettings.submissionTray

  setSubmissionTrayState = (
    open,
    studentId: string | null = null,
    assignmentId: string | null = null
  ) => {
    this.gridDisplaySettings.submissionTray.open = open
    if (studentId) {
      this.gridDisplaySettings.submissionTray.studentId = studentId
    }
    if (assignmentId) {
      this.gridDisplaySettings.submissionTray.assignmentId = assignmentId
    }
    if (open) {
      return this.gradebookGrid?.gridSupport?.helper.commitCurrentEdit()
    }
  }

  setCommentsUpdating = status => {
    return (this.gridDisplaySettings.submissionTray.commentsUpdating = !!status)
  }

  getCommentsUpdating = () => this.gridDisplaySettings.submissionTray.commentsUpdating

  setSubmissionComments = comments => {
    return (this.gridDisplaySettings.submissionTray.comments = comments)
  }

  updateSubmissionComments = comments => {
    this.setSubmissionComments(comments)
    this.setEditedCommentId(null)
    this.setCommentsUpdating(false)
    this.renderSubmissionTray()
  }

  unloadSubmissionComments = () => {
    this.setSubmissionComments([])
    return this.setSubmissionCommentsLoaded(false)
  }

  apiCreateSubmissionComment = (comment: string) => {
    const {assignmentId, studentId} = this.getSubmissionTrayState()
    if (!assignmentId) throw new Error('assignmentId missing')
    const assignment = this.getAssignment(assignmentId)
    const groupComment = assignmentHelper.gradeByGroup(assignment) ? 1 : 0
    const commentData: SubmissionCommentData = {
      group_comment: groupComment,
      text_comment: comment,
    }
    const {attempt} = this.getSubmission(studentId, assignmentId) || {}
    if (attempt) {
      commentData.attempt = attempt
    }

    return SubmissionCommentApi.createSubmissionComment(
      this.options.context_id,
      assignmentId,
      studentId,
      commentData
    )
      .then(this.updateSubmissionComments)
      .then(FlashAlert.showFlashSuccess(I18n.t('Successfully saved the comment')))
      .catch(() => {
        return this.setCommentsUpdating(false)
      })
      .catch(FlashAlert.showFlashError(I18n.t('There was a problem saving the comment')))
  }

  apiUpdateSubmissionComment = (updatedComment: string, commentId: string) => {
    return SubmissionCommentApi.updateSubmissionComment(commentId, updatedComment)
      .then(response => {
        const {id, comment, editedAt} = response.data
        const comments = this.getSubmissionComments().map(submissionComment => {
          if (submissionComment.id === id) {
            return {...submissionComment, comment, editedAt}
          } else {
            return submissionComment
          }
        })
        this.updateSubmissionComments(comments)
        return FlashAlert.showFlashSuccess(I18n.t('Successfully updated the comment'))()
      })
      .catch(FlashAlert.showFlashError(I18n.t('There was a problem updating the comment')))
  }

  apiDeleteSubmissionComment = (commentId: string) => {
    return SubmissionCommentApi.deleteSubmissionComment(commentId)
      .then(() => this.removeSubmissionComment(commentId))
      .then(FlashAlert.showFlashSuccess(I18n.t('Successfully deleted the comment')))
      .catch(FlashAlert.showFlashError(I18n.t('There was a problem deleting the comment')))
  }

  editSubmissionComment = (commentId: string | null): void => {
    this.setEditedCommentId(commentId)
    this.renderSubmissionTray()
  }

  setEditedCommentId = (id: string | null) => {
    return (this.gridDisplaySettings.submissionTray.editedCommentId = id)
  }

  getSubmissionComments = () => this.gridDisplaySettings.submissionTray.comments

  removeSubmissionComment = (commentId: string) => {
    const comments = _.reject(this.getSubmissionComments(), c => {
      return c.id === commentId
    })
    return this.updateSubmissionComments(comments)
  }

  setSubmissionCommentsLoaded = (loaded: boolean): void => {
    this.gridDisplaySettings.submissionTray.commentsLoaded = loaded
  }

  getSubmissionCommentsLoaded = () => this.gridDisplaySettings.submissionTray.commentsLoaded

  initShowUnpublishedAssignments = (showUnpublishedAssignments = 'true'): void => {
    this.gridDisplaySettings.showUnpublishedAssignments = showUnpublishedAssignments === 'true'
  }

  toggleUnpublishedAssignments = () => {
    const toggleableAction = () => {
      this.gridDisplaySettings.showUnpublishedAssignments =
        !this.gridDisplaySettings.showUnpublishedAssignments
      this.updateColumnsAndRenderViewOptionsMenu()
    }
    toggleableAction()
    // on success, do nothing since the render happened earlier
    return this.saveSettings({
      showUnpublishedAssignments: this.gridDisplaySettings.showUnpublishedAssignments,
    }).catch(toggleableAction)
  }

  // Gradebook Application State Methods
  initHideAssignmentGroupTotals = (hideAssignmentGroupTotals = false) => {
    this.gridDisplaySettings.hideAssignmentGroupTotals = hideAssignmentGroupTotals
  }

  toggleHideAssignmentGroupTotals = () => {
    const toggleableAction = () => {
      this.gridDisplaySettings.hideAssignmentGroupTotals =
        !this.gridDisplaySettings.hideAssignmentGroupTotals
      this.updateColumnsAndRenderViewOptionsMenu()
    }
    toggleableAction()
    // on success, do nothing since the render happened earlier
    return this.saveSettings({
      hideAssignmentGroupTotals: this.gridDisplaySettings.hideAssignmentGroupTotals,
    }).catch(toggleableAction)
    // this pattern keeps the ui snappier rather than waiting for ajax call to complete
  }

  initHideTotal = (hideTotal = false) => {
    this.gridDisplaySettings.hideTotal = hideTotal
  }

  toggleHideTotal = () => {
    const toggleableAction = () => {
      this.gridDisplaySettings.hideTotal = !this.gridDisplaySettings.hideTotal
      this.updateColumnsAndRenderViewOptionsMenu()
    }
    toggleableAction()
    // on success, do nothing since the render happened earlier
    return this.saveSettings({
      hideTotal: this.gridDisplaySettings.hideTotal,
    }).catch(toggleableAction)
    // this pattern keeps the ui snappier rather than waiting for ajax call to complete
  }

  initShowSeparateFirstLastNames = (showSeparateFirstLastNames = false) => {
    this.gridDisplaySettings.showSeparateFirstLastNames = showSeparateFirstLastNames
  }

  toggleShowSeparateFirstLastNames = () => {
    const toggleableAction = () => {
      this.gridDisplaySettings.showSeparateFirstLastNames =
        !this.gridDisplaySettings.showSeparateFirstLastNames
      this.updateColumnsAndRenderViewOptionsMenu()
      this.renderActionMenu()
    }
    toggleableAction()
    // on success, do nothing since the render happened earlier
    return this.saveSettings({
      showSeparateFirstLastNames: this.gridDisplaySettings.showSeparateFirstLastNames,
    }).catch(toggleableAction)
    // this pattern keeps the ui snappier rather than waiting for ajax call to complete
  }

  toggleViewUngradedAsZero = () => {
    const toggleableAction = () => {
      this.gridDisplaySettings.viewUngradedAsZero = !this.gridDisplaySettings.viewUngradedAsZero
      this.updateColumnsAndRenderViewOptionsMenu()

      this.courseContent.students.listStudents().forEach(student => {
        this.calculateStudentGrade(student, true)
      })
      this.updateAllTotalColumns()
    }
    toggleableAction()
    // on success, do nothing since the render happened earlier
    return this.saveSettings({
      viewUngradedAsZero: this.gridDisplaySettings.viewUngradedAsZero,
    }).catch(toggleableAction)
  }

  // Grading Period Assignment Data & Lifecycle Methods
  assignmentsLoadedForCurrentView = () => {
    const gradingPeriodId = this.gradingPeriodId
    const loadStates = this.contentLoadStates.assignmentsLoaded
    if (loadStates.all || gradingPeriodId === '0') {
      return loadStates.all
    }

    return loadStates.gradingPeriod[gradingPeriodId]
  }

  setAssignmentsLoaded = (gradingPeriodIds?: string[]) => {
    const {assignmentsLoaded} = this.contentLoadStates
    if (!gradingPeriodIds) {
      assignmentsLoaded.all = true
      Object.keys(assignmentsLoaded.gradingPeriod).forEach((periodId: string) => {
        assignmentsLoaded.gradingPeriod[periodId] = true
      })
      return
    }

    gradingPeriodIds.forEach(id => (assignmentsLoaded.gradingPeriod[id] = true))
    if (Object.values(assignmentsLoaded.gradingPeriod).every(loaded => loaded)) {
      assignmentsLoaded.all = true
    }
  }

  setAssignmentGroupsLoaded = (loaded: boolean) => {
    return (this.contentLoadStates.assignmentGroupsLoaded = loaded)
  }

  setGradingPeriodAssignmentsLoaded = (loaded: boolean) => {
    return (this.contentLoadStates.gradingPeriodAssignmentsLoaded = loaded)
  }

  setStudentIdsLoaded = (loaded: boolean) => {
    return (this.contentLoadStates.studentIdsLoaded = loaded)
  }

  setStudentsLoaded = (loaded: boolean) => {
    return (this.contentLoadStates.studentsLoaded = loaded)
  }

  setSubmissionsLoaded = (loaded: boolean) => {
    return (this.contentLoadStates.submissionsLoaded = loaded)
  }

  isGradeEditable = (studentId: string, assignmentId: string) => {
    if (!this.isStudentGradeable(studentId)) {
      return false
    }
    const submissionState = this.submissionStateMap.getSubmissionState({
      assignment_id: assignmentId,
      user_id: studentId,
    })
    return submissionState != null && !submissionState.locked
  }

  isGradeVisible = (studentId: string, assignmentId: string) => {
    const submissionState = this.submissionStateMap.getSubmissionState({
      assignment_id: assignmentId,
      user_id: studentId,
    })
    return submissionState != null && !submissionState.hideGrade
  }

  isStudentGradeable = (studentId: string) => {
    const student = this.student(studentId)
    return !(!student || student.isConcluded)
  }

  studentCanReceiveGradeOverride = (studentId: string) => {
    return this.isStudentGradeable(studentId) && this.studentHasGradedSubmission(studentId)
  }

  studentHasGradedSubmission = (studentId: string) => {
    const student = this.student(studentId)
    const submissions = this.submissionsForStudent(student)
    if (!(submissions.length > 0)) {
      return false
    }
    return submissions.some(function (submission) {
      // A submission is graded if either:
      // - it has a score and the workflow state is 'graded'
      // - it is excused
      return (
        submission.excused || (submission.score != null && submission.workflow_state === 'graded')
      )
    })
  }

  addPendingGradeInfo = (submission: CamelizedSubmission, gradeInfo) => {
    if (!this.actionStates) throw new Error('actionStates not initialized')
    const {userId, assignmentId} = submission
    const pendingGradeInfo: PendingGradeInfo = {assignmentId, userId, ...gradeInfo}
    this.removePendingGradeInfo(submission)
    this.actionStates.pendingGradeInfo.push(pendingGradeInfo)
  }

  removePendingGradeInfo = (submission: CamelizedSubmission) => {
    if (!this.actionStates) throw new Error('actionStates missing')
    this.actionStates.pendingGradeInfo = _.reject(
      this.actionStates.pendingGradeInfo,
      function (info) {
        return info.userId === submission.userId && info.assignmentId === submission.assignmentId
      }
    )
    return this.actionStates.pendingGradeInfo
  }

  getPendingGradeInfo = ({
    assignmentId,
    userId,
  }: {
    assignmentId: string
    userId: string
  }): PendingGradeInfo | null => {
    if (!this.actionStates) throw new Error('actionStates missing')
    return (
      this.actionStates.pendingGradeInfo.find(
        info => info.userId === userId && info.assignmentId === assignmentId
      ) || null
    )
  }

  submissionIsUpdating = submission => {
    const ref1 = this.getPendingGradeInfo(submission)
    return Boolean(ref1 != null ? ref1.valid : undefined)
  }

  setTeacherNotesColumnUpdating = (updating: boolean) => {
    return (this.contentLoadStates.teacherNotesColumnUpdating = updating)
  }

  // Grid Display Settings Access Methods
  getFilterColumnsBySetting = (filterKey: ColumnFilterKey) =>
    this.gridDisplaySettings?.filterColumnsBy[filterKey]

  // Grid Display Settings Access Methods
  // Kept only for tests
  // TODO: Remove when moving tests to Jest
  setFilterColumnsBySetting = (
    filterKey: ColumnFilterKey,
    value: null | 'has-ungraded-submissions' | 'has-submissions'
  ) => {
    this.gridDisplaySettings.filterColumnsBy[filterKey] = value
  }

  getFilterRowsBySetting = (filterKey: RowFilterKey): string | null =>
    this.gridDisplaySettings.filterRowsBy[filterKey]

  setFilterRowsBySetting = (filterKey: RowFilterKey, value: null | string): void => {
    this.gridDisplaySettings.filterRowsBy[filterKey] = value
  }

  isFilteringColumnsByAssignmentGroup = () => this.getAssignmentGroupToShow() !== '0'

  getModuleToShow = (): string => {
    const moduleId = this.getFilterColumnsBySetting('contextModuleId')
    if (
      moduleId == null ||
      !this.courseContent.contextModules.some(module => module.id === moduleId)
    ) {
      return '0'
    }
    return moduleId
  }

  getAssignmentGroupToShow = (): string => {
    const groupId = this.getFilterColumnsBySetting('assignmentGroupId') || '0'
    if (_.pluck(this.assignmentGroups, 'id').indexOf(groupId) >= 0) {
      return groupId
    } else {
      return '0'
    }
  }

  isFilteringColumnsByGradingPeriod = () => this.gradingPeriodId !== '0'

  isFilteringRowsBySearchTerm = () =>
    this.filteredStudentIds != null && this.filteredStudentIds.length > 0

  setCurrentGradingPeriod = () => {
    if (this.gradingPeriodSet == null) {
      this.gradingPeriodId = '0'
      this.setState({gradingPeriodId: this.gradingPeriodId})
      return
    }

    const periodId =
      this.getFilterColumnsBySetting('gradingPeriodId') || this.options.current_grading_period_id

    if (this.gradingPeriodSet.gradingPeriods.some(period => period.id === periodId)) {
      this.gradingPeriodId = periodId
    } else {
      this.gradingPeriodId = '0'
    }
    this.setState({gradingPeriodId: this.gradingPeriodId})
  }

  getCurrentGradingPeriod = (): string => {
    if (this.gradingPeriodSet == null) {
      return '0'
    }

    const periodId =
      this.getFilterColumnsBySetting('gradingPeriodId') || this.options.current_grading_period_id

    return this.gradingPeriodSet.gradingPeriods.some(period => period.id === periodId)
      ? periodId
      : '0'
  }

  getGradingPeriod = (gradingPeriodId: string) =>
    (this.gradingPeriodSet?.gradingPeriods || []).find(
      gradingPeriod => gradingPeriod.id === gradingPeriodId
    )

  setSelectedPrimaryInfo = (primaryInfo: 'last_first' | 'first_last', skipRedraw: boolean) => {
    this.gridDisplaySettings.selectedPrimaryInfo = primaryInfo
    this.saveSettings()
    if (!skipRedraw) {
      this.buildRows()
      return this.updateStudentColumnHeaders()
    }
  }

  toggleDefaultSort = (columnId: string): void => {
    let direction
    const sortSettings = this.getSortRowsBySetting()
    const columnType = getColumnTypeForColumnId(columnId)
    const settingKey = getDefaultSettingKeyForColumnType(columnType)
    direction = 'ascending'
    if (
      sortSettings.columnId === columnId &&
      sortSettings.settingKey === settingKey &&
      sortSettings.direction === 'ascending'
    ) {
      direction = 'descending'
    }
    return this.setSortRowsBySetting(columnId, settingKey, direction)
  }

  getSelectedPrimaryInfo = () => this.gridDisplaySettings.selectedPrimaryInfo

  setSelectedSecondaryInfo = (secondaryInfo: string, skipRedraw: boolean) => {
    this.gridDisplaySettings.selectedSecondaryInfo = secondaryInfo
    this.saveSettings()
    if (!skipRedraw) {
      this.buildRows()
      return this.updateStudentColumnHeaders()
    }
  }

  getSelectedSecondaryInfo = () => this.gridDisplaySettings.selectedSecondaryInfo

  setSortRowsBySetting = (columnId: string, settingKey, direction) => {
    this.gridDisplaySettings.sortRowsBy.columnId = columnId
    this.gridDisplaySettings.sortRowsBy.settingKey = settingKey
    this.gridDisplaySettings.sortRowsBy.direction = direction
    this.saveSettings()
    return this.sortGridRows()
  }

  getSortRowsBySetting = () => this.gridDisplaySettings.sortRowsBy

  updateGridColors = (colors: StatusColors, successFn, errorFn) => {
    const setAndRenderColors = () => {
      this.gridDisplaySettings.colors = colors
      this.setState({gridColors: statusColors(this.gridDisplaySettings.colors)})
      return successFn()
    }
    return this.saveSettings({colors}).then(setAndRenderColors).catch(errorFn)
  }

  listAvailableViewOptionsFilters = () => {
    const filters: string[] = []
    if (Object.keys(this.assignmentGroups || {}).length > 1) {
      filters.push('assignmentGroups')
    }
    if (this.gradingPeriodSet != null) {
      filters.push('gradingPeriods')
    }
    if (this.courseContent.contextModules.length > 0) {
      filters.push('modules')
    }
    if (this.sections_enabled) {
      filters.push('sections')
    }
    if (this.studentGroupsEnabled) {
      filters.push('studentGroups')
    }
    return filters
  }

  setSelectedViewOptionsFilters = (filters: string[]) => {
    return (this.gridDisplaySettings.selectedViewOptionsFilters = filters)
  }

  listSelectedViewOptionsFilters = () => this.gridDisplaySettings.selectedViewOptionsFilters

  toggleEnrollmentFilter = (enrollmentFilter: string, skipApply = false) => {
    this.getEnrollmentFilters()[enrollmentFilter] = !this.getEnrollmentFilters()[enrollmentFilter]
    if (!skipApply) {
      this.applyEnrollmentFilter()
    }
  }

  updateStudentHeadersAndReloadData = () => {
    this.updateStudentColumnHeaders()
    this.props.reloadStudentData()
    this.props.fetchGradingPeriodAssignments()
  }

  applyEnrollmentFilter = () => {
    const showInactiveEnrollments = this.getEnrollmentFilters().inactive
    const showConcludedEnrollments = this.getEnrollmentFilters().concluded
    return this.saveSettings({showInactiveEnrollments, showConcludedEnrollments}).then(
      this.updateStudentHeadersAndReloadData
    )
  }

  getEnrollmentFilters = () => this.gridDisplaySettings.showEnrollments

  getSelectedEnrollmentFilters = () => {
    const filters = this.getEnrollmentFilters()
    const selectedFilters: string[] = []
    for (const filter in filters) {
      if (filters[filter]) {
        selectedFilters.push(filter)
      }
    }
    return selectedFilters
  }

  setEnterGradesAsSetting = (assignmentId: string, setting) => {
    return (this.gridDisplaySettings.enterGradesAs[assignmentId] = setting)
  }

  getEnterGradesAsSetting = (assignmentId: string) => {
    const gradingType = this.getAssignment(assignmentId).grading_type
    const options = EnterGradesAsSetting.optionsForGradingType(gradingType)
    if (!options.length) {
      return null
    }
    const setting = this.gridDisplaySettings.enterGradesAs[assignmentId]
    if (options.includes(setting)) {
      return setting
    }
    return EnterGradesAsSetting.defaultOptionForGradingType(gradingType)
  }

  updateEnterGradesAsSetting = (assignmentId: string, value) => {
    this.setEnterGradesAsSetting(assignmentId, value)
    return this.saveSettings({}).then(() => {
      if (!this.gradebookGrid?.gridSupport) {
        throw new Error('grid not initialized')
      }
      this.gradebookGrid.gridSupport.columns.updateColumnHeaders([
        getAssignmentColumnId(assignmentId),
      ])
      return this.gradebookGrid.invalidate()
    })
  }

  postAssignmentGradesTrayOpenChanged = ({
    assignmentId,
    isOpen,
  }: {
    assignmentId: string
    isOpen: boolean
  }) => {
    const columnId = getAssignmentColumnId(assignmentId)
    const definition = this.gridData.columns.definitions[columnId]
    if (!(definition && definition.type === 'assignment')) {
      return
    }
    definition.postAssignmentGradesTrayOpenForAssignmentId = isOpen
    return this.updateGrid()
  }

  // # Course Settings Access Methods
  getCourseGradingScheme = () => this.courseContent.courseGradingScheme

  getDefaultGradingScheme = () => this.courseContent.defaultGradingScheme

  getGradingScheme = (gradingSchemeId: string | null): GradingScheme | undefined =>
    this.courseContent.gradingSchemes.find(scheme => scheme.id === gradingSchemeId)

  getAssignmentGradingScheme = (assignmentId: string): GradingScheme | null => {
    const assignment = this.getAssignment(assignmentId)
    return this.getGradingScheme(assignment.grading_standard_id) || this.getDefaultGradingScheme()
  }

  // Gradebook Content Access Methods
  getSections = () => Object.values(this.sections)

  setSections = (sections: Section[]): void => {
    this.sections = _.indexBy(sections, 'id')
    this.sections_enabled = sections.length > 1
  }

  setStudentGroups = (studentGroupCategories: StudentGroupCategory[]) => {
    this.studentGroupCategoriesById = _.indexBy(studentGroupCategories, 'id')
    const studentGroupList: StudentGroup[] = _.flatten(
      _.pluck(studentGroupCategories, 'groups')
    ).map(htmlEscape)
    this.studentGroups = _.indexBy(studentGroupList, 'id')
    this.studentGroupsEnabled = studentGroupList.length > 0
  }

  setAssignments = assignmentMap => (this.assignments = assignmentMap)

  setAssignmentGroups = assignmentGroupMap => (this.assignmentGroups = assignmentGroupMap)

  getAssignment = (assignmentId: string): Assignment => this.assignments[assignmentId]

  getAssignmentGroup = (assignmentGroupId: string) => this.assignmentGroups[assignmentGroupId]

  getCustomColumn = (customColumnId: string) =>
    this.gradebookContent.customColumns.find(column => column.id === customColumnId)

  getTeacherNotesColumn = () =>
    this.gradebookContent.customColumns.find(column => column.teacher_notes)

  isTeacherNotesColumnShown = () => {
    const column = this.getTeacherNotesColumn()
    return column != null && !column.hidden
  }

  // Context Module Data & Lifecycle Methods
  updateContextModules = (contextModules: Module[]) => {
    this.setContextModules(contextModules)
    this.setState({modules: contextModules})
    this.renderViewOptionsMenu()
    this.renderFilters()
    this._updateEssentialDataLoaded()
  }

  setContextModules = (contextModules: Module[]) => {
    let contextModule, j, len
    this.courseContent.contextModules = contextModules
    this.courseContent.modulesById = {}
    if (contextModules != null ? contextModules.length : undefined) {
      for (j = 0, len = contextModules.length; j < len; j++) {
        contextModule = contextModules[j]
        this.courseContent.modulesById[contextModule.id] = contextModule
      }
    }
    return contextModules
  }

  onLatePolicyUpdate = (latePolicy: Partial<LatePolicyCamelized>) => {
    this.setLatePolicy(latePolicy)
    return this.applyLatePolicy()
  }

  setLatePolicy = latePolicy => {
    this.courseContent.latePolicy = latePolicy
  }

  applyLatePolicy = (): void => {
    let ref1
    const latePolicy = (ref1 = this.courseContent) != null ? ref1.latePolicy : undefined
    const gradingStandard = this.options.grading_standard || this.options.default_grading_standard
    const studentsToInvalidate = {}
    forEachSubmission(this.students, submission => {
      let ref2
      const assignment = this.assignments[submission.assignment_id]
      const student = this.student(submission.user_id)
      if (student != null ? student.isConcluded : undefined) {
        return
      }
      if (
        (ref2 = this.getGradingPeriod(submission.grading_period_id)) != null
          ? ref2.isClosed
          : undefined
      ) {
        return
      }
      if (
        LatePolicyApplicator.processSubmission(submission, assignment, gradingStandard, latePolicy)
      ) {
        return (studentsToInvalidate[submission.user_id] = true)
      }
    })
    const studentIds = [...new Set(Object.keys(studentsToInvalidate))]
    studentIds.forEach(studentId => {
      return this.calculateStudentGrade(this.students[studentId])
    })
    this.invalidateRowsForStudentIds(studentIds)
  }

  getContextModule = (contextModuleId: string): Module | undefined =>
    this.courseContent.modulesById[contextModuleId]

  // Assignment UI Action Methods
  getDownloadSubmissionsAction = (assignmentId: string) => {
    const assignment = this.getAssignment(assignmentId)
    const manager = new DownloadSubmissionsDialogManager(
      assignment,
      this.options.download_assignment_submissions_url,
      this.handleSubmissionsDownloading
    )
    return {
      hidden: !manager.isDialogEnabled(),
      onSelect: manager.showDialog,
    }
  }

  getReuploadSubmissionsAction = (assignmentId: string) => {
    const assignment = this.getAssignment(assignmentId)
    const manager = new ReuploadSubmissionsDialogManager(
      assignment,
      this.options.re_upload_submissions_url,
      this.options.user_asset_string,
      this.downloadedSubmissionsMap
    )
    return {
      hidden: !manager.isDialogEnabled(),
      onSelect: manager.showDialog,
    }
  }

  getSetDefaultGradeAction = (assignmentId: string) => {
    const assignment = this.getAssignment(assignmentId)
    const manager = new SetDefaultGradeDialogManager(
      assignment,
      this.visibleStudentsThatCanSeeAssignment(assignmentId),
      this.options.context_id,
      this.options.assignment_missing_shortcut,
      this.getFilterRowsBySetting('sectionId'),
      isAdmin(),
      this.contentLoadStates.submissionsLoaded
    )
    return {
      disabled: !manager.isDialogEnabled(),
      onSelect: manager.showDialog,
    }
  }

  getCurveGradesAction = (assignmentId: string) => {
    const assignment = this.getAssignment(assignmentId)
    return CurveGradesDialogManager.createCurveGradesAction(
      assignment,
      this.studentsThatCanSeeAssignment(assignmentId),
      {
        isAdmin: isAdmin(),
        contextUrl: this.options.context_url,
        submissionsLoaded: this.contentLoadStates.submissionsLoaded,
      }
    )
  }

  // Gradebook Content Api Methods
  createTeacherNotes = () => {
    this.setTeacherNotesColumnUpdating(true)
    this.renderViewOptionsMenu()
    return GradebookApi.createTeacherNotesColumn(this.options.context_id)
      .then(response => {
        this.gradebookContent.customColumns.push(response.data)
        const teacherNotesColumn = buildCustomColumn(response.data)
        this.gridData.columns.definitions[teacherNotesColumn.id] = teacherNotesColumn
        this.showNotesColumn()
        this.setTeacherNotesColumnUpdating(false)
        return this.renderViewOptionsMenu()
      })
      .catch(_error => {
        $.flashError(I18n.t('There was a problem creating the teacher notes column.'))
        this.setTeacherNotesColumnUpdating(false)
        return this.renderViewOptionsMenu()
      })
  }

  setTeacherNotesHidden = (hidden: boolean) => {
    this.setTeacherNotesColumnUpdating(true)
    this.renderViewOptionsMenu()
    const teacherNotes = this.getTeacherNotesColumn()
    if (!teacherNotes) throw new Error('teacherNotes missing')
    return GradebookApi.updateTeacherNotesColumn(this.options.context_id, teacherNotes.id, {
      hidden,
    })
      .then(() => {
        if (hidden) {
          this.hideNotesColumn()
        } else {
          this.showNotesColumn()
          this.props.reorderCustomColumns(this.gradebookContent.customColumns.map(c => c.id))
        }
        this.setTeacherNotesColumnUpdating(false)
        return this.renderViewOptionsMenu()
      })
      .catch(_error => {
        if (hidden) {
          $.flashError(I18n.t('There was a problem hiding the teacher notes column.'))
        } else {
          $.flashError(I18n.t('There was a problem showing the teacher notes column.'))
        }
        this.setTeacherNotesColumnUpdating(false)
        return this.renderViewOptionsMenu()
      })
  }

  apiUpdateSubmission(submission, gradeInfo, enterGradesAs?: string) {
    const {userId, assignmentId} = submission
    const student = this.student(userId)
    this.addPendingGradeInfo(submission, gradeInfo)
    if (this.getSubmissionTrayState().open) {
      this.renderSubmissionTray(student)
    }
    return GradebookApi.updateSubmission(
      this.options.context_id,
      assignmentId,
      userId,
      submission,
      enterGradesAs
    )
      .then(response => {
        this.removePendingGradeInfo(submission)
        this.updateSubmissionsFromExternal(response.data.all_submissions)
        if (this.getSubmissionTrayState().open) {
          this.renderSubmissionTray(student)
        }
        return response
      })
      .catch(response => {
        this.removePendingGradeInfo(submission)
        this.updateRowCellsForStudentIds([userId])
        $.flashError(I18n.t('There was a problem updating the submission.'))
        if (this.getSubmissionTrayState().open) {
          this.renderSubmissionTray(student)
        }
        // eslint-disable-next-line promise/no-return-wrap
        return Promise.reject(response)
      })
  }

  gradeSubmission = (submission, gradeInfo) => {
    let gradeChangeOptions, submissionData
    if (gradeInfo.valid) {
      gradeChangeOptions = {
        enterGradesAs: this.getEnterGradesAsSetting(submission.assignmentId),
        gradingScheme: this.getAssignmentGradingScheme(submission.assignmentId)?.data,
        pointsPossible: this.getAssignment(submission.assignmentId).points_possible,
      }
      if (GradeInputHelper.hasGradeChanged(submission, gradeInfo, gradeChangeOptions)) {
        submissionData = {
          assignmentId: submission.assignmentId,
          userId: submission.userId,
        }
        if (gradeInfo.excused) {
          submissionData.excuse = true
        } else if (
          ENV.GRADEBOOK_OPTIONS.assignment_missing_shortcut &&
          gradeInfo.late_policy_status === 'missing'
        ) {
          submissionData.late_policy_status = gradeInfo.late_policy_status
        } else if (gradeInfo.enteredAs === null) {
          submissionData.posted_grade = ''
        } else if (['passFail', 'gradingScheme'].includes(gradeInfo.enteredAs)) {
          submissionData.posted_grade = gradeInfo.grade
        } else {
          submissionData.posted_grade = gradeInfo.score
        }
        return this.apiUpdateSubmission(
          submissionData,
          gradeInfo,
          gradeChangeOptions.enterGradesAs
        ).then(response => {
          const assignment = this.getAssignment(submission.assignmentId)
          const outlierScoreHelper = new OutlierScoreHelper(
            response.data.score,
            assignment.points_possible
          )
          if (outlierScoreHelper.hasWarning()) {
            return $.flashWarning(outlierScoreHelper.warningMessage())
          }
        })
      } else {
        this.removePendingGradeInfo(submission)
        this.updateRowCellsForStudentIds([submission.userId])
        if (this.getSubmissionTrayState().open) {
          return this.renderSubmissionTray()
        }
      }
    } else {
      FlashAlert.showFlashAlert({
        message: I18n.t(
          'You have entered an invalid grade for this student. Check the value and the grading type and try again.'
        ),
        type: 'error',
        err: undefined,
      })
      this.addPendingGradeInfo(submission, gradeInfo)
      this.updateRowCellsForStudentIds([submission.userId])
      if (this.getSubmissionTrayState().open) {
        return this.renderSubmissionTray()
      }
    }
  }

  updateSubmissionAndRenderSubmissionTray = data => {
    const {studentId, assignmentId} = this.getSubmissionTrayState()
    const submissionData = {
      assignmentId,
      userId: studentId,
      ...data,
    }
    const submission = this.getSubmission(studentId, assignmentId)
    const gradeInfo = {
      excused: submission.excused,
      grade: submission.entered_grade,
      score: submission.entered_score,
      valid: true,
    }
    return this.apiUpdateSubmission(submissionData, gradeInfo)
  }

  renderAnonymousSpeedGraderAlert = (props: {speedGraderUrl: string; onClose: () => void}) => {
    return renderComponent(AnonymousSpeedGraderAlert, anonymousSpeedGraderAlertMountPoint(), props)
  }

  showAnonymousSpeedGraderAlertForURL = (speedGraderUrl: string): void => {
    const props = {
      speedGraderUrl,
      onClose: this.hideAnonymousSpeedGraderAlert,
    }
    this.anonymousSpeedGraderAlert = this.renderAnonymousSpeedGraderAlert(props)
    this.anonymousSpeedGraderAlert.open()
  }

  hideAnonymousSpeedGraderAlert = () => {
    // React throws an error if we try to unmount while the event is being handled
    return setTimeout(() => {
      const node = anonymousSpeedGraderAlertMountPoint()
      if (node) ReactDOM.unmountComponentAtNode(node)
    }, 0)
  }

  requireStudentGroupForSpeedGrader = (assignment: Assignment) => {
    if (assignmentHelper.gradeByGroup(assignment)) {
      // Assignments that grade by group (not by student) don't require a group selection
      return false
    }
    return (
      this.options.course_settings.filter_speed_grader_by_student_group &&
      this.getStudentGroupToShow() === '0'
    )
  }

  showSimilarityScore = (_assignment: Assignment) => !!this.options.show_similarity_score

  viewUngradedAsZero = () =>
    !!(this.courseFeatures.allowViewUngradedAsZero && this.gridDisplaySettings.viewUngradedAsZero)

  allowApplyScoreToUngraded = () => this.options.allow_apply_score_to_ungraded

  onApplyScoreToUngradedRequested = assignmentGroup => {
    const mountPoint = this.props.applyScoreToUngradedModalNode
    if (!this.allowApplyScoreToUngraded() || mountPoint == null) {
      return null
    }

    const close = () => {
      ReactDOM.unmountComponentAtNode(mountPoint)
    }

    const props = {
      assignmentGroup,
      onApply: args => {
        this.executeApplyScoreToUngraded(args)
        close()
      },
      onClose: close,
      open: true,
    }

    renderComponent(ApplyScoreToUngradedModal, mountPoint, props)
  }

  refreshScoreToUngradedColumnHeaders() {
    const columnIds = Object.keys(this.assignmentGroups).map(
      assignmentGroupId => `assignment_group_${assignmentGroupId}`
    )
    columnIds.push('total_grade')
    this.gradebookGrid?.gridSupport?.columns.updateColumnHeaders(columnIds)
  }

  executeApplyScoreToUngraded = args => {
    const {value, ...options} = args

    const optionsWithAssignmentsAndStudentIds = {
      ...options,
      assignment_ids: this.getAssignmentOrder(args.assignmentGroupId),
      student_ids: this.getStudentOrder(),
    }

    if (value === 'excused') {
      optionsWithAssignmentsAndStudentIds.excused = true
    } else {
      optionsWithAssignmentsAndStudentIds.percent = value
    }

    this.isRunningScoreToUngraded = true
    this.refreshScoreToUngradedColumnHeaders()

    return Promise.resolve()
      .then(
        FlashAlert.showFlashSuccess(
          I18n.t(
            'Request successfully sent. Note that applying scores may take a while and changes will not appear until you reload the page.'
          )
        )
      )
      .then(() => {
        this.scoreToUngradedManager!.startProcess(
          this.options.context_id,
          optionsWithAssignmentsAndStudentIds
        )
          .then(
            FlashAlert.showFlashSuccess(I18n.t('Score to ungraded process finished successfully'))
          )
          .finally(() => {
            this.isRunningScoreToUngraded = false
            this.refreshScoreToUngradedColumnHeaders()
          })
          .catch(FlashAlert.showFlashError(I18n.t('Score to ungraded process failed')))
      })
  }

  sendMessageStudentsWho = args => {
    return MessageStudentsWhoHelper.sendMessageStudentsWho(
      args.recipientsIds,
      args.subject,
      args.body,
      `course_${this.options.context_id}`,
      args.mediaFile,
      args.attachmentIds
    )
      .then(FlashAlert.showFlashSuccess(I18n.t('Message sent successfully')))
      .catch(FlashAlert.showFlashError(I18n.t('There was an error sending the message')))
  }

  destroy = () => {
    $(window).unbind('resize.fillWindowWithMe')
    $(document).unbind('gridready')
    this.gradebookGrid?.destroy()
    this.scoreToUngradedManager?.clearMonitor()
    return this.postPolicies?.destroy()
  }

  // "PRIVILEGED" methods
  // The methods here are intended to support specs, but not intended to be a
  // permanent part of the API for this class. The existence of these methods
  // suggests that the behavior they provide does not yet have a more suitable
  // home elsewhere in the code. They are prefixed with '_' to suggest this
  // aspect of their presence here.
  _gridHasRendered = () => this.gridReady.state === 'resolved'

  _updateEssentialDataLoaded = () => {
    if (
      this.contentLoadStates.studentIdsLoaded &&
      !this.props.isModulesLoading &&
      this.props.isCustomColumnsLoaded &&
      this.contentLoadStates.assignmentGroupsLoaded &&
      this.assignmentsLoadedForCurrentView() &&
      (!this.gradingPeriodSet || this.contentLoadStates.gradingPeriodAssignmentsLoaded)
    ) {
      this.setState({isEssentialDataLoaded: true})
    }
  }

  componentDidMount() {
    this.onShow()
  }

  componentDidUpdate(prevProps: GradebookProps, prevState: GradebookState) {
    // Here we keep track of data loading states
    //   and filter changes until we use hooks

    // studentIds
    if (
      prevProps.isStudentIdsLoading !== this.props.isStudentIdsLoading &&
      !this.props.isStudentIdsLoading
    ) {
      this.updateStudentIds(this.props.studentIds)
    }

    // grading period assignments
    if (prevProps.gradingPeriodAssignments !== this.props.gradingPeriodAssignments) {
      this.updateGradingPeriodAssignments(this.props.gradingPeriodAssignments)
    }

    // assignment groups
    if (prevProps.recentlyLoadedAssignmentGroups !== this.props.recentlyLoadedAssignmentGroups) {
      this.updateAssignmentGroups(
        this.props.recentlyLoadedAssignmentGroups.assignmentGroups,
        this.props.recentlyLoadedAssignmentGroups.gradingPeriodIds
      )
    }

    // students
    if (prevProps.recentlyLoadedStudents !== this.props.recentlyLoadedStudents) {
      this.gotChunkOfStudents(this.props.recentlyLoadedStudents)
    }

    // submissions
    if (prevProps.recentlyLoadedSubmissions !== this.props.recentlyLoadedSubmissions) {
      this.gotSubmissionsChunk(this.props.recentlyLoadedSubmissions)
    }

    // students are done loading
    if (prevProps.isStudentDataLoaded !== this.props.isStudentDataLoaded) {
      this.updateStudentsLoaded(this.props.isStudentDataLoaded)
    }

    // updateSubmissionsLoaded
    if (prevProps.isSubmissionDataLoaded !== this.props.isSubmissionDataLoaded) {
      this.updateSubmissionsLoaded(this.props.isSubmissionDataLoaded)
    }

    // final grade overrides
    if (
      prevProps.finalGradeOverrides !== this.props.finalGradeOverrides &&
      this.props.finalGradeOverrides
    ) {
      this.finalGradeOverrides?.setGrades(this.props.finalGradeOverrides)
    }

    // sis overrides
    if (prevProps.sisOverrides !== this.props.sisOverrides) {
      this.addOverridesToPostGradesStore(this.props.sisOverrides)
    }

    // modules
    if (
      prevProps.isModulesLoading !== this.props.isModulesLoading &&
      !this.props.isModulesLoading
    ) {
      this.updateContextModules(this.props.modules)
    }

    // custom columns
    if (
      prevProps.isCustomColumnsLoaded !== this.props.isCustomColumnsLoaded &&
      this.props.isCustomColumnsLoaded
    ) {
      this.gotCustomColumns(this.props.customColumns)
    }

    // custom column data
    if (
      prevProps.recentlyLoadedCustomColumnData !== this.props.recentlyLoadedCustomColumnData &&
      this.props.recentlyLoadedCustomColumnData
    ) {
      this.gotCustomColumnDataChunk(
        this.props.recentlyLoadedCustomColumnData.customColumnId,
        this.props.recentlyLoadedCustomColumnData.columnData
      )
    }

    const didAppliedFilterValuesChange =
      prevProps.appliedFilters.map(c => c.value).join(',') !==
      this.props.appliedFilters.map(c => c.value).join(',')
    if (didAppliedFilterValuesChange) {
      // section
      const prevSectionIds = findFilterValuesOfType('section', prevProps.appliedFilters)
      const sectionIds = findFilterValuesOfType('section', this.props.appliedFilters)
      if (prevSectionIds[0] !== sectionIds[0]) {
        if (sectionIds.length === 0) {
          this.updateCurrentSection(null)
        } else {
          this.updateCurrentSection(sectionIds[0] || null)
        }
      }

      // modules
      const prevModulesIds = findFilterValuesOfType('module', prevProps.appliedFilters)
      const moduleIds = findFilterValuesOfType('module', this.props.appliedFilters)
      if (prevModulesIds[0] !== moduleIds[0]) {
        if (moduleIds.length === 0 || !moduleIds[0]) {
          this.updateCurrentModule(null)
        } else {
          this.updateCurrentModule(moduleIds[0])
        }
      }

      // assignment groups
      const prevAssignmentGroupIds = findFilterValuesOfType(
        'assignment-group',
        prevProps.appliedFilters
      )
      const assignmentGroupIds = findFilterValuesOfType(
        'assignment-group',
        this.props.appliedFilters
      )
      if (prevAssignmentGroupIds[0] !== assignmentGroupIds[0]) {
        if (assignmentGroupIds.length === 0 || !assignmentGroupIds[0]) {
          this.updateCurrentAssignmentGroup(null)
        } else {
          this.updateCurrentAssignmentGroup(assignmentGroupIds[0])
        }
      }

      // student groups
      const prevStudentGroupIds = findFilterValuesOfType('student-group', prevProps.appliedFilters)
      const studentGroupIds = findFilterValuesOfType('student-group', this.props.appliedFilters)
      if (prevStudentGroupIds[0] !== studentGroupIds[0]) {
        if (studentGroupIds.length === 0 || !studentGroupIds[0]) {
          this.updateCurrentStudentGroup(null)
        } else {
          this.updateCurrentStudentGroup(studentGroupIds[0])
        }
      }

      // grading period
      const prevGradingPeriodId = findFilterValuesOfType(
        'grading-period',
        prevProps.appliedFilters
      )[0]
      const gradingPeriodId = findFilterValuesOfType('grading-period', this.props.appliedFilters)[0]
      if (prevGradingPeriodId !== gradingPeriodId) {
        if (!gradingPeriodId) {
          this.updateCurrentGradingPeriod(null)
        } else {
          this.updateCurrentGradingPeriod(gradingPeriodId)
        }
      }

      // start-date
      const prevStartDate = findFilterValuesOfType('start-date', prevProps.appliedFilters)
      const startDate = findFilterValuesOfType('start-date', this.props.appliedFilters)
      if (prevStartDate[0] !== startDate[0]) {
        if (startDate.length === 0 || !startDate[0]) {
          this.updateCurrentStartDate(null)
        } else {
          this.updateCurrentStartDate(startDate[0])
        }
      }

      // end-date
      const prevEndDate = findFilterValuesOfType('end-date', prevProps.appliedFilters)
      const endDate = findFilterValuesOfType('end-date', this.props.appliedFilters)
      if (prevEndDate[0] !== endDate[0]) {
        if (startDate.length === 0 || !endDate[0]) {
          this.updateCurrentEndDate(null)
        } else {
          this.updateCurrentEndDate(endDate[0])
        }
      }

      // submissions ('has-ungraded-submissions' | 'has-submissions')
      const prevSubmissionsFilter = findSubmissionFilterValue(prevProps.appliedFilters)
      const submissionFilter = findSubmissionFilterValue(this.props.appliedFilters)
      if (prevSubmissionsFilter !== submissionFilter) {
        this.updateSubmissionsFilter(submissionFilter)
      }

      this.updateColumns()
    }

    // Until GradebookGrid is rendered reactively, it will need to be rendered
    // once and only once. It depends on all essential data from the initial
    // data load. When all of that data has loaded, this deferred promise will
    // resolve and render the grid. As a promise, it only resolves once.
    if (
      !(prevState.isEssentialDataLoaded && prevState.isGridLoaded) &&
      this.state.isEssentialDataLoaded &&
      this.state.isGridLoaded
    ) {
      this.finishRenderingUI()
    }
  }

  handleGridLoad = (gradebookGrid: GradebookGridType) => {
    this.gradebookGrid = gradebookGrid
    this.bindGridEvents()

    this.setState({isGridLoaded: true})

    // eslint-disable-next-line promise/catch-or-return
    this.gridReady.promise.then(() => {
      // Preload the Grade Detail Tray
      AsyncComponents.loadGradeDetailTray()
      this.renderViewOptionsMenu()
      this.renderGradebookSettingsModal()
    })
  }

  render() {
    const students = this.courseContent.students.listStudents({includePlaceholders: false})
    const assignments = Object.values(this.assignments)

    return (
      <>
        <Portal node={this.props.flashMessageContainer}>
          {this.props.flashAlerts.map(alert => (
            <div key={alert.key} id={alert.key} className="Gradebook__FlashMessage">
              {/* eslint-disable-next-line react/jsx-pascal-case */}
              <FlashAlert.default
                message={alert.message}
                onClose={() => document.getElementById(alert.key)?.remove()}
                timeout={5000}
                variant={alert.variant}
              />
            </div>
          ))}
        </Portal>

        {this.state.isStatusesModalOpen && (
          <StatusesModal
            onClose={() => {
              this.viewOptionsMenu?.focus()
              this.setState({isStatusesModalOpen: false})
            }}
            colors={this.state.gridColors}
            afterUpdateStatusColors={this.updateGridColors}
          />
        )}

        <Portal node={this.props.settingsModalButtonContainer}>
          <IconButton
            renderIcon={IconSettingsSolid}
            ref={this.gradebookSettingsModalButton}
            data-test-id="gradebook-settings-button"
            color="secondary"
            onClick={() => this.gradebookSettingsModal?.current?.open()}
            screenReaderLabel={I18n.t('Gradebook Settings')}
          />
        </Portal>
        <Portal node={this.props.gradebookMenuNode}>
          <GradebookMenu
            courseUrl={this.options.context_url}
            learningMasteryEnabled={this.options.outcome_gradebook_enabled}
            variant="DefaultGradebook"
          />
        </Portal>
        <ExportProgressBar
          exportState={this.state.exportState}
          exportManager={this.state.exportManager}
        />
        {(!this.state.isGridLoaded || !this.state.isEssentialDataLoaded) && (
          <View as="div" width="100%" textAlign="center">
            <Spinner renderTitle={I18n.t('Loading Gradebook')} margin="large auto 0 auto" />
          </View>
        )}
        {!this.props.hideGrid && (
          <ErrorBoundary
            errorComponent={
              <GenericErrorPage imageUrl={errorShipUrl} errorCategory="GradebookGrid" />
            }
          >
            <Suspense fallback={<></>}>
              <GradebookGrid
                gradebook={this}
                gridData={this.gridData}
                gradebookGridNode={this.props.gradebookGridNode}
                gradebookIsEditable={this.options.gradebook_is_editable}
                onLoad={this.handleGridLoad}
              />
            </Suspense>
          </ErrorBoundary>
        )}
        <Portal node={this.props.gridColorNode}>
          <GridColor colors={this.state.gridColors} />
        </Portal>

        <div style={{display: 'flex'}}>
          <div
            id="gradebook-student-search"
            style={{
              flex: 1,
              paddingRight: '12px',
            }}
          >
            <MultiSelectSearchInput
              id="student-names-filter"
              data-test-id="students-filter-select"
              disabled={students.length === 0 || !this._gridHasRendered()}
              label={I18n.t('Student Names')}
              customMatcher={this.studentSearchMatcher}
              onChange={this.onFilterToStudents}
              options={students.map(student => ({id: student.id, text: student.displayName}))}
              placeholder={I18n.t('Search Students')}
            />
          </div>
          <div id="gradebook-assignment-search" style={{flex: 1}}>
            <MultiSelectSearchInput
              id="assignments-filter"
              data-test-id="assignments-filter-select"
              disabled={assignments.length === 0 || !this._gridHasRendered()}
              label={I18n.t('Assignment Names')}
              customMatcher={assignmentSearchMatcher}
              onChange={this.onFilterToAssignments}
              options={assignments.map((assignment: Assignment) => ({
                id: assignment.id,
                text: assignment.name,
              }))}
              placeholder={I18n.t('Search Assignments')}
            />
          </div>
        </div>
        <div>
          {this.options.enhanced_gradebook_filters &&
            !this.props.isFiltersLoading &&
            this.state.isEssentialDataLoaded && (
              <FilterNav
                gradingPeriods={this.gradingPeriodSet?.gradingPeriods || []}
                modules={this.state.modules}
                assignmentGroups={this.state.assignmentGroups}
                sections={this.state.sections}
                studentGroupCategories={this.options.student_groups}
              />
            )}
        </div>
      </>
    )
  }
}

export default Gradebook<|MERGE_RESOLUTION|>--- conflicted
+++ resolved
@@ -76,14 +76,6 @@
   PendingGradeInfo,
   SubmissionFilterValue,
 } from './gradebook.d'
-<<<<<<< HEAD
-import type {
-  CamelizedGradingPeriodSet,
-  FinalGradeOverrideMap,
-  GradingScheme,
-} from '@canvas/grading/grading.d'
-=======
->>>>>>> 04c550f1
 import type {
   CamelizedGradingPeriodSet,
   CamelizedSubmission,
@@ -2102,8 +2094,6 @@
     showSeparateFirstLastNames,
     statusColors: colors,
     viewUngradedAsZero,
-<<<<<<< HEAD
-=======
   }: {
     columnSortSettings?: {criterion?: string; direction?: string}
     hideAssignmentGroupTotals?: boolean
@@ -2113,7 +2103,6 @@
     showSeparateFirstLastNames?: boolean
     statusColors?: StatusColors
     viewUngradedAsZero?: boolean
->>>>>>> 04c550f1
   }): Promise<void | void[]> => {
     // We may have to save changes to more than one endpoint, depending on
     // which options have changed. Additionally, a couple options require us to
