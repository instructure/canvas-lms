--- conflicted
+++ resolved
@@ -257,11 +257,7 @@
 import type {GlobalEnv} from '@canvas/global/env/GlobalEnv.d'
 import {TotalGradeOverrideTrayProvider} from './components/TotalGradeOverrideTray'
 import doFetchApi from '@canvas/do-fetch-api-effect'
-<<<<<<< HEAD
-import {RubricAssessmentImportTray} from './RubricAssessmentImport/RubricAssessmentImportTray'
-=======
 import {RubricAssessmentImport} from './RubricAssessmentImport'
->>>>>>> cafde123
 import {RubricAssessmentExportModal} from './RubricAssessmentExport/RubricAssessmentExportModal'
 
 const I18n = useI18nScope('gradebook')
@@ -5410,12 +5406,6 @@
             <RubricAssessmentExportModal />
           </QueryProvider>
         )}
-
-        {this.options.rubric_assessment_imports_exports_enabled && (
-          <QueryProvider>
-            <RubricAssessmentExportModal />
-          </QueryProvider>
-        )}
       </>
     )
   }
