--- conflicted
+++ resolved
@@ -33,15 +33,6 @@
 import type {SubmissionTrayProps} from './components/SubmissionTray'
 import type {
   Assignment,
-<<<<<<< HEAD
-  DueDate,
-  AssignmentGroup,
-  AssignmentGroupMap,
-  AssignmentMap,
-  AttachmentData,
-  Course,
-  GradingPeriodSet,
-=======
   AssignmentGroup,
   AssignmentGroupMap,
   AssignmentMap,
@@ -49,7 +40,6 @@
   AttachmentData,
   Course,
   DueDate,
->>>>>>> 908c291f
   Module,
   Section,
   SectionMap,
@@ -62,17 +52,10 @@
   Submission,
   SubmissionCommentData,
   UserSubmissionGroup,
-<<<<<<< HEAD
-  AssignmentUserDueDateMap
-} from '../../../../api.d'
-import type {
-  AssignmentStudentMap,
-=======
 } from '../../../../api.d'
 import type {
   AssignmentStudentMap,
   ColumnOrderSettings,
->>>>>>> 908c291f
   ColumnSizeSettings,
   ContentLoadStates,
   CourseContent,
@@ -81,13 +64,6 @@
   FilteredContentInfo,
   FlashAlertType,
   GradebookOptions,
-<<<<<<< HEAD
-  GradebookStudent,
-  GradingScheme,
-  InitialActionStates,
-  SubmissionFilterValue
-} from './gradebook.d'
-=======
   GradebookSettings,
   GradebookStudent,
   GradingPeriodAssignmentMap,
@@ -97,17 +73,12 @@
   SubmissionFilterValue,
 } from './gradebook.d'
 import type {CamelizedGradingPeriodSet} from '@canvas/grading/grading.d'
->>>>>>> 908c291f
 import type {
   GridColumn,
   GridData,
   GridDisplaySettings,
   ColumnFilterKey,
-<<<<<<< HEAD
-  RowFilterKey
-=======
   RowFilterKey,
->>>>>>> 908c291f
 } from './grid.d'
 import type GradebookGridType from './GradebookGrid/index'
 import type {StatusColors} from './constants/colors'
@@ -255,11 +226,7 @@
   return ReactDOM.createPortal(children, node)
 }
 
-<<<<<<< HEAD
-type GradebookProps = {
-=======
 export type GradebookProps = {
->>>>>>> 908c291f
   appliedFilters: Filter[]
   applyScoreToUngradedModalNode: HTMLElement
   colors: StatusColors
@@ -274,11 +241,7 @@
   gradebookMenuNode: HTMLElement
   gradingPeriodsFilterContainer: HTMLElement
   gridColorNode: HTMLElement
-<<<<<<< HEAD
-  hideGrid?: false
-=======
   hideGrid?: boolean
->>>>>>> 908c291f
   isCustomColumnsLoading: boolean
   isFiltersLoading: boolean
   isModulesLoading: boolean
@@ -425,16 +388,7 @@
 
   actionStates?: InitialActionStates
 
-<<<<<<< HEAD
-  gradebookColumnOrderSettings?: {
-    direction: 'ascending' | 'descending'
-    freezeTotalGrade: boolean
-    sortType: string | undefined
-    customOrder?: string[]
-  }
-=======
   gradebookColumnOrderSettings?: ColumnOrderSettings
->>>>>>> 908c291f
 
   defaultSortType: string = 'assignment_group'
 
@@ -486,12 +440,8 @@
     this.dataLoader = new DataLoader({
       gradebook: this,
       dispatch: props.dispatch,
-<<<<<<< HEAD
-      performanceControls: props.performanceControls
-=======
       performanceControls: props.performanceControls,
       fetchStudentIds: props.fetchStudentIds,
->>>>>>> 908c291f
     })
     if (this.courseFeatures.finalGradeOverrideEnabled) {
       this.finalGradeOverrides = new FinalGradeOverrides(this)
@@ -528,13 +478,8 @@
     this.postGradesStore = PostGradesStore({
       course: {
         id: this.options.context_id,
-<<<<<<< HEAD
-        sis_id: this.options.context_sis_id
-      }
-=======
         sis_id: this.options.context_sis_id,
       },
->>>>>>> 908c291f
     })
     this.postGradesStore.addChangeListener(this.updatePostGradesFeatureButton)
     const sectionId = this.getFilterRowsBySetting('sectionId')
@@ -1063,11 +1008,7 @@
     if (!this.isInvalidSort()) {
       const url = this.options.gradebook_column_order_settings_url
       $.ajaxJSON(url, 'POST', {
-<<<<<<< HEAD
-        column_order: this.getColumnOrder()
-=======
         column_order: this.getColumnOrder(),
->>>>>>> 908c291f
       })
     }
   }
@@ -1086,11 +1027,7 @@
     this.saveColumnOrder()
   }
 
-<<<<<<< HEAD
-  arrangeColumnsBy = (newSortOrder, isFirstArrangement: boolean) => {
-=======
   arrangeColumnsBy = (newSortOrder: ColumnOrderSettings, isFirstArrangement: boolean) => {
->>>>>>> 908c291f
     if (!isFirstArrangement) {
       this.setColumnOrder(newSortOrder)
       this.saveColumnOrder()
@@ -1151,52 +1088,6 @@
     }
   }
 
-<<<<<<< HEAD
-  compareAssignmentNames = (a, b) => localeSort(a.object.name, b.object.name)
-
-  makeCompareAssignmentCustomOrderFn = sortOrder => {
-    let assignmentId, indexCounter, j, len
-    const sortMap = {}
-    indexCounter = 0
-    const ref1 = sortOrder.customOrder
-    for (j = 0, len = ref1.length; j < len; j++) {
-      assignmentId = ref1[j]
-      sortMap[String(assignmentId)] = indexCounter
-      indexCounter += 1
-    }
-    return (a, b) => {
-      let aIndex, bIndex
-      // The second lookup for each index is to maintain backwards
-      // compatibility with old gradebook sorting on load which only
-      // considered assignment ids.
-      aIndex = sortMap[a.id]
-      if (a.object != null) {
-        if (aIndex == null) {
-          aIndex = sortMap[String(a.object.id)]
-        }
-      }
-      bIndex = sortMap[b.id]
-      if (b.object != null) {
-        if (bIndex == null) {
-          bIndex = sortMap[String(b.object.id)]
-        }
-      }
-      if (aIndex != null && bIndex != null) {
-        return aIndex - bIndex
-        // if there's a new assignment or assignment group and its
-        // order has not been stored, it should come at the end
-      } else if (aIndex != null && bIndex == null) {
-        return -1
-      } else if (bIndex != null) {
-        return 1
-      } else {
-        return wrapColumnSortFn(compareAssignmentPositions)(a, b)
-      }
-    }
-  }
-
-=======
->>>>>>> 908c291f
   // Filtering
   rowFilter = (student: Student) => {
     if (!this.isFilteringRowsBySearchTerm()) {
@@ -1566,11 +1457,7 @@
   // $("<div class='slick-header-columns' style='width:10000px; left:-1000px' />")
   // if a course has a ton of assignments then it will not be wide enough to
   // contain them all
-<<<<<<< HEAD
-  fixMaxHeaderWidth = () => this.$grid.find('.slick-header-columns').width(1000000)
-=======
   fixMaxHeaderWidth = () => this.$grid?.find('.slick-header-columns').width(1000000)
->>>>>>> 908c291f
 
   // SlickGrid doesn't have a blur event for the grid, so this mimics it in
   // conjunction with a click listener on <body />. When we 'blur' the grid
@@ -1833,32 +1720,19 @@
     this.submissionStateMap = new SubmissionStateMap({
       hasGradingPeriods: this.gradingPeriodSet != null,
       selectedGradingPeriodID: this.gradingPeriodId,
-<<<<<<< HEAD
-      isAdmin: isAdmin()
-    })
-  }
-
-  initPostGradesLtis = () => {
-    return (this.postGradesLtis = this.options.post_grades_ltis.map(lti => {
-=======
       isAdmin: isAdmin(),
     })
   }
 
   initPostGradesLtis = (): void => {
     this.postGradesLtis = this.options.post_grades_ltis.map(lti => {
->>>>>>> 908c291f
       return {
         id: lti.id,
         name: lti.name,
         onSelect: () => {
           const postGradesDialog = new PostGradesFrameDialog({
             returnFocusTo: document.querySelector("[data-component='ActionMenu'] button"),
-<<<<<<< HEAD
-            baseUrl: lti.data_url
-=======
             baseUrl: lti.data_url,
->>>>>>> 908c291f
           })
           setTimeout(() => postGradesDialog.open())
           return (
@@ -2004,22 +1878,14 @@
             direction: 'descending',
           },
           false
-<<<<<<< HEAD
-        )
-=======
         ),
->>>>>>> 908c291f
     }
   }
 
   getFilterSettingsViewOptionsMenuProps = () => ({
     available: this.listAvailableViewOptionsFilters(),
     onSelect: this.updateFilterSettings,
-<<<<<<< HEAD
-    selected: this.listSelectedViewOptionsFilters()
-=======
     selected: this.listSelectedViewOptionsFilters(),
->>>>>>> 908c291f
   })
 
   updateFilterSettings = filters => {
@@ -2597,46 +2463,6 @@
 
   // # Grid Column Definitions
 
-<<<<<<< HEAD
-  // Student Columns
-  buildStudentColumn = (
-    columnId: string,
-    gradebookColumnSizeSetting: string,
-    defaultWidth: number
-  ) => {
-    const studentColumnWidth = gradebookColumnSizeSetting
-      ? parseInt(gradebookColumnSizeSetting, 10)
-      : defaultWidth
-    return {
-      id: columnId,
-      type: columnId,
-      width: studentColumnWidth,
-      cssClass: 'meta-cell primary-column student',
-      headerCssClass: 'primary-column student',
-      resizable: true
-    }
-  }
-
-  // Custom Column
-  buildCustomColumn = (customColumn: CustomColumn) => {
-    const columnId = getCustomColumnId(customColumn.id)
-    return {
-      id: columnId,
-      type: 'custom_column',
-      field: `custom_col_${customColumn.id}`,
-      width: 100,
-      cssClass: `meta-cell custom_column ${columnId}`,
-      headerCssClass: `custom_column ${columnId}`,
-      resizable: true,
-      editor: LongTextEditor,
-      customColumnId: customColumn.id,
-      autoEdit: false,
-      maxLength: 255
-    }
-  }
-
-=======
->>>>>>> 908c291f
   // Assignment Column
   buildAssignmentColumn = (assignment: Assignment): GridColumn => {
     let assignmentWidth
@@ -3015,38 +2841,7 @@
     return this.gradebookGrid?.invalidate()
   }
 
-<<<<<<< HEAD
-  getColumnTypeForColumnId = (columnId: string): string => {
-    if (columnId.match(/^custom_col/)) {
-      return 'custom_column'
-    } else if (columnId.match(ASSIGNMENT_KEY_REGEX)) {
-      return 'assignment'
-    } else if (columnId.match(/^assignment_group/)) {
-      return 'assignment_group'
-    } else {
-      return columnId
-    }
-  }
-
-  idSort(a, b, {asc = true}) {
-    return NumberCompare(Number(a.id), Number(b.id), {
-      descending: !asc
-    })
-  }
-
-  secondaryAndTertiarySort = (a, b, {asc = true}) => {
-    let result
-    result = localeSort(a.sortable_name, b.sortable_name, {asc})
-    if (result === 0) {
-      result = this.idSort(a, b, {asc})
-    }
-    return result
-  }
-
-  gradeSort = (a, b, field: string, asc: boolean) => {
-=======
   gradeSort = (a, b, field: string, asc: boolean): number => {
->>>>>>> 908c291f
     let result
     const scoreForSorting = student => {
       const grade = getStudentGradeForColumn(student, field)
@@ -4050,14 +3845,10 @@
   // Grid Display Settings Access Methods
   // Kept only for tests
   // TODO: Remove when moving tests to Jest
-<<<<<<< HEAD
-  setFilterColumnsBySetting = (filterKey: ColumnFilterKey, value: null | string) => {
-=======
   setFilterColumnsBySetting = (
     filterKey: ColumnFilterKey,
     value: null | 'has-ungraded-submissions' | 'has-submissions'
   ) => {
->>>>>>> 908c291f
     this.gridDisplaySettings.filterColumnsBy[filterKey] = value
   }
 
@@ -4553,11 +4344,7 @@
       gradeChangeOptions = {
         enterGradesAs: this.getEnterGradesAsSetting(submission.assignmentId),
         gradingScheme: this.getAssignmentGradingScheme(submission.assignmentId)?.data,
-<<<<<<< HEAD
-        pointsPossible: this.getAssignment(submission.assignmentId).points_possible
-=======
         pointsPossible: this.getAssignment(submission.assignmentId).points_possible,
->>>>>>> 908c291f
       }
       if (GradeInputHelper.hasGradeChanged(submission, gradeInfo, gradeChangeOptions)) {
         submissionData = {
@@ -4801,8 +4588,6 @@
     // Here we keep track of data loading states
     //   and filter changes until we use hooks
 
-<<<<<<< HEAD
-=======
     // studentIds
     if (
       prevProps.isStudentIdsLoading !== this.props.isStudentIdsLoading &&
@@ -4811,7 +4596,6 @@
       this.updateStudentIds(this.props.studentIds)
     }
 
->>>>>>> 908c291f
     // modules
     if (
       prevProps.isModulesLoading !== this.props.isModulesLoading &&
