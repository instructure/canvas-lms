--- conflicted
+++ resolved
@@ -19,13 +19,8 @@
 import $ from 'jquery'
 import type JQuery from 'jquery'
 import {deferPromise} from 'defer-promise'
-// @ts-ignore
 import _ from 'underscore'
-<<<<<<< HEAD
-import {intersection, isEqual} from 'lodash'
-=======
 import {intersection, isEqual, map, pick} from 'lodash'
->>>>>>> 0889f4aa
 import tz from '@canvas/timezone'
 import React, {Suspense} from 'react'
 import ReactDOM from 'react-dom'
@@ -110,10 +105,7 @@
 import type {StatusColors} from './constants/colors'
 import type {ProxyDetails} from '@canvas/proxy-submission/react/ProxyUploadModal'
 import type TotalGradeColumnHeader from './GradebookGrid/headers/TotalGradeColumnHeader'
-<<<<<<< HEAD
-=======
 import type {SendMessageArgs} from '@canvas/message-students-dialog/react/MessageStudentsWhoDialog'
->>>>>>> 0889f4aa
 
 // @ts-expect-error
 import KeyboardNavDialog from '@canvas/keyboard-nav-dialog'
@@ -171,7 +163,6 @@
 import {isPostable} from '@canvas/grading/SubmissionHelper'
 import LatePolicyApplicator from '../LatePolicyApplicator'
 import {IconButton} from '@instructure/ui-buttons'
-// @ts-ignore
 import {IconSettingsSolid} from '@instructure/ui-icons'
 import * as FlashAlert from '@canvas/alerts/react/FlashAlert'
 import MultiSelectSearchInput from './components/MultiSelectSearchInput'
@@ -963,11 +954,7 @@
   visibleStudentsThatCanSeeAssignment = (assignmentId: string): StudentMap => {
     const allStudentIds = this.courseContent.students.listStudentIds()
 
-<<<<<<< HEAD
-    const visibleStudentsIgnoringSearch: StudentMap = _.pick(
-=======
     const visibleStudentsIgnoringSearch: StudentMap = pick(
->>>>>>> 0889f4aa
       this.studentsThatCanSeeAssignment(assignmentId),
       allStudentIds
     )
@@ -1310,12 +1297,9 @@
     for (const studentSubmissionGroup of student_submission_groups) {
       changedStudentIds.push(studentSubmissionGroup.user_id)
       const student = this.student(studentSubmissionGroup.user_id)
-<<<<<<< HEAD
-=======
       if (!student) {
         continue
       }
->>>>>>> 0889f4aa
       for (const submission of studentSubmissionGroup.submissions) {
         submission.posted_at = tz.parse(submission.posted_at)
         ensureAssignmentVisibility(this.getAssignment(submission.assignment_id), submission)
@@ -1360,11 +1344,7 @@
     }
     const name = `assignment_${submission.assignment_id}`
     const cell = student[name] || (student[name] = {})
-<<<<<<< HEAD
-    return _.extend(cell, submission)
-=======
     Object.assign(cell, submission)
->>>>>>> 0889f4aa
   }
 
   // this is used after the CurveGradesDialog submit xhr comes back.  it does not use the api
@@ -2504,19 +2484,11 @@
       scrollableColumns.sort(
         this.makeColumnSortFn(getColumnOrder(this.props.modules, this.gradebookColumnOrderSettings))
       )
-<<<<<<< HEAD
     }
     return {
       frozen: [...parentColumnIds, ...customColumnIds],
       scrollable: scrollableColumns.map(column => column.id),
     }
-=======
-    }
-    return {
-      frozen: [...parentColumnIds, ...customColumnIds],
-      scrollable: scrollableColumns.map(column => column.id),
-    }
->>>>>>> 0889f4aa
   }
 
   setVisibleGridColumns = () => {
@@ -2927,11 +2899,7 @@
       }
     }
     this.gridData.rows.sort(respectorOfPersonsSort())
-<<<<<<< HEAD
-    this.courseContent.students.setStudentIds(_.map(this.gridData.rows, 'id'))
-=======
     this.courseContent.students.setStudentIds(map(this.gridData.rows, 'id'))
->>>>>>> 0889f4aa
     this.gradebookGrid?.invalidate()
   }
 
@@ -2985,13 +2953,6 @@
   }
 
   missingSort = (columnId: string) => {
-<<<<<<< HEAD
-    this.sortRowsWithFunction((row: GradebookStudent) => Boolean(row[columnId]?.missing))
-  }
-
-  lateSort = (columnId: string) => {
-    this.sortRowsWithFunction((row: GradebookStudent) => row[columnId].late)
-=======
     // @ts-ignore
     this.sortRowsWithFunction((row: Submission) => Boolean(row[columnId].missing))
   }
@@ -2999,7 +2960,6 @@
   lateSort = (columnId: string) => {
     // @ts-ignore
     this.sortRowsWithFunction((row: Submission) => Boolean(row[columnId].late))
->>>>>>> 0889f4aa
   }
 
   sortByStudentColumn = (settingKey: SortRowsSettingKey, direction: SortDirection) => {
@@ -4737,20 +4697,7 @@
     body,
     mediaFile,
     attachmentIds,
-<<<<<<< HEAD
-  }: {
-    recipientsIds: string[]
-    subject: string
-    body: string
-    mediaFile: {
-      id: string
-      type: string
-    }
-    attachmentIds: string[]
-  }) => {
-=======
   }: SendMessageArgs) => {
->>>>>>> 0889f4aa
     return MessageStudentsWhoHelper.sendMessageStudentsWho(
       recipientsIds,
       subject,
@@ -4971,11 +4918,7 @@
         }
       }
 
-<<<<<<< HEAD
-      // submissions ('has-ungraded-submissions' | 'has-submissions' | 'has-no-submissions' | 'has-unposted-grades')
-=======
       // submissions
->>>>>>> 0889f4aa
       const prevSubmissionsFilter = findSubmissionFilterValue(prevProps.appliedFilters)
       const submissionFilter = findSubmissionFilterValue(this.props.appliedFilters)
       if (prevSubmissionsFilter !== submissionFilter) {
