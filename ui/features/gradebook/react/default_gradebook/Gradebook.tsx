--- conflicted
+++ resolved
@@ -89,11 +89,6 @@
 // @ts-ignore
 import KeyboardNavTemplate from '@canvas/keyboard-nav-dialog/jst/KeyboardNavDialog.handlebars'
 import GradingPeriodSetsApi from '@canvas/grading/jquery/gradingPeriodSetsApi'
-<<<<<<< HEAD
-// @ts-ignore
-import InputFilterView from '@canvas/backbone-input-filter-view'
-=======
->>>>>>> f841cad8
 import {useScope as useI18nScope} from '@canvas/i18n'
 import CourseGradeCalculator from '@canvas/grading/CourseGradeCalculator'
 import * as EffectiveDueDates from '@canvas/grading/EffectiveDueDates'
@@ -4610,8 +4605,6 @@
       )
     }
 
-<<<<<<< HEAD
-=======
     // students
     if (prevProps.recentlyLoadedStudents !== this.props.recentlyLoadedStudents) {
       this.gotChunkOfStudents(this.props.recentlyLoadedStudents)
@@ -4632,7 +4625,6 @@
       this.updateSubmissionsLoaded(this.props.isSubmissionDataLoaded)
     }
 
->>>>>>> f841cad8
     // final grade overrides
     if (
       prevProps.finalGradeOverrides !== this.props.finalGradeOverrides &&
