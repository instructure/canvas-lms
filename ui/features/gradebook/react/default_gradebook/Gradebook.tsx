--- conflicted
+++ resolved
@@ -4717,14 +4717,6 @@
       })
   }
 
-<<<<<<< HEAD
-  sendMesssageStudentsWho = args => {
-    return GradebookApi.sendMesssageStudentsWho(
-      args.recipientsIds,
-      args.subject,
-      args.body,
-      `course_${this.options.context_id}`
-=======
   sendMessageStudentsWho = args => {
     return GradebookApi.sendMessageStudentsWho(
       args.recipientsIds,
@@ -4733,7 +4725,6 @@
       `course_${this.options.context_id}`,
       args.mediaFile,
       args.attachmentIds
->>>>>>> deb6e9a2
     )
       .then(FlashAlert.showFlashSuccess(I18n.t('Message sent successfully')))
       .catch(FlashAlert.showFlashError(I18n.t('There was an error sending the message')))
