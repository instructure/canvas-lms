/*
 * Copyright (C) 2020 - present Instructure, Inc.
 *
 * This file is part of Canvas.
 *
 * Canvas is free software: you can redistribute it and/or modify it under
 * the terms of the GNU Affero General Public License as published by the Free
 * Software Foundation, version 3 of the License.
 *
 * Canvas is distributed in the hope that it will be useful, but WITHOUT ANY
 * WARRANTY; without even the implied warranty of MERCHANTABILITY or FITNESS FOR
 * A PARTICULAR PURPOSE. See the GNU Affero General Public License for more
 * details.
 *
 * You should have received a copy of the GNU Affero General Public License along
 * with this program. If not, see <http://www.gnu.org/licenses/>.
 */

import $ from 'jquery'
import type JQuery from 'jquery'
import deferPromise from '@instructure/defer-promise'
import {
  each,
  every,
  filter,
  flatten,
  intersection,
  isEqual,
  keyBy,
  map,
  pick,
  reduce,
  reject,
  some,
} from 'lodash'
import * as tz from '@instructure/moment-utils'
import React, {Suspense} from 'react'
import ReactDOM from 'react-dom'
import GenericErrorPage from '@canvas/generic-error-page'
import ErrorBoundary from '@canvas/error-boundary'
import errorShipUrl from '@canvas/images/ErrorShip.svg'
import type {ActionMenuProps} from './components/ActionMenu'
import type {SubmissionTrayProps} from './components/SubmissionTray'
import type {
  Assignment,
  AssignmentGroup,
  AssignmentGroupMap,
  AssignmentMap,
  AssignmentUserDueDateMap,
  AttachmentData,
  Course,
  DueDate,
  Enrollment,
  Module,
  Section,
  SectionMap,
  Student,
  StudentGroup,
  StudentGroupCategory,
  StudentGroupCategoryMap,
  StudentGroupMap,
  StudentMap,
  Submission,
  SubmissionCommentData,
  UserSubmissionGroup,
} from '../../../../api.d'
import type {GradebookSettingsModalProps} from './components/GradebookSettingsModal'
import type {
  AssignmentStudentMap,
  ColumnOrderSettings,
  ColumnSizeSettings,
  ContentLoadStates,
  CourseContent,
  CustomColumn,
  CustomColumnData,
  Filter,
  FilteredContentInfo,
  FlashMessage,
  GradebookOptions,
  GradebookSettings,
  GradebookStudent,
  GradebookViewOptions,
  GradingPeriodAssignmentMap,
  InitialActionStates,
  LatePolicyCamelized,
  PendingGradeInfo,
  ProgressCamelized,
  SerializedComment,
  SortDirection,
  SortRowsSettingKey,
  SubmissionFilterValue,
} from './gradebook.d'
import type {
  AggregateGrade,
  AssignmentGroupGrade,
  AssignmentGroupGradeMap,
  CamelizedGradingPeriodSet,
  CamelizedSubmission,
  FinalGradeOverrideMap,
  GradeEntryMode,
  GradeResult,
  GradingPeriodGradeMap,
  DeprecatedGradingScheme,
  StudentGrade,
} from '@canvas/grading/grading.d'
import type {
  ColumnFilterKey,
  FilterRowsBy,
  GridColumn,
  GridData,
  GridDataColumnsWithObjects,
  GridDisplaySettings,
  GridLocation,
  FilterColumnsOptions,
} from './grid.d'
import type GradebookGridType from './GradebookGrid/index'
import type {StatusColors} from './constants/colors'
import type {ProxyDetails} from '@canvas/proxy-submission/react/ProxyUploadModal'
import type TotalGradeColumnHeader from './GradebookGrid/headers/TotalGradeColumnHeader'
import type {SendMessageArgs} from '@canvas/message-students-dialog/react/MessageStudentsWhoDialog'
import {QueryProvider} from '@canvas/query'
import KeyboardNavDialog from '@canvas/keyboard-nav-dialog'
import KeyboardNavTemplate from '@canvas/keyboard-nav-dialog/jst/KeyboardNavDialog.handlebars'
import GradingPeriodSetsApi from '@canvas/grading/jquery/gradingPeriodSetsApi'
import {useScope as createI18nScope} from '@canvas/i18n'
import CourseGradeCalculator from '@canvas/grading/CourseGradeCalculator'
import * as EffectiveDueDates from '@canvas/grading/EffectiveDueDates'
import GradeFormatHelper from '@canvas/grading/GradeFormatHelper'
import MessageStudentsWhoHelper from '@canvas/grading/messageStudentsWhoHelper'
import AssignmentOverrideHelper from '@canvas/due-dates/AssignmentOverrideHelper'
import UserSettings from '@canvas/user-settings'
import {View} from '@instructure/ui-view'
import {Spinner} from '@instructure/ui-spinner'
import GradeDisplayWarningDialog from '../../jquery/GradeDisplayWarningDialog'
import PostGradesFrameDialog from '../../jquery/PostGradesFrameDialog'
import NumberCompare from '../../util/NumberCompare'
import {camelizeProperties} from '@canvas/convert-case'
import htmlEscape from '@instructure/html-escape'
import * as EnterGradesAsSetting from '../shared/EnterGradesAsSetting'
import SetDefaultGradeDialogManager from '../shared/SetDefaultGradeDialogManager'
import AsyncComponents from './AsyncComponents'
import CurveGradesDialogManager from './CurveGradesDialogManager'
import GradebookApi from './apis/GradebookApi'
import SubmissionCommentApi from './apis/SubmissionCommentApi'
import CourseSettings from './CourseSettings/index'
import FinalGradeOverrides from './FinalGradeOverrides/index'
import AssignmentRowCellPropFactory from './GradebookGrid/editors/AssignmentCellEditor/AssignmentRowCellPropFactory'
import TotalGradeOverrideCellPropFactory from './GradebookGrid/editors/TotalGradeOverrideCellEditor/TotalGradeOverrideCellPropFactory'
import PostPolicies from './PostPolicies/index'
import GradebookMenu from '@canvas/gradebook-menu'
import ViewOptionsMenu from './components/ViewOptionsMenu'
import ActionMenu from './components/ActionMenu'
import FilterNav from './components/FilterNav'
import EnhancedActionMenu from './components/EnhancedActionMenu'
import AssignmentGroupFilter from './components/content-filters/AssignmentGroupFilter'
import GradingPeriodFilter from './components/content-filters/GradingPeriodFilter'
import ModuleFilter from './components/content-filters/ModuleFilter'
import SectionFilter from '@canvas/gradebook-content-filters/react/SectionFilter'
import StudentGroupFilter from './components/content-filters/StudentGroupFilter'
import GridColor from './components/GridColor'
import StatusesModal from './components/StatusesModal'
import AnonymousSpeedGraderAlert from './components/AnonymousSpeedGraderAlert'
import {statusColors} from './constants/colors'
import StudentDatastore from './stores/StudentDatastore'
import PostGradesStore from '../SISGradePassback/PostGradesStore'
import SubmissionStateMap from '@canvas/grading/SubmissionStateMap'
import DownloadSubmissionsDialogManager from '@canvas/grading/DownloadSubmissionsDialogManager'
import ReuploadSubmissionsDialogManager from '../shared/ReuploadSubmissionsDialogManager'
import GradebookKeyboardNav from '../../jquery/GradebookKeyboardNav'
import assignmentHelper from '../shared/helpers/assignmentHelper'
import * as GradeInputHelper from '@canvas/grading/GradeInputHelper'
import OutlierScoreHelper from '@canvas/grading/OutlierScoreHelper'
import {isPostable} from '@canvas/grading/SubmissionHelper'
import LatePolicyApplicator from '../LatePolicyApplicator'
import {IconButton} from '@instructure/ui-buttons'
import {IconSettingsSolid} from '@instructure/ui-icons'
import * as FlashAlert from '@canvas/alerts/react/FlashAlert'
import MultiSelectSearchInput from './components/MultiSelectSearchInput'
import ApplyScoreToUngradedModal from './components/ApplyScoreToUngradedModal'
import ScoreToUngradedManager from '../shared/ScoreToUngradedManager'
import '@canvas/jquery/jquery.ajaxJSON'
import 'jqueryui/dialog'
import 'jqueryui/tooltip'
import '@canvas/jquery/jquery.instructure_misc_helpers'
import '@canvas/jquery/jquery.instructure_misc_plugins'
import 'jquery-tinypubsub'
import 'jqueryui/position'
import '@canvas/util/jquery/fixDialogButtons'

import {
  assignmentSearchMatcher,
  buildAssignmentGroupColumnFn,
  buildCustomColumn,
  buildStudentColumn,
  compareAssignmentDueDates,
  confirmViewUngradedAsZero,
  ensureAssignmentVisibility,
  escapeStudentContent,
  filterAssignmentsBySubmissionsFn,
  filterStudentBySubmissionFn,
  filterStudentBySectionFn,
  findFilterValuesOfType,
  findSubmissionFilterValue,
  forEachSubmission,
  getAssignmentColumnId,
  getAssignmentGroupColumnId,
  getAssignmentGroupPointsPossible,
  getColumnTypeForColumnId,
  getCourseFeaturesFromOptions,
  getCourseFromOptions,
  getCustomColumnId,
  getDefaultSettingKeyForColumnType,
  getGradeAsPercent,
  getStudentGradeForColumn,
  idArraysEqual,
  hiddenStudentIdsForAssignment,
  htmlDecode,
  isAdmin,
  isGradedOrExcusedSubmissionUnposted,
  onGridKeyDown,
  renderComponent,
  sectionList,
  testWidth,
} from './Gradebook.utils'
import {
  DEFAULT_COLUMN_SORT_TYPE,
  getColumnOrder,
  hideAggregateColumns,
  isInvalidSort,
  listRowIndicesForStudentIds,
} from './GradebookGrid/Grid.utils'
import {
  compareAssignmentNames,
  compareAssignmentPointsPossible,
  compareAssignmentPositions,
  idSort,
  isDefaultSortOrder,
  localeSort,
  makeCompareAssignmentCustomOrderFn,
  secondaryAndTertiarySort,
  wrapColumnSortFn,
} from './Gradebook.sorting'

import {
  getInitialGradebookContent,
  getInitialGridDisplaySettings,
  getInitialCourseContent,
  getInitialContentLoadStates,
  getInitialActionStates,
  columnWidths,
} from './initialState'
import {ExportProgressBar} from './components/ExportProgressBar'
import {ProgressBar} from '@instructure/ui-progress'
import GradebookExportManager from '../shared/GradebookExportManager'
import {handleExternalContentMessages} from '@canvas/external-tools/messages'
import type {EnvGradebookCommon} from '@canvas/global/env/EnvGradebook'
import type {GlobalEnv} from '@canvas/global/env/GlobalEnv.d'
import {TotalGradeOverrideTrayProvider} from './components/TotalGradeOverrideTray'
import doFetchApi from '@canvas/do-fetch-api-effect'
import {RubricAssessmentImport} from './RubricAssessmentImport'
import {RubricAssessmentExportModal} from './RubricAssessmentExport/RubricAssessmentExportModal'

const I18n = createI18nScope('gradebook')

const GradebookGrid = React.lazy(() => import('./components/GradebookGrid'))

const ASSIGNMENT_KEY_REGEX = /^assignment_(?!group)/

export function Portal({node, children}: {node: HTMLElement; children: React.ReactNode}) {
  return ReactDOM.createPortal(children, node)
}
// Allow unchecked access to module-specific ENV variables
declare const ENV: GlobalEnv & EnvGradebookCommon

export type GradebookProps = {
  actionMenuNode: HTMLSpanElement
  anonymousSpeedGraderAlertNode: HTMLSpanElement
  assignmentMap: AssignmentMap
  enhancedActionMenuNode: HTMLSpanElement
  appliedFilters: Filter[]
  applyScoreToUngradedModalNode: HTMLElement
  currentUserId: string
  customColumns: CustomColumn[]
  recentlyLoadedCustomColumnData: null | {
    customColumnId: string
    columnData: CustomColumnData[]
  }
  fetchFinalGradeOverrides: () => Promise<void>
  fetchGradingPeriodAssignments: () => Promise<GradingPeriodAssignmentMap>
  loadDataForCustomColumn: (customColumnId: string) => Promise<CustomColumnData[]>
  finalGradeOverrides: FinalGradeOverrideMap
  flashAlerts: FlashMessage[]
  flashMessageContainer: HTMLElement
  gradebookEnv: GradebookOptions
  gradebookGridNode: HTMLElement
  gradebookMenuNode: HTMLElement
  gradebookSettingsModalContainer: HTMLSpanElement
  gradingPeriodAssignments: GradingPeriodAssignmentMap
  gridColorNode: HTMLElement
  isCustomColumnsLoaded: boolean
  isFiltersLoading: boolean
  isGridLoaded: boolean
  isModulesLoading: boolean
  isStudentIdsLoading: boolean
  isStudentDataLoaded: boolean
  isSubmissionDataLoaded: boolean
  locale: string
  modules: Module[]
  postGradesStore: ReturnType<typeof PostGradesStore>
  recentlyLoadedAssignmentGroups: {
    assignmentGroups: AssignmentGroup[]
    gradingPeriodIds?: string[]
  }
  recentlyLoadedStudents: Student[]
  recentlyLoadedSubmissions: UserSubmissionGroup[]
  reloadStudentData: () => void
  reorderCustomColumns: (customColumnIds: string[]) => Promise<void>
  settingsModalButtonContainer: HTMLElement
  sisOverrides: AssignmentGroup[]
  studentIds: string[]
  totalSubmissionsLoaded: number
  totalStudentsToLoad: number
  updateColumnOrder: (courseId: string, columnOrder: ColumnOrderSettings) => Promise<void>
  viewOptionsMenuNode: HTMLElement
}

type GradebookState = {
  assignmentGroups: AssignmentGroup[]
  gradingPeriodId: string | null
  gridColors: StatusColors
  isEssentialDataLoaded: boolean
  isGridLoaded: boolean
  modules: Module[]
  sections: Section[]
  settingsTrayOpen: boolean
  isStatusesModalOpen: boolean
  exportState?: {
    completion?: number
    filename?: string
  }
  exportManager: any
}

class Gradebook extends React.Component<GradebookProps, GradebookState> {
  kbDialog: any

  anonymousSpeedGraderAlert?: any

  assignmentStudentVisibility: AssignmentStudentMap = {}

  teacherNotesNotYetLoaded = true

  headerComponentRefs: {
    [key: string]: TotalGradeColumnHeader | null
  } = {}

  calculatedGradesByStudentId: {
    [studentId: string]: {
      assignmentGroups: AssignmentGroupGradeMap
      current: {
        score: number
        possible: number
      }
      final: {
        score: number
        possible: number
      }
      scoreUnit: 'points' | 'percentage'
    }
  } = {}

  effectiveDueDates: AssignmentUserDueDateMap = {}

  $grid?: JQuery<HTMLElement>

  postGradesLtis: {id: string; name: string; onSelect: () => void}[] = []

  disablePostGradesFeature = false

  viewOptionsMenu?: HTMLElement

  keyboardNav?: GradebookKeyboardNav

  filteredContentInfo: FilteredContentInfo = {
    invalidAssignmentGroups: [],
    totalPointsPossible: 0,
  }

  sections: SectionMap = {}

  filteredStudentIds: string[] = []

  searchFilteredStudentIds: string[] = []

  assignmentGroups: AssignmentGroupMap = {}

  contentLoadStates: ContentLoadStates

  course: Course

  searchFilteredAssignmentIds: string[] = []

  filteredAssignmentIds: string[] = []

  gradebookSettingsModal: React.RefObject<HTMLElement & {open: () => void}>

  isRunningScoreToUngraded: boolean

  gradebookSettingsModalButton: React.RefObject<any> = React.createRef()

  gradingPeriodSet: CamelizedGradingPeriodSet | null = null

  gradingPeriodId = '0'

  options: GradebookOptions

  sections_enabled = false

  show_attendance: boolean

  studentGroups: StudentGroupMap = {}

  studentGroupsEnabled?: boolean

  students: StudentMap = {}

  studentViewStudents: StudentMap = {}

  totalColumnPositionChanged?: boolean

  uid?: string

  courseFeatures: {
    finalGradeOverrideEnabled: boolean
    allowViewUngradedAsZero: boolean
  }

  courseSettings: CourseSettings

  downloadedSubmissionsMap: {
    [assignmentId: string]: boolean
  } = {}

  gridData: GridData = {
    columns: {
      definitions: {},
      frozen: [],
      scrollable: [],
    },
    rows: [],
  }

  gradebookGrid: null | GradebookGridType = null

  finalGradeOverrides: FinalGradeOverrides | null

  postPolicies: PostPolicies

  gridReady = deferPromise<null>()

  courseContent: CourseContent

  gradebookContent: {
    customColumns: CustomColumn[]
  }

  actionStates?: InitialActionStates

  gradebookColumnOrderSettings?: ColumnOrderSettings

  gridDisplaySettings: GridDisplaySettings

  startedInitializing?: boolean

  assignments: AssignmentMap = {}

  submissionStateMap!: SubmissionStateMap

  studentGroupCategoriesById: StudentGroupCategoryMap = {}

  gradebookColumnSizeSettings: ColumnSizeSettings = {}

  scoreToUngradedManager: ScoreToUngradedManager | null

  constructor(props: GradebookProps) {
    super(props)
    this.options = {...(props.gradebookEnv || {}), ...props}
    this.gradingPeriodSet = this.options.grading_period_set
      ? GradingPeriodSetsApi.deserializeSet(this.options.grading_period_set)
      : null
    this.gridDisplaySettings = getInitialGridDisplaySettings(
      this.options.settings,
      this.props.gradebookEnv.colors,
    )
    this.gradingPeriodId = this.getCurrentGradingPeriod()

    this.state = {
      assignmentGroups: [],
      gradingPeriodId: this.getCurrentGradingPeriod(),
      gridColors: statusColors(this.props.gradebookEnv.colors),
      isEssentialDataLoaded: false,
      isGridLoaded: this.props.isGridLoaded,
      modules: [],
      sections: this.options.sections.length > 1 ? this.options.sections : [],
      settingsTrayOpen: false,
      isStatusesModalOpen: false,
      exportState: undefined,
      exportManager: undefined,
    }
    // @ts-expect-error
    this.course = getCourseFromOptions(this.options)
    this.courseFeatures = getCourseFeaturesFromOptions(this.options)
    this.courseSettings = new CourseSettings(this, {
      allowFinalGradeOverride: this.options.course_settings.allow_final_grade_override,
    })
    if (this.courseFeatures.finalGradeOverrideEnabled) {
      this.finalGradeOverrides = new FinalGradeOverrides(this)
    } else {
      this.finalGradeOverrides = null
    }
    this.postPolicies = new PostPolicies(this)
    this.isRunningScoreToUngraded = false
    if (this.allowApplyScoreToUngraded()) {
      const progressData = this.options.gradebook_score_to_ungraded_progress
      let lastProgress: ProgressCamelized | undefined
      if (progressData) {
        lastProgress = {
          progressId: `${progressData.progress.id}`,
          workflowState: progressData.progress.workflow_state,
        }
      }
      this.scoreToUngradedManager = new ScoreToUngradedManager(lastProgress)
    } else {
      this.scoreToUngradedManager = null
    }
    $.subscribe('assignment_muting_toggled', this.handleSubmissionPostedChange)
    $.subscribe('submissions_updated', this.updateSubmissionsFromExternal)
    // emitted by SectionMenuView; also subscribed in OutcomeGradebookView
    $.subscribe('currentSection/change', this.updateCurrentSection)
    this.courseContent = getInitialCourseContent(this.options)
    this.gradebookContent = getInitialGradebookContent(this.options)
    this.contentLoadStates = getInitialContentLoadStates(this.options)
    this.actionStates = getInitialActionStates()
    this.setAssignments({})
    this.setAssignmentGroups({})
    this.courseContent.students = new StudentDatastore(this.students, this.studentViewStudents)

    this.props.postGradesStore.addChangeListener(this.updatePostGradesFeatureButton)
    const sectionId = this.getFilterRowsBySetting('sectionId')
    this.props.postGradesStore.setSelectedSection(sectionId)

    this.initPostGradesLtis()
    this.checkForUploadComplete()

    this.show_attendance = Boolean(UserSettings.contextGet<boolean>('show_attendance'))
    // preferences serialization causes these to always come
    // from the database as strings
    if (
      this.options.course_is_concluded ||
      this.options.settings.show_concluded_enrollments === 'true'
    ) {
      this.toggleEnrollmentFilter('concluded', true)
    }
    if (this.options.settings.show_inactive_enrollments === 'true') {
      this.toggleEnrollmentFilter('inactive', true)
    }
    this.initShowUnpublishedAssignments(this.options.settings.show_unpublished_assignments)
    this.initShowSeparateFirstLastNames(
      this.options.settings.show_separate_first_last_names === 'true' &&
        this.options.allow_separate_first_last_names,
    )
    this.initHideAssignmentGroupTotals(
      this.options.settings.hide_assignment_group_totals === 'true',
    )
    this.initHideTotal(this.options.settings.hide_total === 'true')
    this.initSubmissionStateMap()
    this.gradebookColumnSizeSettings = this.options.gradebook_column_size_settings
    this.setColumnOrder({
      ...this.options.gradebook_column_order_settings,
      // TODO: resolve boolean vs. string (e.g. 'true') mismatch for freezeTotalGrade
      freezeTotalGrade:
        (this.options.gradebook_column_order_settings != null
          ? this.options.gradebook_column_order_settings.freezeTotalGrade
          : undefined) === 'true',
    })
    this.teacherNotesNotYetLoaded =
      this.getTeacherNotesColumn() == null || this.getTeacherNotesColumn()!.hidden || false
    this.setSections(this.options.sections)
    this.props.postGradesStore.setSections(this.sections)
    if (!this.getSelectedSecondaryInfo()) {
      if (this.sections_enabled) {
        this.gridDisplaySettings.selectedSecondaryInfo = 'section'
      } else {
        this.gridDisplaySettings.selectedSecondaryInfo = 'none'
      }
    }
    this.setStudentGroups(this.options.student_groups)
    this.gradebookSettingsModal = React.createRef()
  }

  bindGridEvents = () => {
    if (!this.gradebookGrid) throw new Error('gradebookGrid not initialized')
    this.gradebookGrid.events.onColumnsReordered.subscribe(
      (_event: Event, columns: GridDataColumnsWithObjects) => {
        let currentCustomColumnIds: string[]
        let currentFrozenColumns: GridColumn[]
        let updatedCustomColumnIds: string[]
        // determine if assignment columns or custom columns were reordered
        // (this works because frozen columns and non-frozen columns are can't be
        // swapped)
        const currentFrozenIds = this.gridData.columns.frozen
        const updatedFrozenIds = columns.frozen.map(column => {
          return column.id
        })
        this.gridData.columns.frozen = updatedFrozenIds
        this.gridData.columns.scrollable = columns.scrollable.map(function (column) {
          return column.id
        })
        if (!isEqual(currentFrozenIds, updatedFrozenIds)) {
          currentFrozenColumns = currentFrozenIds.map(columnId => {
            return this.gridData.columns.definitions[columnId]
          })
          currentCustomColumnIds = (function () {
            const results: string[] = []
            for (const column of currentFrozenColumns) {
              if (column.type === 'custom_column' && column.customColumnId) {
                results.push(column.customColumnId)
              }
            }
            return results
          })()
          updatedCustomColumnIds = (function () {
            const results: string[] = []
            for (const column of columns.frozen) {
              if (column.type === 'custom_column') {
                results.push(column.customColumnId)
              }
            }
            return results
          })()
          if (!isEqual(currentCustomColumnIds, updatedCustomColumnIds)) {
<<<<<<< HEAD
             
=======
>>>>>>> 51db239a
            this.props.reorderCustomColumns(updatedCustomColumnIds).then(() => {
              const colsById: {
                [columnId: string]: CustomColumn
              } = keyBy(this.gradebookContent.customColumns, (c: CustomColumn) => c.id)
              if (this.gradebookContent.customColumns) {
                this.gradebookContent.customColumns = updatedCustomColumnIds.map(id => colsById[id])
              }
              return this.gradebookContent.customColumns
            })
          }
        } else {
          this.saveCustomColumnOrder()
        }
        this.renderViewOptionsMenu()
        return this.updateColumnHeaders()
      },
    )
    this.gradebookGrid.events.onColumnsResized.subscribe((_event: Event, columns: GridColumn[]) => {
      return columns.forEach((column: GridColumn) => {
        return this.saveColumnWidthPreference(column.id, column.width)
      })
    })
  }

  onShow = () => {
    $('.post-grades-button-placeholder').show()
    if (this.startedInitializing) {
      return
    }
    this.startedInitializing = true
    if (this.gridReady.state !== 'resolved') {
      return $('#gradebook-grid-wrapper').hide()
    } else {
      return $('#gradebook_grid').trigger('resize.fillWindowWithMe')
    }
  }

  addOverridesToPostGradesStore = (assignmentGroups: AssignmentGroup[]) => {
    for (const group of assignmentGroups) {
      for (const assignment of group.assignments) {
        if (this.assignments[assignment.id]) {
          this.assignments[assignment.id].overrides = assignment.overrides
        }
      }
    }
    this.props.postGradesStore.setGradeBookAssignments(this.assignments)
  }

  // dependencies - gridReady
  setAssignmentVisibility = (studentIds: string[]) => {
    const studentsWithHiddenAssignments: string[] = []
    const ref1 = this.assignments
    for (const assignmentId in ref1) {
      const a = ref1[assignmentId]
      if (!a.visible_to_everyone) {
        const hiddenStudentIds = hiddenStudentIdsForAssignment(studentIds, a)
        for (const studentId of hiddenStudentIds) {
          studentsWithHiddenAssignments.push(studentId)
          this.updateSubmission({
            assignment_id: assignmentId,
            user_id: studentId,
            hidden: true,
          })
        }
      }
    }
    const ref2: string[] = [...new Set(studentsWithHiddenAssignments)]
    for (const studentId of ref2) {
      const student = this.student(studentId)
      this.calculateStudentGrade(student)
    }
  }

  updateAssignmentVisibilities = (hiddenSub: Submission) => {
    const assignment = this.assignments[hiddenSub.assignment_id]
    const filteredVisibility = assignment.assignment_visibility.filter(
      id => id !== hiddenSub.user_id,
    )
    assignment.assignment_visibility = filteredVisibility
  }

  gotCustomColumns = (columns: CustomColumn[]) => {
    // prepare array of objects to be mutated
    // necessary until we remove object mutation from this file
    this.gradebookContent.customColumns = structuredClone(columns)
    columns.forEach(column => {
      const customColumn = buildCustomColumn(column)
      this.gridData.columns.definitions[customColumn.id] = customColumn
    })
    this._updateEssentialDataLoaded()
  }

  gotCustomColumnDataChunk = (customColumnId: string, columnData: CustomColumnData[]) => {
    const studentIds: string[] = []
    for (const datum of columnData) {
      const student = this.student(datum.user_id)
      if (student != null) {
        student[`custom_col_${customColumnId}`] = datum.content
        studentIds.push(student.id) // ignore filtered students
      } else {
        this.courseContent.students.preloadStudentData(datum.user_id, {
          [`custom_col_${customColumnId}`]: datum.content,
        })
      }
    }

    this.invalidateRowsForStudentIds([...new Set(studentIds)])
  }

  updateFilterAssignmentIds = () => {
    this.filteredAssignmentIds = this.filterAssignments(Object.values(this.assignments)).map(
      assignment => assignment.id,
    )
  }

  // Assignment Group Data & Lifecycle Methods
  updateAssignmentGroups = (assignmentGroups: AssignmentGroup[], gradingPeriodIds?: string[]) => {
    this.gotAllAssignmentGroups(assignmentGroups)
    this.setState({assignmentGroups})
    this.setAssignmentsLoaded(gradingPeriodIds)
    this.renderViewOptionsMenu()
    this.renderFilters()
    this.updateColumnHeaders()
    this._updateEssentialDataLoaded()
    this.updateFilterAssignmentIds()
  }

  gotAllAssignmentGroups = (assignmentGroups: AssignmentGroup[]) => {
    this.setAssignmentGroupsLoaded(true)
    assignmentGroups.forEach(assignmentGroup => {
      let group = this.assignmentGroups[assignmentGroup.id]
      if (!group) {
        group = assignmentGroup
        this.assignmentGroups[group.id] = group
      }

      // @ts-expect-error
      group.assignments = group.assignments || [] // perhaps unnecessary
      assignmentGroup.assignments.forEach(assignment => {
        assignment.assignment_group = group
        // @ts-expect-error
        assignment.due_at = tz.parse(assignment.due_at)
        this.updateAssignmentEffectiveDueDates(assignment)
        this.addAssignmentColumnDefinition(assignment)
        this.assignments[assignment.id] = assignment
        if (!group.assignments.some(a => a.id === assignment.id)) {
          group.assignments.push(assignment)
        }
      })
    })
  }

  updateGradingPeriodAssignments = (gradingPeriodAssignments: GradingPeriodAssignmentMap) => {
    this.gotGradingPeriodAssignments({
      grading_period_assignments: gradingPeriodAssignments,
    })

    Object.keys(gradingPeriodAssignments).forEach(periodId => {
      this.contentLoadStates.assignmentsLoaded.gradingPeriod[periodId] =
        this.contentLoadStates.assignmentsLoaded.all
    })

    this.setGradingPeriodAssignmentsLoaded(true)
    if (this._gridHasRendered()) {
      this.updateColumns()
    }
    this._updateEssentialDataLoaded()
  }

  getGradingPeriodAssignments = (gradingPeriodId: string) => {
    return this.courseContent.gradingPeriodAssignments[gradingPeriodId] || []
  }

  gotGradingPeriodAssignments = ({
    grading_period_assignments: gradingPeriodAssignments,
  }: {
    grading_period_assignments: GradingPeriodAssignmentMap
  }) => {
    return (this.courseContent.gradingPeriodAssignments = gradingPeriodAssignments)
  }

  gotChunkOfStudents = (students: Student[]) => {
    this.courseContent.assignmentStudentVisibility = {}
    students.forEach(student => {
      student.enrollments = filter(
        student.enrollments,
        (e: Enrollment) => e.type === 'StudentEnrollment' || e.type === 'StudentViewEnrollment',
      )
      student.sections = student.enrollments.map(e => e.course_section_id)
      const isStudentView = student.enrollments[0].type === 'StudentViewEnrollment'
      // TODO: avoid mutating the student object
      escapeStudentContent(student)
      if (this.courseContent.students.preloadedStudentData[student.id]) {
        Object.assign(student, this.courseContent.students.preloadedStudentData[student.id])
      }
      if (isStudentView) {
        this.studentViewStudents[student.id] = student
      } else {
        this.students[student.id] = student
      }
      student.computed_current_score || (student.computed_current_score = 0)
      student.computed_final_score || (student.computed_final_score = 0)
      student.isConcluded = every(student.enrollments, function (e: {enrollment_state: string}) {
        return e.enrollment_state === 'completed'
      })
      student.isInactive = every(student.enrollments, function (e: {enrollment_state: string}) {
        return e.enrollment_state === 'inactive'
      })
      student.cssClass = `student_${student.id}`
      this.updateStudentRow(student)
    })
    AssignmentOverrideHelper.setStudentDisplayNames([
      ...Object.values(this.students),
      ...Object.values(this.studentViewStudents),
    ])
<<<<<<< HEAD
     
=======

>>>>>>> 51db239a
    this.gridReady.promise.then(() => {
      const studentIds = this.setupGrading(students)
      this.invalidateRowsForStudentIds(studentIds)
    })
    if (this.isFilteringRowsBySearchTerm()) {
      // When filtering, students cannot be matched until loaded. The grid must
      // be re-rendered more aggressively to ensure new rows are inserted.
      this.buildRows()
    } else {
      this.gradebookGrid?.render()
    }
  }

  // # Post-Data Load Initialization
  finishRenderingUI = () => {
    this.initGrid()
    this.initHeader()
    this.gridReady.resolve(null)
    if (this.options.post_grades_feature) {
      this.addOverridesToPostGradesStore(this.props.sisOverrides)
    }
  }

  setupGrading = (students: GradebookStudent[]): string[] => {
    let assignment, assignment_id, j, len, name, ref1, student, submissionState
    // set up a submission for each student even if we didn't receive one
    this.submissionStateMap.setup(students, this.assignments)
    for (j = 0, len = students.length; j < len; j++) {
      student = students[j]
      ref1 = this.assignments
      for (assignment_id in ref1) {
        assignment = ref1[assignment_id]
        if (student[(name = `assignment_${assignment_id}`)] == null) {
          student[name] = this.submissionStateMap.getSubmission(student.id, assignment_id)
        }
        submissionState = this.submissionStateMap.getSubmissionState(
          student[`assignment_${assignment_id}`],
        )
        student[`assignment_${assignment_id}`].gradeLocked = submissionState.locked
        student[`assignment_${assignment_id}`].gradingType = assignment.grading_type
      }
      student.initialized = true
      this.calculateStudentGrade(student)
    }
    const studentIds: string[] = map(students, 'id')
    this.setAssignmentVisibility(studentIds)
    return studentIds
  }

  resetGrading = () => {
    this.initSubmissionStateMap()
    const studentIds = this.setupGrading(this.courseContent.students.listStudents())
    this.invalidateRowsForStudentIds(studentIds)
  }

  getSubmission = (studentId: string, assignmentId: string): Submission | undefined => {
    const student = this.student(studentId)
    return student != null ? student[`assignment_${assignmentId}`] : undefined
  }

  updateEffectiveDueDatesFromSubmissions = (submissions: Submission[]) => {
    return EffectiveDueDates.updateWithSubmissions(
      this.effectiveDueDates,
      submissions,
      this.gradingPeriodSet?.gradingPeriods,
    )
  }

  updateAssignmentEffectiveDueDates = (assignment: Assignment) => {
    assignment.effectiveDueDates = this.effectiveDueDates[assignment.id] || {}
    assignment.inClosedGradingPeriod = some(
      assignment.effectiveDueDates,
      (date: DueDate) => date.in_closed_grading_period,
    )
  }

  // Student Data & Lifecycle Methods
  updateStudentIds = (studentIds: string[]) => {
    this.courseContent.students.setStudentIds(studentIds)
    this.assignmentStudentVisibility = {}
    this.setStudentIdsLoaded(true)
    this.buildRows()
    this._updateEssentialDataLoaded()
  }

  updateStudentsLoaded = (loaded: boolean) => {
    this.setStudentsLoaded(loaded)
    if (this._gridHasRendered()) {
      this.updateColumnHeaders()
    }
    this.renderFilters()
    if (loaded && this.contentLoadStates.submissionsLoaded) {
      // The "total grade" column needs to be re-rendered after loading all
      // students and submissions so that the column can indicate any hidden
      // submissions.
      return this.updateTotalGradeColumn()
    }
  }

  studentsThatCanSeeAssignment = (assignmentId: string): StudentMap => {
    const {assignmentStudentVisibility} = this.courseContent
    if (assignmentStudentVisibility[assignmentId] == null) {
      const allStudentsById: StudentMap = {...this.students, ...this.studentViewStudents}

      const assignment = this.getAssignment(assignmentId)
      assignmentStudentVisibility[assignmentId] = !assignment.visible_to_everyone
        ? (pick(allStudentsById, ...assignment.assignment_visibility) as StudentMap)
        : allStudentsById
    }

    return assignmentStudentVisibility[assignmentId]
  }

  // This is like studentsThatCanSeeAssignment, but returns only students
  // visible with the current filters, instead of all the students the
  // Gradebook knows about.
  visibleStudentsThatCanSeeAssignment = (assignmentId: string): StudentMap => {
    const allStudentIds = this.courseContent.students.listStudentIds()

    const visibleStudentsIgnoringSearch: StudentMap = pick(
      this.studentsThatCanSeeAssignment(assignmentId),
      allStudentIds,
    )

    const fileredVisibleStudents = Object.values(visibleStudentsIgnoringSearch).filter(student =>
      this.filteredStudentIds.includes(student.id),
    )

    return Object.fromEntries(fileredVisibleStudents.map(student => [student.id, student]))
  }

  setColumnOrder = (order: ColumnOrderSettings) => {
    if (this.gradebookColumnOrderSettings == null) {
      this.gradebookColumnOrderSettings = {
        direction: 'ascending',
        freezeTotalGrade: false,
        sortType: DEFAULT_COLUMN_SORT_TYPE,
      }
    }
    if (!order) {
      return
    }
    if (order.freezeTotalGrade != null) {
      this.gradebookColumnOrderSettings.freezeTotalGrade = order.freezeTotalGrade
    }
    if (order.sortType === 'custom' && order.customOrder != null) {
      this.gradebookColumnOrderSettings.sortType = 'custom'
      return (this.gradebookColumnOrderSettings.customOrder = order.customOrder)
    } else if (order.sortType != null && order.direction != null) {
      this.gradebookColumnOrderSettings.sortType = order.sortType
      return (this.gradebookColumnOrderSettings.direction = order.direction)
    }
  }

  saveColumnOrder = () => {
    if (!isInvalidSort(this.props.modules, this.gradebookColumnOrderSettings)) {
      const url = this.options.gradebook_column_order_settings_url
      $.ajaxJSON(url, 'POST', {
        column_order: getColumnOrder(this.props.modules, this.gradebookColumnOrderSettings),
      })
    }
  }

  saveCustomColumnOrder = () => {
    this.setColumnOrder({
      customOrder: this.gridData.columns.scrollable,
      sortType: 'custom',
    })
    this.saveColumnOrder()
  }

  arrangeColumnsBy = (newSortOrder: ColumnOrderSettings, isFirstArrangement: boolean) => {
    if (!isFirstArrangement) {
      this.setColumnOrder(newSortOrder)
      this.saveColumnOrder()
    }
    const columns = this.gridData.columns.scrollable.map(columnId => {
      return this.gridData.columns.definitions[columnId]
    })
    columns.sort(this.makeColumnSortFn(newSortOrder))
    this.gridData.columns.scrollable = columns.map(function (column) {
      return column.id
    })
    this.updateGrid()
    this.renderViewOptionsMenu()
    this.updateColumnHeaders()
  }

  makeColumnSortFn = (sortOrder: ColumnOrderSettings) => {
    switch (sortOrder.sortType) {
      case 'due_date':
        return wrapColumnSortFn(compareAssignmentDueDates, sortOrder.direction)
      case 'module_position':
        return wrapColumnSortFn(this.compareAssignmentModulePositions, sortOrder.direction)
      case 'name':
        return wrapColumnSortFn(compareAssignmentNames, sortOrder.direction)
      case 'points':
        return wrapColumnSortFn(compareAssignmentPointsPossible, sortOrder.direction)
      case 'custom':
        return makeCompareAssignmentCustomOrderFn(sortOrder)
      default:
        return wrapColumnSortFn(compareAssignmentPositions, sortOrder.direction)
    }
  }

  compareAssignmentModulePositions = (
    a: Pick<GridColumn, 'id' | 'type' | 'object'>,
    b: Pick<GridColumn, 'id' | 'type' | 'object'>,
  ) => {
    let firstPositionInModule: number
    let secondPositionInModule: number
    let ref1, ref2
    const firstAssignmentModulePosition =
      (ref1 = this.getContextModule(a.object?.module_ids?.[0])) != null ? ref1.position : undefined
    const secondAssignmentModulePosition =
      (ref2 = this.getContextModule(b.object?.module_ids?.[0])) != null ? ref2.position : undefined
    if (firstAssignmentModulePosition != null && secondAssignmentModulePosition != null) {
      if (firstAssignmentModulePosition === secondAssignmentModulePosition) {
        // let's determine their order in the module because both records are in the same module
        firstPositionInModule = a.object?.module_positions?.[0] || 0
        secondPositionInModule = b.object?.module_positions?.[0] || 0
        return firstPositionInModule - secondPositionInModule
      } else {
        // let's determine the order of their modules because both records are in different modules
        return firstAssignmentModulePosition - secondAssignmentModulePosition
      }
    } else if (firstAssignmentModulePosition == null && secondAssignmentModulePosition != null) {
      return 1
    } else if (firstAssignmentModulePosition != null && secondAssignmentModulePosition == null) {
      return -1
    } else {
      return compareAssignmentPositions(a, b)
    }
  }

  // Filtering
  rowFilter = (student: Student) => {
    if (!this.isFilteringRowsBySearchTerm()) {
      return true
    }

    return this.searchFilteredStudentIds.includes(student.id)
  }

  filterAssignments = (assignments: Assignment[]) => {
    const assignmentFilters = [
      this.filterAssignmentBySearchInput,
      this.filterAssignmentBySubmissionTypes,
      this.filterAssignmentByPublishedStatus,
      this.filterAssignmentByAssignmentGroup,
      this.filterAssignmentByGradingPeriod,
      this.filterAssignmentByModule,
      this.filterAssignmentByStartDate,
      this.filterAssignmentByEndDate,
      filterAssignmentsBySubmissionsFn(
        this.props.appliedFilters,
        this.submissionStateMap,
        this.searchFilteredStudentIds,
        this.options.custom_grade_statuses_enabled ? this.options.custom_grade_statuses : [],
      ),
    ]
    const matchesAllFilters = (assignment: Assignment) => {
      return assignmentFilters.every(filter => filter(assignment))
    }

    return assignments.filter(matchesAllFilters)
  }

  filterAssignmentBySearchInput = (assignment: Assignment) => {
    if (this.searchFilteredAssignmentIds.length > 0) {
      return this.searchFilteredAssignmentIds.includes(assignment.id)
    }

    return true
  }

  filterAssignmentBySubmissionTypes = (assignment: Assignment) => {
    const submissionType = '' + assignment.submission_types
    return (
      submissionType !== 'not_graded' && (submissionType !== 'attendance' || this.show_attendance)
    )
  }

  filterAssignmentByPublishedStatus = (assignment: Assignment) => {
    return assignment.published || this.gridDisplaySettings.showUnpublishedAssignments
  }

  filterAssignmentByAssignmentGroup = (assignment: Assignment) => {
    if (!this.options.enhanced_gradebook_filters) {
      if (!this.isFilteringColumnsByAssignmentGroup()) {
        return true
      }
      return this.getAssignmentGroupToShow() === assignment.assignment_group_id
    }

    const assignmentGroupIds = findFilterValuesOfType('assignment-group', this.props.appliedFilters)
    return (
      assignmentGroupIds.length === 0 || assignmentGroupIds.includes(assignment.assignment_group_id)
    )
  }

  filterAssignmentByGradingPeriod = (assignment: Assignment) => {
    if (!this.isFilteringColumnsByGradingPeriod()) return true

    const assignmentsForPeriod = this.getGradingPeriodAssignments(this.gradingPeriodId)
    return assignmentsForPeriod.includes(assignment.id)
  }

  filterAssignmentByModule = (assignment: Assignment) => {
    if (!this.options.enhanced_gradebook_filters) {
      const contextModuleFilterSetting = this.getModuleToShow()
      if (contextModuleFilterSetting === '0') {
        return true
      }
      return (
        (assignment.module_ids || []).indexOf(
          this.getFilterColumnsBySetting('contextModuleId') || '',
        ) >= 0
      )
    }

    const moduleIds = findFilterValuesOfType('module', this.props.appliedFilters)
    return moduleIds.length === 0 || intersection(assignment.module_ids, moduleIds).length > 0
  }

  filterAssignmentByStartDate = (assignment: Assignment) => {
    const date = findFilterValuesOfType('start-date', this.props.appliedFilters)[0]
    if (!date) {
      return true
    }
    return Object.values(assignment.effectiveDueDates || {}).some(
      (effectiveDueDateObject: DueDate) =>
        // @ts-expect-error
        tz.parse(effectiveDueDateObject.due_at) >= tz.parse(date),
    )
  }

  filterAssignmentByEndDate = (assignment: Assignment) => {
    const date = findFilterValuesOfType('end-date', this.props.appliedFilters)[0]
    if (!date) {
      return true
    }
    return Object.keys(assignment.effectiveDueDates || {}).some(
      (assignmentId: string) =>
        assignment.effectiveDueDates &&
        // @ts-expect-error
        tz.parse(assignment.effectiveDueDates[assignmentId].due_at) <= tz.parse(date),
    )
  }

  // Course Content Event Handlers
  handleSubmissionPostedChange = (assignment: Assignment) => {
    let anonymousColumnIds
    if (assignment.anonymize_students) {
      anonymousColumnIds = [
        getAssignmentColumnId(assignment.id),
        getAssignmentGroupColumnId(assignment.assignment_group_id),
        'total_grade',
        'total_grade_override',
      ]
      if (anonymousColumnIds.indexOf(this.getSortRowsBySetting().columnId) >= 0) {
        this.setSortRowsBySetting('student', 'sortable_name', 'ascending')
      }
    }
    this.gradebookGrid?.gridSupport?.columns.updateColumnHeaders([
      getAssignmentColumnId(assignment.id),
    ])
    this.updateFilteredContentInfo()
    return this.resetGrading()
  }

  handleSubmissionsDownloading = (assignmentId: string) => {
    // TODO: Use separate object to track which submissions are downloaded
    // Don't mutate assignment objects
    this.downloadedSubmissionsMap[assignmentId] = true
    return this.gradebookGrid?.gridSupport?.columns.updateColumnHeaders([
      getAssignmentColumnId(assignmentId),
    ])
  }

  filterStudents = (students: Student[]): Student[] => {
    // need to apply row specific filters here as well, such as the student groups filter when it becomes a frontend filter
    if (this.isFilteringRowsBySearchTerm()) {
      return students
        .filter(student => this.searchFilteredStudentIds.includes(student.id))
        .filter(filterStudentBySectionFn(this.props.appliedFilters, this.getEnrollmentFilters()))
    }

    return students
      .filter(
        filterStudentBySubmissionFn(
          this.props.appliedFilters,
          this.submissionStateMap,
          this.filteredAssignmentIds,
          this.options.custom_grade_statuses_enabled ? this.options.custom_grade_statuses : [],
        ),
      )
      .filter(filterStudentBySectionFn(this.props.appliedFilters, this.getEnrollmentFilters()))
  }

  updateFilteredStudentIds = () => {
    const students: Student[] = this.courseContent.students.listStudents()
    const newStudentIds = this.filterStudents(students).map(s => s.id)
    this.filteredStudentIds = newStudentIds
  }

  buildRows = () => {
    this.updateFilteredStudentIds()
    this.gridData.rows.length = 0 // empty the list of rows
    for (const studentId of this.filteredStudentIds) {
      const student = this.courseContent.students.student(studentId)
      if (!student) {
        throw new Error(`Student ${studentId} not found`)
      }
      this.gridData.rows.push(student)
      this.calculateStudentGrade(student)
    }
    this.gradebookGrid?.invalidate()
  }

  updateRows = (changedStudentIds: string[] = []) => {
    this.updateFilteredStudentIds()
    const rows = this.gridData.rows
    const rowCountChanged = this.filteredStudentIds.length !== rows.length
    const indicesToUpdate: string[] = []

    this.filteredStudentIds.forEach((studentId, index) => {
      const student = this.courseContent.students.student(studentId)
      if (!student) {
        throw new Error(`Student ${studentId} not found`)
      }
      this.calculateStudentGrade(student)

      if (index < rows.length) {
        const hasChanged =
          rows[index].id !== this.filteredStudentIds[index] || changedStudentIds.includes(studentId)
        if (hasChanged) {
          rows[index] = student
          indicesToUpdate.push(String(index))
        }
      } else {
        rows.push(student)
      }
    })

    if (indicesToUpdate.length > 0) {
      this.gradebookGrid?.invalidateRows(indicesToUpdate)
    }
    if (rowCountChanged) {
      this.gridData.rows.length = this.filteredStudentIds.length // truncate the array
      this.gradebookGrid?.updateRowCount()
    }

    this.gradebookGrid?.render()
  }

  // Submission Data & Lifecycle Methods
  updateSubmissionsLoaded = (loaded: boolean) => {
    this.setSubmissionsLoaded(loaded)
    this.updateColumnHeaders()
    this.renderFilters()
    if (loaded && this.contentLoadStates.studentsLoaded) {
      // The "total grade" column needs to be re-rendered after loading all
      // students and submissions so that the column can indicate any hidden
      // submissions.
      return this.updateTotalGradeColumn()
    }
  }

  gotSubmissionsChunk = (student_submission_groups: UserSubmissionGroup[]) => {
    let changedStudentIds: string[] = []
    const submissions: Submission[] = []
    for (const studentSubmissionGroup of student_submission_groups) {
      changedStudentIds.push(studentSubmissionGroup.user_id)
      const student = this.student(studentSubmissionGroup.user_id)
      if (!student) {
        continue
      }
      for (const submission of studentSubmissionGroup.submissions) {
        submission.posted_at = tz.parse(submission.posted_at)
        ensureAssignmentVisibility(this.getAssignment(submission.assignment_id), submission)
        submissions.push(submission)
        this.updateSubmission(submission)
      }
      student.loaded = true
    }
    this.updateEffectiveDueDatesFromSubmissions(submissions)
    each(this.assignments, (assignment: Assignment) => {
      return this.updateAssignmentEffectiveDueDates(assignment)
    })
    changedStudentIds = [...new Set(changedStudentIds)]
    const students = changedStudentIds.map(this.student)
    this.setupGrading(students)
    this.updateColumns()
    this.updateRows(changedStudentIds)
  }

  student = (id: string): GradebookStudent => this.students[id] || this.studentViewStudents[id]

  updateSubmission = (
    submission: Partial<Submission> & Pick<Submission, 'user_id' | 'assignment_id'>,
  ) => {
    const student = this.student(submission.user_id)
    if (!student) {
      return
    }
    submission.submitted_at = tz.parse(submission.submitted_at)
    submission.excused = Boolean(submission.excused)
    submission.hidden = Boolean(submission.hidden)
    submission.rawGrade = submission.grade // save the unformatted version of the grade too
    const assignment = this.assignments[submission.assignment_id]
    if (assignment) {
      submission.gradingType = assignment.grading_type
      if (submission.gradingType !== 'pass_fail') {
        submission.grade = GradeFormatHelper.formatGrade(submission.grade, {
          gradingType: submission.gradingType,
          delocalize: false,
        })
      }
    }
    const name = `assignment_${submission.assignment_id}`
    const cell = student[name] || (student[name] = {})
    Object.assign(cell, submission)
  }

  // this is used after the CurveGradesDialog submit xhr comes back.  it does not use the api
  // because there is no *bulk* submissions#update endpoint in the api.
  // It is different from gotSubmissionsChunk in that gotSubmissionsChunk expects an array of students
  // where each student has an array of submissions.  This one just expects an array of submissions,
  // they are not grouped by student.
  updateSubmissionsFromExternal = (submissions: Submission[]) => {
    let cell, idToMatch, index, student, submissionState
    const columns = this.gradebookGrid?.grid.getColumns()
    const changedColumnHeaders: {
      [assignmentId: string]: number | undefined
    } = {}
    const changedStudentIds: string[] = []
    for (const submission of submissions) {
      submission.posted_at = tz.parse(submission.posted_at)
      student = this.student(submission.user_id)
      if (!student) {
        // if the student isn't loaded, we don't need to update it
        continue
      }
      idToMatch = getAssignmentColumnId(submission.assignment_id)
      for (const column of columns) {
        if (column.id === idToMatch) {
          cell = index
        }
      }
      if (!changedColumnHeaders[submission.assignment_id]) {
        changedColumnHeaders[submission.assignment_id] = cell
      }
      if (!submission.assignment_visible) {
        // check for DA visible
        this.updateAssignmentVisibilities(submission)
      }
      this.updateSubmission(submission)
      this.submissionStateMap.setSubmissionCellState(
        student,
        this.assignments[submission.assignment_id],
        submission,
      )
      submissionState = this.submissionStateMap.getSubmissionState(submission)
      student[`assignment_${submission.assignment_id}`].gradeLocked = submissionState.locked
      this.calculateStudentGrade(student)
      changedStudentIds.push(student.id)
    }
    const changedColumnIds = Object.keys(changedColumnHeaders).map(getAssignmentColumnId)
    this.gradebookGrid?.gridSupport?.columns.updateColumnHeaders(changedColumnIds)
    return this.updateRowCellsForStudentIds([...new Set(changedStudentIds)])
  }

  submissionsForStudent = (student: GradebookStudent): Submission[] => {
    const allSubmissions: Submission[] = (function () {
      const results: Submission[] = []
      for (const key in student) {
        if (key.match(ASSIGNMENT_KEY_REGEX)) {
          results.push(student[key])
        }
      }
      return results
    })()
    if (this.gradingPeriodSet == null) {
      return allSubmissions
    }
    if (!this.isFilteringColumnsByGradingPeriod()) {
      return allSubmissions
    }
    return filter(allSubmissions, (submission: Submission) => {
      const studentPeriodInfo =
        this.effectiveDueDates[submission.assignment_id]?.[submission.user_id]
      return studentPeriodInfo && studentPeriodInfo.grading_period_id === this.gradingPeriodId
    })
  }

  getStudentGrades = (
    student: Student,
    preferCachedGrades: boolean,
  ): {
    assignmentGroups: AssignmentGroupGradeMap
    gradingPeriods?: GradingPeriodGradeMap
    current: {
      score: number
      possible: number
    }
    final: {
      score: number
      possible: number
    }
    scoreUnit: 'points' | 'percentage'
  } => {
    if (preferCachedGrades && this.calculatedGradesByStudentId[student.id] != null) {
      return this.calculatedGradesByStudentId[student.id]
    }

    const hasGradingPeriods = this.gradingPeriodSet && this.effectiveDueDates
    const grades = CourseGradeCalculator.calculate(
      this.submissionsForStudent(student),
      this.assignmentGroups,
      this.options.group_weighting_scheme,
      this.options.grade_calc_ignore_unposted_anonymous_enabled,
      hasGradingPeriods ? this.gradingPeriodSet : undefined,
      hasGradingPeriods
        ? EffectiveDueDates.scopeToUser(this.effectiveDueDates, student.id)
        : undefined,
    )
    this.calculatedGradesByStudentId[student.id] = grades

    return grades
  }

  calculateStudentGrade = (student: GradebookStudent, preferCachedGrades = false) => {
    if (!(student.loaded && student.initialized)) {
      return
    }

    let grades = this.getStudentGrades(student, preferCachedGrades)
    if (this.isFilteringColumnsByGradingPeriod() && this.gradingPeriodId && grades.gradingPeriods) {
      grades = grades.gradingPeriods[this.gradingPeriodId]
    }

    const scoreType = this.viewUngradedAsZero() ? 'final' : 'current'
    Object.keys(this.assignmentGroups).forEach((assignmentGroupId: string) => {
      const assignmentGroupGrade: AssignmentGroupGrade = grades.assignmentGroups[assignmentGroupId]
      let grade: AggregateGrade
      if (scoreType === 'current' && assignmentGroupGrade?.current) {
        grade = assignmentGroupGrade.current
      } else if (scoreType === 'final' && assignmentGroupGrade?.final) {
        grade = assignmentGroupGrade.final
      } else {
        grade = {
          score: 0,
          possible: 0,
          submission_count: 0,
          submissions: [],
        }
      }
      student[`assignment_group_${assignmentGroupId}`] = grade

      grade.submissions.forEach((submissionData: StudentGrade) => {
        // @ts-expect-error
        submissionData.submission.drop = submissionData.drop
      })
    })
    student.total_grade = grades[scoreType]
  }

  // # Grid Styling Methods

  // this is because of a limitation with SlickGrid,
  // when it makes the header row it does this:
  // $("<div class='slick-header-columns' style='width:10000px; left:-1000px' />")
  // if a course has a ton of assignments then it will not be wide enough to
  // contain them all
  fixMaxHeaderWidth = () => this.$grid?.find('.slick-header-columns').width(1000000)

  // SlickGrid doesn't have a blur event for the grid, so this mimics it in
  // conjunction with a click listener on <body />. When we 'blur' the grid
  // by clicking outside of it, save the current field.

  onGridBlur = (e: Event) => {
    let className
    if (this.getSubmissionTrayState().open) {
      this.closeSubmissionTray()
    }
    // Prevent exiting the cell editor when clicking in the cell being edited.
    const editingNode = this.gradebookGrid?.gridSupport?.state.getEditingNode()
    if (editingNode != null ? editingNode.contains(e.target) : undefined) {
      return
    }
    const activeNode = this.gradebookGrid?.gridSupport?.state.getActiveNode()
    if (!activeNode) {
      return
    }
    if (activeNode.contains(e.target)) {
      // SlickGrid does not re-engage the editor for the active cell upon single click
      this.gradebookGrid?.gridSupport?.helper.beginEdit()
      return
    }
    if (!(e.target instanceof HTMLElement)) {
      return
    }
    className = e.target.className
    // PopoverMenu's trigger sends an event with a target whose className is a SVGAnimatedString
    // This normalizes the className where possible
    if (typeof className !== 'string') {
      if (typeof className === 'object') {
        className = (className as SVGAnimatedString).baseVal || ''
      } else {
        className = ''
      }
    }
    // Do nothing if clicking on another cell
    if (className.match(/cell|slick/)) {
      return
    }
    this.gradebookGrid?.gridSupport?.state.blur()
  }

  updateSectionFilterVisibility = () => {
    if (this.options.enhanced_gradebook_filters) return
    const mountPoint = document.getElementById('sections-filter-container')
    if (
      this.showSections() &&
      this.gridDisplaySettings.selectedViewOptionsFilters.indexOf('sections') >= 0
    ) {
      const props = {
        sections: sectionList(this.sections),
        onSelect: this.updateCurrentSection,
        selectedSectionId: this.getFilterRowsBySetting('sectionId') || '0',
        disabled: !this.contentLoadStates.studentsLoaded,
      }
      renderComponent(SectionFilter, mountPoint, props)
    } else if (mountPoint != null) {
      this.updateCurrentSection(null)
      ReactDOM.unmountComponentAtNode(mountPoint)
    }
  }

  updateCurrentSection = (sectionId: string | null) => {
    sectionId = sectionId === '0' ? null : sectionId
    const currentSection = this.getFilterRowsBySetting('sectionId')
    if (currentSection !== sectionId) {
      this.setFilterRowsBySetting('sectionId', sectionId)
      this.props.postGradesStore.setSelectedSection(sectionId)
      this.saveSettings()
    }
  }

  updateCurrentSections = (sectionIds: string[]) => {
    const savedSetting = this.getFilterRowsBySetting('sectionIds') || []
    if (!idArraysEqual(sectionIds, savedSetting)) {
      this.setFilterRowsBySetting('sectionIds', sectionIds)
      const sectionId = sectionIds.length > 0 ? sectionIds[sectionIds.length - 1] : null
      this.setFilterRowsBySetting('sectionId', sectionId)
      this.props.postGradesStore.setSelectedSection(sectionId)
      this.saveSettings()
    }
  }

  showSections = () => this.sections_enabled

  updateStudentGroupFilterVisibility = () => {
    if (this.options.enhanced_gradebook_filters) return
    const mountPoint = document.getElementById('student-group-filter-container')
    if (
      this.studentGroupsEnabled &&
      this.gridDisplaySettings.selectedViewOptionsFilters.indexOf('studentGroups') >= 0
    ) {
      const studentGroupSets = Object.values(this.studentGroupCategoriesById).sort(
        (a: StudentGroupCategory, b: StudentGroupCategory) => {
          return a.id.localeCompare(b.id)
        },
      )
      const props = {
        studentGroupSets,
        onSelect: this.updateCurrentStudentGroup,
        selectedStudentGroupId: this.getStudentGroupToShow(),
        disabled: !this.contentLoadStates.studentsLoaded,
      }
      renderComponent(StudentGroupFilter, mountPoint, props)
    } else if (mountPoint != null) {
      this.updateCurrentStudentGroup(null)
      ReactDOM.unmountComponentAtNode(mountPoint)
    }
  }

  getStudentGroupToShow = (): string => {
    const groupId = this.getFilterRowsBySetting('studentGroupId') || '0'
    if (Object.keys(this.studentGroups || {}).indexOf(groupId) >= 0) {
      return groupId
    } else {
      return '0'
    }
  }

  updateCurrentStudentGroup = (groupId: string | null) => {
    groupId = groupId === '0' ? null : groupId
    if (this.getFilterRowsBySetting('studentGroupId') !== groupId) {
      this.setFilterRowsBySetting('studentGroupId', groupId)
      return this.saveSettings({}).then(() => {
        this.updateStudentGroupFilterVisibility()
        this.props.reloadStudentData()
      })
    }
  }

  updateCurrentStudentGroups = (groupIds: string[]) => {
    const savedSetting = this.getFilterRowsBySetting('studentGroupIds') || []
    if (!idArraysEqual(groupIds, savedSetting)) {
      this.setFilterRowsBySetting('studentGroupIds', groupIds)
      const groupId = groupIds.length > 0 ? groupIds[groupIds.length - 1] : null
      this.setFilterRowsBySetting('studentGroupId', groupId)
      return this.saveSettings({}).then(() => {
        this.updateStudentGroupFilterVisibility()
        this.props.reloadStudentData()
      })
    }
  }

  assignmentGroupList = () => {
    if (!this.assignmentGroups) {
      return []
    }
    return Object.values(this.assignmentGroups).sort(
      (a: AssignmentGroup, b: AssignmentGroup) => a.position - b.position,
    )
  }

  updateAssignmentGroupFilterVisibility = () => {
    if (this.options.enhanced_gradebook_filters) return
    const mountPoint = document.getElementById('assignment-group-filter-container')
    const groups = this.assignmentGroupList()
    if (
      groups.length > 1 &&
      this.gridDisplaySettings.selectedViewOptionsFilters.indexOf('assignmentGroups') >= 0
    ) {
      const props = {
        assignmentGroups: groups,
        disabled: false,
        onSelect: this.updateCurrentAssignmentGroup,
        selectedAssignmentGroupId: this.getAssignmentGroupToShow(),
      }
      renderComponent(AssignmentGroupFilter, mountPoint, props)
    } else if (mountPoint != null) {
      this.updateCurrentAssignmentGroup(null)
      ReactDOM.unmountComponentAtNode(mountPoint)
    }
  }

  updateCurrentAssignmentGroup = (groupId: string | null) => {
    if (this.getFilterColumnsBySetting('assignmentGroupId') !== groupId) {
      this.gridDisplaySettings.filterColumnsBy.assignmentGroupId = groupId
      this.saveSettings()
      this.resetGrading()
      this.updateFilteredContentInfo()
      this.updateColumnsAndRenderViewOptionsMenu()
      this.updateAssignmentGroupFilterVisibility()
    }
  }

  updateCurrentAssignmentGroups = (groupIds: string[]) => {
    const savedSetting = this.getFilterColumnsBySetting('assignmentGroupIds') || []
    if (!idArraysEqual(groupIds, savedSetting)) {
      this.setFilterColumnsBySetting('assignmentGroupIds', groupIds)
      const groupId = groupIds.length > 0 ? groupIds[groupIds.length - 1] : null
      this.setFilterColumnsBySetting('assignmentGroupId', groupId)
      this.saveSettings()
      this.resetGrading()
      this.updateFilteredContentInfo()
      this.updateColumnsAndRenderViewOptionsMenu()
      this.updateAssignmentGroupFilterVisibility()
    }
  }

  updateSubmissionsFilter = async (submissionFilter: SubmissionFilterValue) => {
    if (this.getFilterColumnsBySetting('submissions') !== submissionFilter) {
      const originalValue = this.gridDisplaySettings.filterColumnsBy.submissions
      this.gridDisplaySettings.filterColumnsBy.submissions = submissionFilter || null
      await this.saveSettings({}).catch(() => {
        this.gridDisplaySettings.filterColumnsBy.submissions = originalValue
      })
    }
  }

  updateSubmissionsFilters = async (submissionFilters: SubmissionFilterValue[]) => {
    const savedSetting = this.getFilterColumnsBySetting('submissionFilters') || []
    if (!idArraysEqual(submissionFilters, savedSetting)) {
      this.setFilterColumnsBySetting('submissionFilters', submissionFilters)
      const submissionFilter =
        submissionFilters.length > 0 ? submissionFilters[submissionFilters.length - 1] : null
      const originalValue = this.gridDisplaySettings.filterColumnsBy.submissions
      this.setFilterColumnsBySetting('submissions', submissionFilter)
      await this.saveSettings({}).catch(() => {
        this.gridDisplaySettings.filterColumnsBy.submissions = originalValue
      })
    }
  }

  updateGradingPeriodFilterVisibility = () => {
    if (this.options.enhanced_gradebook_filters) return
    const mountPoint = document.getElementById('grading-periods-filter-container')
    if (
      this.gradingPeriodSet != null &&
      this.gridDisplaySettings.selectedViewOptionsFilters.indexOf('gradingPeriods') >= 0
    ) {
      const props = {
        disabled: !this.contentLoadStates.assignmentsLoaded.all,
        gradingPeriods: this.gradingPeriodSet.gradingPeriods.sort(
          (a, b) => Number(a.startDate) - Number(b.startDate),
        ),
        onSelect: this.updateCurrentGradingPeriod,
        selectedGradingPeriodId: this.gradingPeriodId,
      }
      return renderComponent(GradingPeriodFilter, mountPoint, props)
    } else if (mountPoint != null) {
      this.updateCurrentGradingPeriod(null)
      ReactDOM.unmountComponentAtNode(mountPoint)
    }
  }

  updateCurrentGradingPeriod = (period: string | null) => {
    if (this.getFilterColumnsBySetting('gradingPeriodId') !== period) {
      this.gridDisplaySettings.filterColumnsBy.gradingPeriodId = period
      this.setState({gradingPeriodId: period}, () => {
        this.renderActionMenu()
      })
      this.setCurrentGradingPeriod()
      this.saveSettings()
      this.resetGrading()
      this.sortGridRows()
      this.updateFilteredContentInfo()
      this.updateColumnsAndRenderViewOptionsMenu()
      this.updateGradingPeriodFilterVisibility()
      this.renderActionMenu()
    }
  }

  updateCurrentModule = (moduleId: string | null) => {
    if (this.getFilterColumnsBySetting('contextModuleId') !== moduleId) {
      this.gridDisplaySettings.filterColumnsBy.contextModuleId = moduleId
      this.saveSettings()
      this.updateFilteredContentInfo()
      this.updateColumnsAndRenderViewOptionsMenu()
      this.updateModulesFilterVisibility()
    }
  }

  updateCurrentModules = (moduleIds: string[]) => {
    const savedSetting = this.getFilterColumnsBySetting('contextModuleIds') || []
    if (!idArraysEqual(moduleIds, savedSetting)) {
      this.setFilterColumnsBySetting('contextModuleIds', moduleIds)
      const moduleId = moduleIds.length > 0 ? moduleIds[moduleIds.length - 1] : null
      this.setFilterColumnsBySetting('contextModuleId', moduleId)
      this.saveSettings()
      this.updateFilteredContentInfo()
      this.updateColumnsAndRenderViewOptionsMenu()
      this.updateModulesFilterVisibility()
    }
  }

  updateCurrentStartDate = (startDate: null | string) => {
    if (this.getFilterColumnsBySetting('startDate') !== startDate) {
      this.gridDisplaySettings.filterColumnsBy.startDate = startDate
      this.saveSettings()
    }
  }

  updateCurrentEndDate = (endDate: null | string) => {
    if (this.getFilterColumnsBySetting('endDate') !== endDate) {
      this.gridDisplaySettings.filterColumnsBy.endDate = endDate
      this.saveSettings()
    }
  }

  moduleList = () => {
    return this.courseContent.contextModules.sort((a: Module, b: Module) => a.position - b.position)
  }

  updateModulesFilterVisibility = () => {
    if (this.options.enhanced_gradebook_filters) return
    const mountPoint = document.getElementById('modules-filter-container')
    if (
      this.courseContent.contextModules.length > 0 &&
      this.gridDisplaySettings.selectedViewOptionsFilters.indexOf('modules') >= 0
    ) {
      const props = {
        disabled: false,
        modules: this.moduleList(),
        onSelect: this.updateCurrentModule,
        selectedModuleId: this.getModuleToShow(),
      }
      renderComponent(ModuleFilter, mountPoint, props)
    } else if (mountPoint != null) {
      this.updateCurrentModule(null)
      ReactDOM.unmountComponentAtNode(mountPoint)
    }
  }

  initSubmissionStateMap = () => {
    this.submissionStateMap = new SubmissionStateMap({
      hasGradingPeriods: this.gradingPeriodSet != null,
      selectedGradingPeriodID: this.gradingPeriodId,
      isAdmin: isAdmin(),
    })
  }

  initPostGradesLtis = () => {
    this.postGradesLtis = this.options.post_grades_ltis.map(lti => {
      return {
        id: lti.id,
        name: lti.name,
        onSelect: () => {
          const postGradesDialog = new PostGradesFrameDialog({
            returnFocusTo: this.props.actionMenuNode.querySelector('button'),
            baseUrl: lti.data_url,
          })
          // 10 ms delay left over from original coffeescript implementation
          setTimeout(() => postGradesDialog.open(), 10)
          handleExternalContentMessages({
            service: 'external_tool_redirect',
            ready: () => {
              postGradesDialog.close()
            },
            cancel: () => {
              postGradesDialog.close()
            },
          })
        },
      }
    })
  }

  updatePostGradesFeatureButton = () => {
    this.disablePostGradesFeature =
      !this.props.postGradesStore.hasAssignments() || !this.props.postGradesStore.selectedSISId()
    return this.gridReady.promise.then(() => {
      this.renderActionMenu()
    })
  }

  initHeader = () => {
    this.renderGradebookMenus()
    this.renderFilters()
    this.arrangeColumnsBy(
      getColumnOrder(this.props.modules, this.gradebookColumnOrderSettings),
      true,
    )
    this.renderGradebookSettingsModal()
    // EVAL-3711 Remove Evaluate ICE feature flag
    if (!window.ENV.FEATURES.instui_nav) {
      return $('#keyboard-shortcuts').click(function () {
        const questionMarkKeyDown = $.Event('keydown', {
          keyCode: 191,
          shiftKey: true,
        })
        return $(document).trigger(questionMarkKeyDown)
      })
    }
  }

  renderGradebookMenus = () => {
    this.renderViewOptionsMenu()
    this.renderActionMenu()
  }

  getTeacherNotesViewOptionsMenuProps = () => {
    let onSelect
    const teacherNotes = this.getTeacherNotesColumn()
    const showingNotes = teacherNotes != null && !teacherNotes.hidden
    if (showingNotes) {
      onSelect = () => {
        return this.setTeacherNotesHidden(true)
      }
    } else if (teacherNotes) {
      onSelect = () => {
        return this.setTeacherNotesHidden(false)
      }
    } else {
      onSelect = this.createTeacherNotes
    }
    return {
      disabled:
        this.contentLoadStates.teacherNotesColumnUpdating || this.gridReady.state !== 'resolved',
      onSelect,
      selected: showingNotes,
    }
  }

  getColumnSortSettingsViewOptionsMenuProps = () => {
    const storedSortOrder = getColumnOrder(this.props.modules, this.gradebookColumnOrderSettings)
    const criterion = isDefaultSortOrder(storedSortOrder.sortType)
      ? 'default'
      : storedSortOrder.sortType
    return {
      criterion,
      direction: storedSortOrder.direction || 'ascending',
      disabled: !this.assignmentsLoadedForCurrentView(),
      modulesEnabled: this.courseContent.contextModules.length > 0,
      onSortByDefault: () =>
        this.arrangeColumnsBy(
          {
            sortType: 'default',
            direction: 'ascending',
          },
          false,
        ),
      onSortByNameAscending: () =>
        this.arrangeColumnsBy(
          {
            sortType: 'name',
            direction: 'ascending',
          },
          false,
        ),
      onSortByNameDescending: () =>
        this.arrangeColumnsBy(
          {
            sortType: 'name',
            direction: 'descending',
          },
          false,
        ),
      onSortByDueDateAscending: () =>
        this.arrangeColumnsBy(
          {
            sortType: 'due_date',
            direction: 'ascending',
          },
          false,
        ),
      onSortByDueDateDescending: () =>
        this.arrangeColumnsBy(
          {
            sortType: 'due_date',
            direction: 'descending',
          },
          false,
        ),
      onSortByPointsAscending: () =>
        this.arrangeColumnsBy(
          {
            sortType: 'points',
            direction: 'ascending',
          },
          false,
        ),
      onSortByPointsDescending: () =>
        this.arrangeColumnsBy(
          {
            sortType: 'points',
            direction: 'descending',
          },
          false,
        ),
      onSortByModuleAscending: () =>
        this.arrangeColumnsBy(
          {
            sortType: 'module_position',
            direction: 'ascending',
          },
          false,
        ),
      onSortByModuleDescending: () =>
        this.arrangeColumnsBy(
          {
            sortType: 'module_position',
            direction: 'descending',
          },
          false,
        ),
    }
  }

  getFilterSettingsViewOptionsMenuProps = () => ({
    available: this.listAvailableViewOptionsFilters(),
    onSelect: this.updateFilterSettings,
    selected: this.listSelectedViewOptionsFilters(),
  })

  updateFilterSettings = (filters: string[]) => {
    this.setSelectedViewOptionsFilters(filters)
    this.renderViewOptionsMenu()
    this.renderFilters()
    this.saveSettings()
  }

  getViewOptionsMenuProps = () => {
    return {
      teacherNotes: this.getTeacherNotesViewOptionsMenuProps(),
      columnSortSettings: this.getColumnSortSettingsViewOptionsMenuProps(),
      filterSettings: this.getFilterSettingsViewOptionsMenuProps(),
      showUnpublishedAssignments: this.gridDisplaySettings.showUnpublishedAssignments,
      onSelectShowUnpublishedAssignments: this.toggleUnpublishedAssignments,
      allowShowSeparateFirstLastNames: this.options.allow_separate_first_last_names,
      showSeparateFirstLastNames: this.gridDisplaySettings.showSeparateFirstLastNames,
      onSelectShowSeparateFirstLastNames: this.toggleShowSeparateFirstLastNames,
      hideAssignmentGroupTotals: this.gridDisplaySettings.hideAssignmentGroupTotals,
      onSelectHideAssignmentGroupTotals: this.toggleHideAssignmentGroupTotals,
      hideTotal: this.gridDisplaySettings.hideTotal,
      onSelectHideTotal: this.toggleHideTotal,
      onSelectShowStatusesModal: () => this.setState({isStatusesModalOpen: true}),
      onSelectViewUngradedAsZero: () => {
        confirmViewUngradedAsZero({
          currentValue: this.gridDisplaySettings.viewUngradedAsZero,
          onAccepted: () => {
            this.toggleViewUngradedAsZero()
          },
        })
      },
      viewUngradedAsZero: this.gridDisplaySettings.viewUngradedAsZero,
      allowViewUngradedAsZero: this.courseFeatures.allowViewUngradedAsZero,
    }
  }

  renderViewOptionsMenu = () => {
    if (this.options.enhanced_gradebook_filters) return

    // TODO: if enhanced_gradebook_filters is enabled, we can skip rendering
    // this menu when we have the filters in place. Until then, keep rendering
    // it so we can still filter when we have the flag on.

    const mountPoint = this.props.viewOptionsMenuNode
    this.viewOptionsMenu = renderComponent(
      ViewOptionsMenu,
      mountPoint,
      this.getViewOptionsMenuProps(),
    )
  }

  getAssignmentOrder = (assignmentGroupId?: string): string[] => {
    return this.gridData.columns.scrollable.reduce((acc: string[], column: string) => {
      const matches = column.match(/assignment_(\d+)/)
      if (matches) {
        if (
          assignmentGroupId === undefined ||
          this.assignments[parseInt(matches[1], 10)]?.assignment_group_id === assignmentGroupId
        ) {
          const assignmentId = matches[1]
          acc.push(assignmentId)
        }
      }
      return acc
    }, [])
  }

  getStudentOrder = (): string[] => this.gridData.rows.map(row => row.id)

  getActionMenuProps = () => {
    let attachmentData: AttachmentData
    const focusReturnPoint = this.props.actionMenuNode.querySelector('button')
    const actionMenuProps: ActionMenuProps = {
      gradebookIsEditable: this.options.gradebook_is_editable,
      contextAllowsGradebookUploads: this.options.context_allows_gradebook_uploads,
      gradebookImportUrl: this.options.gradebook_import_url,
      showStudentFirstLastName: this.gridDisplaySettings.showSeparateFirstLastNames,
      currentUserId: this.props.currentUserId,
      gradebookExportUrl: this.options.export_gradebook_csv_url,
      postGradesLtis: this.postGradesLtis,
      postGradesFeature: {
        enabled: this.options.post_grades_feature && !this.disablePostGradesFeature,
        returnFocusTo: focusReturnPoint,
        label: this.options.sis_name,
        store: this.props.postGradesStore,
      },
      publishGradesToSis: {
        isEnabled: this.options.publish_to_sis_enabled,
        publishToSisUrl: this.options.publish_to_sis_url,
      },
      gradingPeriodId: this.state.gradingPeriodId,
      getStudentOrder: this.getStudentOrder,
      getAssignmentOrder: this.getAssignmentOrder,
      updateExportState: (name?: string, val?: number) =>
        this.setState({
          exportState: {
            completion: val,
            filename: name,
          },
        }),
      setExportManager: (manager?: GradebookExportManager) =>
        this.setState({exportManager: manager}),
    }
    if (this.options.gradebook_csv_progress) {
      const progressData = this.options.gradebook_csv_progress
      actionMenuProps.lastExport = {
        progressId: `${progressData.progress.id}`,
        workflowState: progressData.progress.workflow_state,
      }
      attachmentData = this.options.attachment
      if (attachmentData) {
        actionMenuProps.attachment = {
          id: `${attachmentData.attachment.id}`,
          downloadUrl: this.options.attachment_url,
          updatedAt: attachmentData.attachment.updated_at,
          createdAt: attachmentData.attachment.created_at,
        }
      }
    }
    return actionMenuProps
  }

  renderActionMenu = () => {
    const props = this.getActionMenuProps()
    if (this.options.enhanced_gradebook_filters) {
      renderComponent(EnhancedActionMenu, this.props.enhancedActionMenuNode, props)
    } else {
      renderComponent(ActionMenu, this.props.actionMenuNode, props)
    }
  }

  renderFilters = () => {
    // Sections and grading periods are passed into the constructor, and therefore are always
    // available, whereas assignment groups and context modules are fetched via the DataLoader,
    // so we need to wait until they are loaded to set their filter visibility.
    this.updateSectionFilterVisibility()
    this.updateStudentGroupFilterVisibility()
    if (this.contentLoadStates.assignmentGroupsLoaded) {
      this.updateAssignmentGroupFilterVisibility()
    }
    this.updateGradingPeriodFilterVisibility()
    if (!this.props.isModulesLoading) {
      this.updateModulesFilterVisibility()
    }
  }

  renderGradebookSettingsModal = () => {
    const props: GradebookSettingsModalProps = {
      anonymousAssignmentsPresent: some(this.assignments, (assignment: Assignment) => {
        return assignment.anonymous_grading
      }),
      courseId: this.options.context_id,
      courseFeatures: this.courseFeatures,
      courseSettings: this.courseSettings,
      gradedLateSubmissionsExist: this.options.graded_late_submissions_exist,
      locale: this.props.locale,
      gradebookIsEditable: this.options.gradebook_is_editable,
      onRequestClose: () => {
        this.setState({settingsTrayOpen: false}, this.renderGradebookSettingsModal)
      },
      onAfterClose: () => this.gradebookSettingsModalButton.current?.focus(),
      onCourseSettingsUpdated: (settings: {allowFinalGradeOverride: boolean}) =>
        this.courseSettings.handleUpdated(settings, this.props.fetchFinalGradeOverrides),
      onLatePolicyUpdate: this.onLatePolicyUpdate,
      open: this.state.settingsTrayOpen,
      postPolicies: this.postPolicies,
    }

    if (this.options.enhanced_gradebook_filters) {
      Object.assign(props, this.gradebookSettingsModalViewOptionsProps())
    }

    AsyncComponents.renderGradebookSettingsModal(props, this.props.gradebookSettingsModalContainer)
  }

  gradebookSettingsModalViewOptionsProps = () => {
    const {modulesEnabled} = this.getColumnSortSettingsViewOptionsMenuProps()

    return {
      allowSortingByModules: modulesEnabled,
      allowShowSeparateFirstLastNames: this.options.allow_separate_first_last_names,
      allowViewUngradedAsZero: this.courseFeatures.allowViewUngradedAsZero,
      loadCurrentViewOptions: (): GradebookViewOptions => {
        const {criterion, direction} = this.getColumnSortSettingsViewOptionsMenuProps()
        const {
          viewUngradedAsZero,
          showUnpublishedAssignments,
          showSeparateFirstLastNames,
          hideAssignmentGroupTotals,
          hideTotal,
        } = this.gridDisplaySettings

        return {
          columnSortSettings: {criterion, direction},
          hideTotal,
          showNotes: this.isTeacherNotesColumnShown(),
          showSeparateFirstLastNames,
          showUnpublishedAssignments,
          hideAssignmentGroupTotals,
          statusColors: this.state.gridColors,
          viewUngradedAsZero,
        }
      },
      onViewOptionsUpdated: this.handleViewOptionsUpdated,
    }
  }

  handleViewOptionsUpdated = ({
    columnSortSettings: {criterion, direction} = {
      criterion: 'assignment_group',
      direction: 'ascending',
    },
    hideAssignmentGroupTotals,
    hideTotal,
    showNotes,
    showUnpublishedAssignments,
    showSeparateFirstLastNames,
    statusColors: colors,
    viewUngradedAsZero,
  }: {
    columnSortSettings: {criterion: string; direction: SortDirection}
    hideAssignmentGroupTotals?: boolean
    hideTotal?: boolean
    showNotes: boolean
    showUnpublishedAssignments?: boolean
    showSeparateFirstLastNames?: boolean
    statusColors?: StatusColors
    viewUngradedAsZero?: boolean
  }): Promise<void | void[]> => {
    // We may have to save changes to more than one endpoint, depending on
    // which options have changed. Additionally, a couple options require us to
    // update the grid when they change. Let's sort out which endpoints we
    // actually need to call and return a single promise encapsulating all of
    // them.
    const promises: Promise<void>[] = []

    // Column sort settings have their own endpoint.
    const {criterion: oldCriterion, direction: oldDirection} =
      this.getColumnSortSettingsViewOptionsMenuProps()
    const columnSortSettingsChanged = criterion !== oldCriterion || direction !== oldDirection
    if (columnSortSettingsChanged) {
      promises.push(this.saveUpdatedColumnOrder({criterion, direction}))
    }

    // We save changes to the notes column using the custom column API.
    if (showNotes !== this.isTeacherNotesColumnShown()) {
      promises.push(this.saveUpdatedTeacherNotesSetting({showNotes}))
    }

    // Finally, the remaining options are saved to the user's settings.
    const {
      hideAssignmentGroupTotals: oldHideAssignmentGroupTotals,
      hideTotal: oldHideTotal,
      showUnpublishedAssignments: oldShowUnpublished,
      showSeparateFirstLastNames: oldShowSeparateFirstLastNames,
      viewUngradedAsZero: oldViewUngradedAsZero,
    } = this.gridDisplaySettings

    const viewUngradedAsZeroChanged =
      this.courseFeatures.allowViewUngradedAsZero && oldViewUngradedAsZero !== viewUngradedAsZero
    const showUnpublishedChanged = oldShowUnpublished !== showUnpublishedAssignments
    const showSeparateFirstLastNamesChanged =
      oldShowSeparateFirstLastNames !== showSeparateFirstLastNames
    const colorsChanged = !isEqual(this.state.gridColors, colors)
    const hideAssignmentGroupTotalsChanged =
      oldHideAssignmentGroupTotals !== hideAssignmentGroupTotals
    const hideTotalChanged = oldHideTotal !== hideTotal

    if (
      colorsChanged ||
      hideAssignmentGroupTotalsChanged ||
      hideTotalChanged ||
      showUnpublishedChanged ||
      viewUngradedAsZeroChanged ||
      showSeparateFirstLastNamesChanged
    ) {
      const changedSettings = {
        colors: colorsChanged ? colors : undefined,
        hideAssignmentGroupTotals: hideAssignmentGroupTotalsChanged
          ? hideAssignmentGroupTotals
          : undefined,
        hideTotal: hideTotalChanged ? hideTotal : undefined,
        showUnpublishedAssignments: showUnpublishedChanged ? showUnpublishedAssignments : undefined,
        showSeparateFirstLastNames: showSeparateFirstLastNamesChanged
          ? showSeparateFirstLastNames
          : undefined,
        viewUngradedAsZero: viewUngradedAsZeroChanged ? viewUngradedAsZero : undefined,
      }
      promises.push(this.saveUpdatedUserSettings(changedSettings))
    }

    return Promise.all(promises)
      .catch(FlashAlert.showFlashError(I18n.t('There was an error updating view options.')))
      .finally(() => {
        // Regardless of which options we changed, we most likely need to
        // update the columns and grid.
        this.updateColumns()
        this.updateGrid()
      })
  }

  saveUpdatedColumnOrder = ({
    criterion,
    direction,
  }: {
    criterion: string
    direction?: SortDirection
  }) => {
    const newSortOrder = {direction, sortType: criterion}
    const {freezeTotalGrade} = getColumnOrder(this.props.modules, this.gradebookColumnOrderSettings)

    return this.props
      .updateColumnOrder(this.options.context_id, {
        ...newSortOrder,
        freezeTotalGrade,
      })
      .then(() => {
        this.setColumnOrder(newSortOrder)
        const columns = this.gridData.columns.scrollable.map(
          columnId => this.gridData.columns.definitions[columnId],
        )
        const fn = this.makeColumnSortFn(newSortOrder)
        columns.sort(fn)
        this.gridData.columns.scrollable = columns.map(column => column.id)
      })
  }

  saveUpdatedUserSettings = ({
    colors,
    hideAssignmentGroupTotals,
    hideTotal,
    showUnpublishedAssignments,
    viewUngradedAsZero,
    showSeparateFirstLastNames,
  }: {
    colors?: StatusColors
    hideAssignmentGroupTotals?: boolean
    hideTotal?: boolean
    showUnpublishedAssignments?: boolean
    viewUngradedAsZero?: boolean
    showSeparateFirstLastNames?: boolean
  }) => {
    return this.saveSettings({
      colors,
      hideAssignmentGroupTotals,
      hideTotal,
      showUnpublishedAssignments,
      showSeparateFirstLastNames,
      viewUngradedAsZero,
    }).then(() => {
      // Make various updates to the grid depending on what changed.  These
      // triple-equals checks are deliberate: null could be an actual value for
      // the setting, so we use undefined to indicate that the setting hasn't
      // changed and hence we don't need to update it.

      if (colors !== undefined) {
        this.gridDisplaySettings.colors = colors
        this.setState({gridColors: statusColors(this.gridDisplaySettings.colors)})
      }

      if (hideAssignmentGroupTotals !== undefined) {
        this.gridDisplaySettings.hideAssignmentGroupTotals = hideAssignmentGroupTotals
      }

      if (hideTotal !== undefined) {
        this.gridDisplaySettings.hideTotal = hideTotal
        this.updateAllTotalColumns()
      }

      if (showUnpublishedAssignments !== undefined) {
        this.gridDisplaySettings.showUnpublishedAssignments = showUnpublishedAssignments
      }

      if (viewUngradedAsZero !== undefined) {
        this.gridDisplaySettings.viewUngradedAsZero = viewUngradedAsZero
        this.courseContent.students.listStudents().forEach(student => {
          this.calculateStudentGrade(student, true)
        })
        this.updateAllTotalColumns()
      }

      if (showSeparateFirstLastNames !== undefined) {
        this.gridDisplaySettings.showSeparateFirstLastNames = showSeparateFirstLastNames
        this.renderActionMenu()
      }
    })
  }

  saveUpdatedTeacherNotesSetting = ({showNotes}: {showNotes: boolean}) => {
    let promise

    const existingColumn = this.getTeacherNotesColumn()
    if (existingColumn != null) {
      promise = GradebookApi.updateTeacherNotesColumn(this.options.context_id, existingColumn.id, {
        hidden: !showNotes,
      })
    } else {
      promise = GradebookApi.createTeacherNotesColumn(this.options.context_id).then(response => {
        this.gradebookContent.customColumns.push(response.data)
        const teacherNotesColumn = buildCustomColumn(response.data)
        this.gridData.columns.definitions[teacherNotesColumn.id] = teacherNotesColumn
      })
    }

    return promise.then(() => {
      if (showNotes) {
        this.showNotesColumn()
        this.props.reorderCustomColumns(this.gradebookContent.customColumns.map(c => c.id))
      } else {
        this.hideNotesColumn()
      }
    })
  }

  checkForUploadComplete = () => {
    if (UserSettings.contextGet('gradebookUploadComplete')) {
      $.flashMessage(I18n.t('Upload successful'))
      return UserSettings.contextRemove('gradebookUploadComplete')
    }
  }

  weightedGroups = () => this.options.group_weighting_scheme === 'percent'

  weightedGrades = () => this.weightedGroups() || !!this.gradingPeriodSet?.weighted

  switchTotalDisplay = ({dontWarnAgain = false} = {}) => {
    if (dontWarnAgain) {
      UserSettings.contextSet('warned_about_totals_display', true)
    }
    this.options.show_total_grade_as_points = !this.options.show_total_grade_as_points
    $.ajaxJSON(this.options.setting_update_url, 'PUT', {
      show_total_grade_as_points: this.options.show_total_grade_as_points,
    })
    this.gradebookGrid?.invalidate()
    if (this.courseSettings.allowFinalGradeOverride) {
      return this.gradebookGrid?.gridSupport?.columns.updateColumnHeaders([
        'total_grade',
        'total_grade_override',
      ])
    } else {
      return this.gradebookGrid?.gridSupport?.columns.updateColumnHeaders(['total_grade'])
    }
  }

  togglePointsOrPercentTotals = (cb: () => void) => {
    let dialog_options
    if (UserSettings.contextGet<boolean>('warned_about_totals_display')) {
      this.switchTotalDisplay()
      if (typeof cb === 'function') {
        return cb()
      }
    } else {
      dialog_options = {
        showing_points: this.options.show_total_grade_as_points,
        save: this.switchTotalDisplay,
        onClose: cb,
      }
      return new GradeDisplayWarningDialog(dialog_options)
    }
  }

  onFilterToStudents = (studentIds: string[]) => {
    this.searchFilteredStudentIds = studentIds
    this.updateFilterAssignmentIds()
    const hasChanged = this.setVisibleGridColumns()
    if (hasChanged) {
      this.updateGrid()
    }
    this.updateRows()
  }

  onFilterToAssignments = (assignmentIds: string[]) => {
    this.searchFilteredAssignmentIds = assignmentIds
    const hasChanged = this.setVisibleGridColumns()
    if (hasChanged) {
      this.updateGrid()
      this.updateRows()
    }
  }

  studentSearchMatcher = (
    option: {
      id: string
      label: string
    },
    searchTerm: string,
  ) => {
    const term = searchTerm?.toLowerCase() || ''
    const studentName = option.label?.toLowerCase() || ''

    if (studentName.includes(term)) {
      return true
    }

    const {sis_user_id: sisId} = this.courseContent.students.student(option.id)
    return !!sisId && sisId.toLowerCase() === term
  }

  getVisibleGridColumns = () => {
    let parentColumnIds = this.gridData.columns.frozen.filter(
      columnId => !/^custom_col_/.test(columnId) && !/^student/.test(columnId),
    )
    if (this.gridDisplaySettings.showSeparateFirstLastNames) {
      parentColumnIds = ['student_lastname', 'student_firstname'].concat(parentColumnIds)
    } else {
      parentColumnIds = ['student'].concat(parentColumnIds)
    }
    const visibleCustomColumns = this.gradebookContent.customColumns.filter(
      column => !column.hidden,
    )
    const customColumnIds = visibleCustomColumns.map(column => getCustomColumnId(column.id))
    this.updateFilterAssignmentIds()
    const scrollableColumns = this.filteredAssignmentIds
      .map(assignmentId => this.gridData.columns.definitions[getAssignmentColumnId(assignmentId)])
      .filter(Boolean)
    if (!hideAggregateColumns(this.gradingPeriodSet, this.gradingPeriodId)) {
      for (const assignmentGroupId in this.assignmentGroups) {
        const column =
          this.gridData.columns.definitions[getAssignmentGroupColumnId(assignmentGroupId)]
        if (column) {
          if (
            this.options.enhanced_gradebook_filters &&
            this.gridDisplaySettings.hideAssignmentGroupTotals
          )
            continue
          scrollableColumns.push(column)
        }
      }
      if (getColumnOrder(this.props.modules, this.gradebookColumnOrderSettings).freezeTotalGrade) {
        if (!parentColumnIds.includes('total_grade')) {
          parentColumnIds.push('total_grade')
        }
      } else {
        const column = this.gridData.columns.definitions.total_grade
        if (
          column &&
          !(this.options.enhanced_gradebook_filters && this.gridDisplaySettings.hideTotal)
        ) {
          scrollableColumns.push(column)
        }
      }
      if (
        this.courseSettings.allowFinalGradeOverride &&
        !(this.options.enhanced_gradebook_filters && this.gridDisplaySettings.hideTotal)
      ) {
        const column = this.gridData.columns.definitions.total_grade_override
        if (column) {
          scrollableColumns.push(column)
        }
      }
    }
    if (this.gradebookColumnOrderSettings?.sortType) {
      scrollableColumns.sort(
        this.makeColumnSortFn(
          getColumnOrder(this.props.modules, this.gradebookColumnOrderSettings),
        ),
      )
    }
    return {
      frozen: [...parentColumnIds, ...customColumnIds],
      scrollable: scrollableColumns.map(column => column.id),
    }
  }

  setVisibleGridColumns = () => {
    const {frozen, scrollable} = this.getVisibleGridColumns()
    const hasChanged =
      !isEqual(frozen, this.gridData.columns.frozen) ||
      !isEqual(scrollable, this.gridData.columns.scrollable)
    this.gridData.columns.frozen = frozen
    this.gridData.columns.scrollable = scrollable
    this.updateFilterAssignmentIds()
    return hasChanged
  }

  updateGrid = () => {
    this.gradebookGrid?.updateColumns()
    this.gradebookGrid?.invalidate()
  }

  // # Grid Column Definitions

  // Assignment Column
  buildAssignmentColumn = (assignment: Assignment): GridColumn => {
    let assignmentWidth
    const shrinkForOutOfText =
      assignment && assignment.grading_type === 'points' && assignment.points_possible != null
    const minWidth = shrinkForOutOfText ? 140 : 90
    const columnId = getAssignmentColumnId(assignment.id)
    const fieldName = `assignment_${assignment.id}`
    if (this.gradebookColumnSizeSettings && this.gradebookColumnSizeSettings[fieldName]) {
      assignmentWidth = parseInt(this.gradebookColumnSizeSettings[fieldName], 10)
      if (Number.isNaN(assignmentWidth)) {
        assignmentWidth = testWidth(assignment.name, minWidth, columnWidths.assignment.default_max)
      }
    } else {
      assignmentWidth = testWidth(assignment.name, minWidth, columnWidths.assignment.default_max)
    }
    const columnDef = {
      id: columnId,
      field: fieldName,
      object: assignment,
      getGridSupport: () => this.gradebookGrid?.gridSupport,
      propFactory: new AssignmentRowCellPropFactory(this),
      minWidth: columnWidths.assignment.min,
      maxWidth: columnWidths.assignment.max,
      width: assignmentWidth,
      cssClass: `assignment ${columnId}`,
      headerCssClass: `assignment ${columnId}`,
      toolTip: assignment.name,
      type: 'assignment',
      assignmentId: assignment.id,
    }
    if (!(columnDef.width > columnDef.minWidth)) {
      columnDef.cssClass += ' minimized'
      columnDef.headerCssClass += ' minimized'
    }
    return columnDef
  }

  buildTotalGradeColumn = () => {
    let totalWidth
    const label = I18n.t('Total')
    if (this.gradebookColumnSizeSettings && this.gradebookColumnSizeSettings.total_grade) {
      totalWidth = parseInt(this.gradebookColumnSizeSettings.total_grade, 10)
    } else {
      totalWidth = testWidth(label, columnWidths.total.min, columnWidths.total.max)
    }
    return {
      cssClass: 'total-cell total_grade',
      field: 'total_grade',
      headerCssClass: 'total_grade',
      id: 'total_grade',
      maxWidth: columnWidths.total.max,
      minWidth: columnWidths.total.min,
      object: {},
      toolTip: label,
      type: 'total_grade',
      width: totalWidth,
    }
  }

  buildTotalGradeOverrideColumn = () => {
    let totalWidth
    const label = I18n.t('Override')
    if (this.gradebookColumnSizeSettings && this.gradebookColumnSizeSettings.total_grade_override) {
      totalWidth = parseInt(this.gradebookColumnSizeSettings.total_grade_override, 10)
    } else {
      totalWidth = testWidth(
        label,
        columnWidths.total_grade_override.min,
        columnWidths.total_grade_override.max,
      )
    }
    return {
      cssClass: 'total-grade-override',
      getGridSupport: () => {
        return this.gradebookGrid?.gridSupport
      },
      headerCssClass: 'total-grade-override',
      id: 'total_grade_override',
      maxWidth: columnWidths.total_grade_override.max,
      minWidth: columnWidths.total_grade_override.min,
      object: {},
      propFactory: new TotalGradeOverrideCellPropFactory(this),
      toolTip: label,
      type: 'total_grade_override',
      width: totalWidth,
    }
  }

  initGrid = () => {
    let assignmentGroup, assignmentGroupColumn, id
    this.updateFilteredContentInfo()
    const studentColumn = buildStudentColumn(
      'student',
      this.gradebookColumnSizeSettings?.student,
      150,
    )
    this.gridData.columns.definitions[studentColumn.id] = studentColumn
    this.gridData.columns.frozen.push(studentColumn.id)
    const studentColumnLastName = buildStudentColumn(
      'student_lastname',
      this.gradebookColumnSizeSettings?.student_lastname,
      155,
    )
    this.gridData.columns.definitions[studentColumnLastName.id] = studentColumnLastName
    this.gridData.columns.frozen.push(studentColumnLastName.id)
    const studentColumnFirstName = buildStudentColumn(
      'student_firstname',
      this.gradebookColumnSizeSettings?.student_firstname,
      155,
    )
    this.gridData.columns.definitions[studentColumnFirstName.id] = studentColumnFirstName
    this.gridData.columns.frozen.push(studentColumnFirstName.id)

    const ref2 = this.assignmentGroups
    const buildAssignmentGroupColumn = buildAssignmentGroupColumnFn(
      this.gradebookColumnSizeSettings,
    )
    for (id in ref2) {
      assignmentGroup = ref2[id]
      assignmentGroupColumn = buildAssignmentGroupColumn(assignmentGroup)
      this.gridData.columns.definitions[assignmentGroupColumn.id] = assignmentGroupColumn
    }
    const totalGradeColumn = this.buildTotalGradeColumn()
    this.gridData.columns.definitions[totalGradeColumn.id] = totalGradeColumn
    const totalGradeOverrideColumn = this.buildTotalGradeOverrideColumn()
    this.gridData.columns.definitions[totalGradeOverrideColumn.id] = totalGradeOverrideColumn
    this.createGrid()
  }

  // Grid DOM Access/Reference Methods
  addAssignmentColumnDefinition = (assignment: Assignment) => {
    const assignmentColumn = this.buildAssignmentColumn(assignment)
    if (!this.gridData.columns.definitions[assignmentColumn.id]) {
      this.gridData.columns.definitions[assignmentColumn.id] = assignmentColumn
    }
  }

  createGrid = () => {
    this.setVisibleGridColumns()
    this.gradebookGrid?.initialize()
    if (!this.gradebookGrid?.gridSupport) throw new Error('grid did not initialize')
    // This is a faux blur event for SlickGrid.
    // Use capture to preempt SlickGrid's internal handlers.
    document.getElementById('application')?.addEventListener('click', this.onGridBlur, true)
    // Grid Events
    this.gradebookGrid.grid.onKeyDown.subscribe(onGridKeyDown)
    // Grid Body Cell Events
    this.gradebookGrid.grid.onBeforeEditCell.subscribe(this.onBeforeEditCell)
    this.gradebookGrid.grid.onCellChange.subscribe(this.onCellChange)
    this.keyboardNav = new GradebookKeyboardNav({
      gridSupport: this.gradebookGrid.gridSupport,
      getColumnTypeForColumnId,
      toggleDefaultSort: this.toggleDefaultSort,
      openSubmissionTray: this.openSubmissionTray,
    })
    this.gradebookGrid.gridSupport.initialize()
    this.gradebookGrid.gridSupport.events.onActiveLocationChanged.subscribe(
      (event: Event, location: GridLocation) => {
        if (
          ['student', 'student_lastname'].includes(location.columnId) &&
          location.region === 'body'
        ) {
          // In IE11, if we're navigating into the student column from a grade
          // input cell with no text, this focus() call will select the <body>
          // instead of the grades link.  Delaying the call (even with no actual
          // delay) fixes the issue.
          return setTimeout(() => {
            if (!this.gradebookGrid?.gridSupport) throw new Error('grid is not initialized')
            const ref1 = this.gradebookGrid?.gridSupport.state
              .getActiveNode()
              .querySelector('.student-grades-link')
            return ref1 != null ? ref1.focus() : undefined
          }, 0)
        }
      },
    )
    this.gradebookGrid.gridSupport.events.onKeyDown.subscribe(
      (event: React.KeyboardEvent<Element>, location: GridLocation) => {
        let ref1
        if (location.region === 'header') {
          return (ref1 = this.getHeaderComponentRef(location.columnId)) != null
            ? ref1.handleKeyDown(event)
            : undefined
        }
      },
    )
    this.gradebookGrid.gridSupport.events.onNavigatePrev.subscribe(
      (event: Event, location: GridLocation) => {
        let ref1
        if (location.region === 'header') {
          return (ref1 = this.getHeaderComponentRef(location.columnId)) != null
            ? ref1.focusAtStart()
            : undefined
        }
      },
    )
    this.gradebookGrid.gridSupport.events.onNavigateNext.subscribe(
      (event: Event, location: GridLocation) => {
        let ref1
        if (location.region === 'header') {
          return (ref1 = this.getHeaderComponentRef(location.columnId)) != null
            ? ref1.focusAtStart()
            : undefined
        }
      },
    )
    this.gradebookGrid.gridSupport.events.onNavigateLeft.subscribe(
      (event: Event, location: GridLocation) => {
        let ref1
        if (location.region === 'header') {
          return (ref1 = this.getHeaderComponentRef(location.columnId)) != null
            ? ref1.focusAtStart()
            : undefined
        }
      },
    )
    this.gradebookGrid.gridSupport.events.onNavigateRight.subscribe(
      (event: Event, location: GridLocation) => {
        let ref1
        if (location.region === 'header') {
          return (ref1 = this.getHeaderComponentRef(location.columnId)) != null
            ? ref1.focusAtStart()
            : undefined
        }
      },
    )
    this.gradebookGrid.gridSupport.events.onNavigateUp.subscribe(
      (event: Event, location: GridLocation) => {
        if (location.region === 'header') {
          // As above, "delay" the call so that we properly focus the header cell
          // when navigating from a grade input cell with no text.
          return setTimeout(() => {
            let ref1
            return (ref1 = this.getHeaderComponentRef(location.columnId)) != null
              ? ref1.focusAtStart()
              : undefined
          }, 0)
        }
      },
    )
    return this.onGridInit()
  }

  onGridInit = () => {
    $('#gradebook-grid-wrapper').show()
    this.uid = this.gradebookGrid?.grid.getUID()
    $('#accessibility_warning').focus(function () {
      $('#accessibility_warning').removeClass('screenreader-only')
      return $('#accessibility_warning').blur(function () {
        return $('#accessibility_warning').addClass('screenreader-only')
      })
    })
    this.$grid = $('#gradebook_grid').fillWindowWithMe({
      onResize: () => this.gradebookGrid?.grid.resizeCanvas(),
    })
    if (this.options.gradebook_is_editable) {
      this.$grid?.addClass('editable')
    }
    this.fixMaxHeaderWidth()
    this.keyboardNav?.init()
    const keyBindings = this.keyboardNav?.keyBindings
    this.kbDialog = new KeyboardNavDialog().render(KeyboardNavTemplate({keyBindings}))
    return $(document).trigger('gridready')
  }

  // The target cell will enter editing mode
  onBeforeEditCell = (_event: Event, obj: {item: Student; column: GridColumn}) => {
    let ref1
    if (
      obj.column.type === 'custom_column' &&
      obj.column.customColumnId &&
      ((ref1 = this.getCustomColumn(obj.column.customColumnId)) != null
        ? ref1.read_only
        : undefined)
    ) {
      return false
    }
    if (obj.column.type !== 'assignment') {
      return true
    }
    return !!this.student(obj.item.id)
  }

  // The current cell editor has been changed and is valid
  onCellChange = (_event: Event, obj: {item: GradebookStudent; column: GridColumn}) => {
    let col_id, url
    const {item, column} = obj
    if (column.type === 'custom_column' && column.field) {
      col_id = column.field.match(/^custom_col_(\d+)/)
      url = this.options.custom_column_datum_url
        .replace(/:id/, col_id?.[1] || '')
        .replace(/:user_id/, item.id)
      return $.ajaxJSON(url, 'PUT', {
        'column_data[content]': item[column.field],
      })
    } else {
      // this is the magic that actually updates group and final grades when you edit a cell
      this.calculateStudentGrade(item)
      return this.gradebookGrid?.invalidate()
    }
  }

  // Persisted Gradebook Settings
  saveColumnWidthPreference = (id: string, newWidth: number) => {
    const url = this.options.gradebook_column_size_settings_url
    return $.ajaxJSON(url, 'POST', {
      column_id: id,
      column_size: newWidth,
    })
  }

  saveSettings = ({
    hideAssignmentGroupTotals = this.gridDisplaySettings.hideAssignmentGroupTotals,
    hideTotal = this.gridDisplaySettings.hideTotal,
    selectedViewOptionsFilters = this.listSelectedViewOptionsFilters(),
    showConcludedEnrollments = this.getEnrollmentFilters().concluded,
    showInactiveEnrollments = this.getEnrollmentFilters().inactive,
    showUnpublishedAssignments = this.gridDisplaySettings.showUnpublishedAssignments,
    showSeparateFirstLastNames = this.gridDisplaySettings.showSeparateFirstLastNames,
    studentColumnDisplayAs = this.getSelectedPrimaryInfo(),
    studentColumnSecondaryInfo = this.getSelectedSecondaryInfo(),
    sortRowsBy = this.getSortRowsBySetting(),
    viewUngradedAsZero = this.gridDisplaySettings.viewUngradedAsZero,
    colors = this.state.gridColors,
  } = {}) => {
    if (!(selectedViewOptionsFilters.length > 0)) {
      selectedViewOptionsFilters.push('')
    }
    const gradebook_settings: GradebookSettings = {
      enter_grades_as: this.gridDisplaySettings.enterGradesAs,
      filter_columns_by: {
        assignment_group_id: this.gridDisplaySettings.filterColumnsBy.assignmentGroupId,
        context_module_id: this.gridDisplaySettings.filterColumnsBy.contextModuleId,
        grading_period_id: this.gridDisplaySettings.filterColumnsBy.gradingPeriodId,
        submissions: this.gridDisplaySettings.filterColumnsBy.submissions,
        start_date: this.gridDisplaySettings.filterColumnsBy.startDate,
        end_date: this.gridDisplaySettings.filterColumnsBy.endDate,
      },
      filter_rows_by: {
        section_id: this.gridDisplaySettings.filterRowsBy.sectionId,
        student_group_id: this.gridDisplaySettings.filterRowsBy.studentGroupId,
      },
      hide_assignment_group_totals: hideAssignmentGroupTotals ? 'true' : 'false',
      hide_total: hideTotal ? 'true' : 'false',
      selected_view_options_filters: selectedViewOptionsFilters,
      show_concluded_enrollments: showConcludedEnrollments ? 'true' : 'false',
      show_inactive_enrollments: showInactiveEnrollments ? 'true' : 'false',
      show_unpublished_assignments: showUnpublishedAssignments ? 'true' : 'false',
      show_separate_first_last_names: showSeparateFirstLastNames ? 'true' : 'false',
      student_column_display_as: studentColumnDisplayAs,
      student_column_secondary_info: studentColumnSecondaryInfo,
      sort_rows_by_column_id: sortRowsBy.columnId,
      sort_rows_by_setting_key: sortRowsBy.settingKey,
      sort_rows_by_direction: sortRowsBy.direction,
      view_ungraded_as_zero: viewUngradedAsZero ? 'true' : 'false',
      colors,
    }

    if (this.options.multiselect_gradebook_filters_enabled) {
      gradebook_settings.filter_rows_by.student_group_ids =
        this.gridDisplaySettings.filterRowsBy.studentGroupIds
      gradebook_settings.filter_rows_by.section_ids =
        this.gridDisplaySettings.filterRowsBy.sectionIds
      gradebook_settings.filter_columns_by.assignment_group_ids =
        this.gridDisplaySettings.filterColumnsBy.assignmentGroupIds
      gradebook_settings.filter_columns_by.context_module_ids =
        this.gridDisplaySettings.filterColumnsBy.contextModuleIds
      gradebook_settings.filter_columns_by.submission_filters =
        this.gridDisplaySettings.filterColumnsBy.submissionFilters
    }

    if (this.options.enhanced_gradebook_filters) {
      return GradebookApi.saveUserSettings(this.options.context_id, gradebook_settings)
    } else {
      return new Promise((resolve, reject) => {
        $.ajaxJSON(
          this.options.settings_update_url,
          'PUT',
          {
            gradebook_settings,
          },
          resolve,
          reject,
        )
      })
    }
  }

  // Grid Sorting Methods
  sortRowsBy = (sortFn: (row1: GradebookStudent, row2: GradebookStudent) => number) => {
    const respectorOfPersonsSort = () => {
      if (Object.keys(this.studentViewStudents).length > 0) {
        return (a: GradebookStudent, b: GradebookStudent) => {
          if (this.studentViewStudents[a.id]) {
            return 1
          } else if (this.studentViewStudents[b.id]) {
            return -1
          } else {
            return sortFn(a, b)
          }
        }
      } else {
        return sortFn
      }
    }
    this.gridData.rows.sort(respectorOfPersonsSort())
    this.gradebookGrid?.invalidate()
  }

  gradeSort = (
    a: Pick<Student, 'id' | 'sortable_name'>,
    b: Pick<Student, 'id' | 'sortable_name'>,
    field: string,
    asc: boolean,
  ): number => {
    let result
    const scoreForSorting = (student: GradebookStudent) => {
      const grade = getStudentGradeForColumn(student, field)
      if (field === 'total_grade') {
        if (this.options.show_total_grade_as_points) {
          return grade.score
        } else {
          return getGradeAsPercent(grade)
        }
      } else if (field.match(/^assignment_group/)) {
        return getGradeAsPercent(grade)
      } else {
        // TODO: support assignment grading types
        return grade.score
      }
    }
    result = NumberCompare(scoreForSorting(a), scoreForSorting(b), {
      descending: !asc,
    })
    if (result === 0) {
      result = secondaryAndTertiarySort(a, b, {asc})
    }
    return result
  }

  // when fn is true, those rows get a -1 so they go to the top of the sort
  sortRowsWithFunction = (fn: (row: GradebookStudent) => number | boolean, {asc = true} = {}) => {
    this.sortRowsBy((a: GradebookStudent, b: GradebookStudent) => {
      let rowA = fn(a)
      let rowB = fn(b)
      if (!asc) {
        ;[rowA, rowB] = [rowB, rowA]
      }
      if (rowA > rowB) {
        return -1
      }
      if (rowA < rowB) {
        return 1
      }
      return secondaryAndTertiarySort(a, b, {asc})
    })
  }

  missingSort = (columnId: string) => {
    // @ts-expect-error
    this.sortRowsWithFunction((row: Submission) => Boolean(row[columnId]?.missing))
  }

  lateSort = (columnId: string) => {
    // @ts-expect-error
    this.sortRowsWithFunction((row: Submission) => Boolean(row[columnId]?.late))
  }

  sortByStudentColumn = (settingKey: SortRowsSettingKey, direction: SortDirection) => {
    this.sortRowsBy((a: GradebookStudent, b: GradebookStudent) => {
      let result
      const ascending = direction === 'ascending'
      result = localeSort(a[settingKey], b[settingKey], {
        asc: ascending,
        nullsLast: true,
      })
      if (result === 0) {
        result = idSort(a, b, ascending)
      }
      return result
    })
  }

  sortByCustomColumn = (columnId: string, direction: SortDirection) => {
    this.sortRowsBy((a: GradebookStudent, b: GradebookStudent) => {
      const asc = direction === 'ascending'
      let result = localeSort(a[columnId], b[columnId], {asc})
      if (result === 0) {
        result = secondaryAndTertiarySort(a, b, {asc})
      }
      return result
    })
  }

  sortByAssignmentColumn = (
    columnId: string,
    settingKey: SortRowsSettingKey,
    direction: SortDirection,
  ) => {
    switch (settingKey) {
      case 'grade':
        this.sortRowsBy((a: GradebookStudent, b: GradebookStudent) =>
          this.gradeSort(a, b, columnId, direction === 'ascending'),
        )
        break
      case 'late':
        this.lateSort(columnId)
        break
      case 'missing':
        this.missingSort(columnId)
        break
      case 'excused':
        this.sortRowsWithFunction((row: GradebookStudent) => row[columnId].excused, {
          asc: direction === 'ascending',
        })
        break
      case 'unposted':
        this.sortRowsWithFunction(
          (row: GradebookStudent) => {
            return isGradedOrExcusedSubmissionUnposted(row[columnId] as Submission)
          },
          {
            asc: direction === 'ascending',
          },
        )
        break
    }
  }

  // when 'unposted' # TODO: in a future milestone, unposted will be added
  sortByAssignmentGroupColumn = (
    columnId: string,
    settingKey: SortRowsSettingKey,
    direction: SortDirection,
  ) => {
    if (settingKey === 'grade') {
      return this.sortRowsBy((a: GradebookStudent, b: GradebookStudent) =>
        this.gradeSort(a, b, columnId, direction === 'ascending'),
      )
    }
  }

  sortByTotalGradeColumn = (direction: SortDirection) => {
    this.sortRowsBy((a: GradebookStudent, b: GradebookStudent) =>
      this.gradeSort(a, b, 'total_grade', direction === 'ascending'),
    )
  }

  sortGridRows = () => {
    const {columnId, settingKey, direction} = this.getSortRowsBySetting()
    const columnType = getColumnTypeForColumnId(columnId)
    switch (columnType) {
      case 'custom_column':
        this.sortByCustomColumn(columnId, direction)
        break
      case 'assignment': // 'grade' | 'late' | 'missing' | 'excused' | 'unposted'
        this.sortByAssignmentColumn(columnId, settingKey, direction)
        break
      case 'assignment_group': // 'grade'
        this.sortByAssignmentGroupColumn(columnId, settingKey, direction)
        break
      case 'total_grade':
        this.sortByTotalGradeColumn(direction)
        break
      default:
        this.sortByStudentColumn(settingKey, direction)
    }
    this.updateColumnHeaders()
  }

  // Grid Update Methods
  updateStudentRow = (student: Student) => {
    const index = this.gridData.rows.findIndex(row => row.id === student.id)
    if (index !== -1) {
      this.gridData.rows[index] = student
      this.gradebookGrid?.invalidateRow(index)
    }
  }

  // Filtered Content Information Methods
  updateFilteredContentInfo = () => {
    let invalidAssignmentGroups: AssignmentGroup[]
    this.filteredContentInfo.totalPointsPossible = reduce(
      this.assignmentGroups,
      (sum: number, assignmentGroup: AssignmentGroup) =>
        sum + getAssignmentGroupPointsPossible(assignmentGroup),
      0,
    )
    if (this.weightedGroups()) {
      invalidAssignmentGroups = filter(this.assignmentGroups, function (ag: AssignmentGroup) {
        return getAssignmentGroupPointsPossible(ag) === 0
      })
      return (this.filteredContentInfo.invalidAssignmentGroups = invalidAssignmentGroups)
    } else {
      return (this.filteredContentInfo.invalidAssignmentGroups = [])
    }
  }

  listInvalidAssignmentGroups = () => this.filteredContentInfo.invalidAssignmentGroups

  // This is called from TotalGradeCellFormatter upon scrolling the grid
  listHiddenAssignments = (studentId: string) => {
    if (!(this.contentLoadStates.submissionsLoaded && this.assignmentsLoadedForCurrentView())) {
      return []
    }

    const assignmentsToConsider = this.filteredAssignmentIds.map(
      assignmentId => this.assignments[assignmentId],
    )
    return assignmentsToConsider.filter(assignment => {
      const submission = this.getSubmission(studentId, assignment.id)
      // Ignore anonymous assignments when deciding whether to show the
      // "hidden" icon, as including them could reveal which students have
      // and have not been graded.
      // Ignore 'not_graded' assignments as they are not counted into the
      // student's grade, nor are they visible in the Gradebook.
      return (
        submission != null &&
        isPostable(submission) &&
        !assignment.anonymize_students &&
        assignment.grading_type !== 'not_graded'
      )
    })
  }

  getTotalPointsPossible = () => this.filteredContentInfo.totalPointsPossible

  handleColumnHeaderMenuClose = () => this.keyboardNav?.handleMenuOrDialogClose()

  toggleNotesColumn = () => {
    const parentColumnIds = this.gridData.columns.frozen.filter(
      columnId => !/^custom_col_/.test(columnId),
    )
    const visibleCustomColumns = this.gradebookContent.customColumns.filter(
      column => !column.hidden,
    )
    const customColumnIds = visibleCustomColumns.map(column => getCustomColumnId(column.id))
    this.gridData.columns.frozen = [...parentColumnIds, ...customColumnIds]
    this.updateGrid()
  }

  showNotesColumn = () => {
    let ref1
    if (this.teacherNotesNotYetLoaded) {
      this.teacherNotesNotYetLoaded = false
      const notesColumn = this.getTeacherNotesColumn()
      if (!notesColumn) throw new Error('error loading notes column')
      this.props.loadDataForCustomColumn(notesColumn.id)
    }
    if ((ref1 = this.getTeacherNotesColumn()) != null) {
      ref1.hidden = false
    }
    return this.toggleNotesColumn()
  }

  hideNotesColumn = () => {
    let ref1
    if ((ref1 = this.getTeacherNotesColumn()) != null) {
      ref1.hidden = true
    }
    this.toggleNotesColumn()
  }

  // SlickGrid Data Access Methods
  listRows = () => this.gridData.rows // currently the source of truth for filtered and sorted rows

  // SlickGrid Update Methods
  updateRowCellsForStudentIds = (studentIds: string[]) => {
    let columnIndex, j, k, len, len1, rowIndex
    if (!this.gradebookGrid?.grid) {
      return
    }
    // Update each row without entirely replacing the DOM elements.
    // This is needed to preserve the editor for the active cell, when present.
    const rowIndices = listRowIndicesForStudentIds(this.listRows(), studentIds)
    const columns = this.gradebookGrid?.grid.getColumns()
    for (j = 0, len = rowIndices.length; j < len; j++) {
      rowIndex = rowIndices[j]
      for (columnIndex = k = 0, len1 = columns.length; k < len1; columnIndex = ++k) {
        this.gradebookGrid?.grid.updateCell(rowIndex, columnIndex)
      }
    }
    return null // skip building an unused array return value
  }

  invalidateRowsForStudentIds = (studentIds: string[]) => {
    const rowIndices: number[] = listRowIndicesForStudentIds(this.listRows(), studentIds)
    if (rowIndices.length > 0) {
      for (const rowIndex of rowIndices) {
        this.gradebookGrid?.invalidateRow(rowIndex)
      }
      if (this.props.isSubmissionDataLoaded) {
        this.gradebookGrid?.render()
      }
    }
  }

  updateTotalGradeColumn = () => {
    this.updateColumnWithId('total_grade')
  }

  updateAllTotalColumns = () => {
    this.updateTotalGradeColumn()
    this.assignmentGroupColumnIds().forEach(columnId => this.updateColumnWithId(columnId))
  }

  updateColumnWithId = (id: string) => {
    let j, len, rowIndex
    if (this.gradebookGrid?.grid == null) {
      return
    }
    const columnIndex = this.gradebookGrid?.grid
      .getColumns()
      .findIndex((column: {id: string}) => column.id === id)
    if (columnIndex === -1) {
      return
    }
    const ref1 = listRowIndicesForStudentIds(
      this.listRows(),
      this.courseContent.students.listStudentIds(),
    )
    for (j = 0, len = ref1.length; j < len; j++) {
      rowIndex = ref1[j]
      if (rowIndex != null) {
        this.gradebookGrid?.grid.updateCell(rowIndex, columnIndex)
      }
    }
    return null // skip building an unused array return value
  }

  // Gradebook Bulk UI Update Methods
  updateColumns = () => {
    const hasChanged = this.setVisibleGridColumns()
    if (hasChanged) {
      this.gradebookGrid?.updateColumns()
    }
    this.updateColumnHeaders()
  }

  updateColumnsAndRenderViewOptionsMenu = () => {
    this.updateColumns()
    this.renderViewOptionsMenu()
  }

  updateColumnsAndRenderGradebookSettingsModal = () => {
    this.updateColumns()
    this.renderGradebookSettingsModal()
  }

  // React Header Component Ref Methods
  setHeaderComponentRef = (columnId: string, ref: TotalGradeColumnHeader | null) => {
    this.headerComponentRefs[columnId] = ref
  }

  getHeaderComponentRef = (columnId: string) => this.headerComponentRefs[columnId]

  removeHeaderComponentRef = (columnId: string) => {
    return delete this.headerComponentRefs[columnId]
  }

  // React Grid Component Rendering Methods
  updateColumnHeaders = (columnIds: string[] = []) => {
    this.gradebookGrid?.gridSupport?.columns.updateColumnHeaders(columnIds)
  }

  updateStudentColumnHeaders = () => {
    const columnIds: string[] = this.gridDisplaySettings.showSeparateFirstLastNames
      ? ['student_lastname', 'student_firstname']
      : ['student']
    this.updateColumnHeaders(columnIds)
  }

  // Column Header Helpers
  handleHeaderKeyDown = (e: React.KeyboardEvent, columnId: string) => {
    this.gradebookGrid?.gridSupport?.navigation.handleHeaderKeyDown(e, {
      region: 'header',
      cell: this.gradebookGrid?.grid.getColumnIndex(columnId),
      columnId,
    })
  }

  // Total Grade Column Header
  freezeTotalGradeColumn = () => {
    if (!this.gradebookColumnOrderSettings) throw new Error('gradebookColumnOrderSettings not set')
    this.totalColumnPositionChanged = true
    this.gradebookColumnOrderSettings.freezeTotalGrade = true
    const studentColumnPosition = this.gridData.columns.frozen.indexOf('student')
    this.gridData.columns.frozen.splice(studentColumnPosition + 1, 0, 'total_grade')
    this.gridData.columns.scrollable = this.gridData.columns.scrollable.filter(function (columnId) {
      return columnId !== 'total_grade'
    })
    this.saveColumnOrder()
    this.updateGrid()
    this.updateColumnHeaders()
    this.gradebookGrid?.gridSupport?.columns.scrollToStart()
  }

  moveTotalGradeColumnToEnd = () => {
    if (!this.gradebookColumnOrderSettings) throw new Error('gradebookColumnOrderSettings not set')
    this.totalColumnPositionChanged = true
    this.gradebookColumnOrderSettings.freezeTotalGrade = false
    this.gridData.columns.frozen = this.gridData.columns.frozen.filter(function (columnId) {
      return columnId !== 'total_grade'
    })
    this.gridData.columns.scrollable = this.gridData.columns.scrollable.filter(function (columnId) {
      return columnId !== 'total_grade'
    })
    this.gridData.columns.scrollable.push('total_grade')
    if (
      getColumnOrder(this.props.modules, this.gradebookColumnOrderSettings).sortType === 'custom'
    ) {
      this.saveCustomColumnOrder()
    } else {
      this.saveColumnOrder()
    }
    this.updateGrid()
    this.updateColumnHeaders()
    return this.gradebookGrid?.gridSupport?.columns.scrollToEnd()
  }

  totalColumnShouldFocus = () => {
    if (this.totalColumnPositionChanged) {
      this.totalColumnPositionChanged = false
      return true
    } else {
      return false
    }
  }

  // Submission Tray
  assignmentColumns = (): GridColumn[] => {
    if (!this.gradebookGrid?.gridSupport) throw new Error('grid not initialized')
    return this.gradebookGrid?.gridSupport.grid.getColumns().filter((column: {type: string}) => {
      return column.type === 'assignment'
    })
  }

  navigateAssignment = (direction: 'previous' | 'next' = 'next'): GridColumn | undefined => {
    if (!this.gradebookGrid?.gridSupport) throw new Error('grid not initialized')
    let assignment, i, ref1, ref3
    let curAssignment: GridColumn
    const location = this.gradebookGrid.gridSupport.state.getActiveLocation()
    const columns: GridColumn[] = this.gradebookGrid.grid.getColumns()
    const range =
      direction === 'next'
        ? function () {
            const results: number[] = []
            for (
              let j = (ref1 = location.cell + 1), ref2 = columns.length;
              ref1 <= ref2 ? j <= ref2 : j >= ref2;
              ref1 <= ref2 ? j++ : j--
            ) {
              results.push(j)
            }
            return results
          }.apply(this)
        : function () {
            const results: number[] = []
            for (
              let j = (ref3 = location.cell - 1);
              ref3 <= 0 ? j < 0 : j > 0;
              ref3 <= 0 ? j++ : j--
            ) {
              results.push(j)
            }
            return results
          }.apply(this)

    for (let j = 0; j < range.length; j++) {
      i = range[j]
      curAssignment = columns[i]
      if (curAssignment.id.match(/^assignment_(?!group)/)) {
        this.gradebookGrid.gridSupport.state.setActiveLocation('body', {
          row: location.row,
          cell: i,
        })
        assignment = curAssignment
        break
      }
    }
    return assignment
  }

  loadTrayStudent = (direction: 'previous' | 'next') => {
    if (!this.gradebookGrid?.gridSupport) throw new Error('grid is not initialized')
    const location = this.gradebookGrid?.gridSupport.state.getActiveLocation()
    const rowDelta = direction === 'next' ? 1 : -1
    const newRowIdx = location.row + rowDelta
    const student = this.listRows()[newRowIdx]
    if (!student) {
      return
    }
    this.gradebookGrid.gridSupport.state.setActiveLocation('body', {
      row: newRowIdx,
      cell: location.cell,
    })
    this.setSubmissionTrayState(true, student.id)
    return this.updateRowAndRenderSubmissionTray(student.id)
  }

  loadTrayAssignment = (direction: 'previous' | 'next') => {
    const studentId = this.getSubmissionTrayState().studentId
    if (studentId === null) {
      return
    }
    const assignment = this.navigateAssignment(direction)
    if (!assignment) {
      return
    }
    this.setSubmissionTrayState(true, studentId, assignment.assignmentId)
    return this.updateRowAndRenderSubmissionTray(studentId)
  }

  getSubmissionTrayProps = (student: null | Student = null): SubmissionTrayProps => {
    if (!this.gradebookGrid?.gridSupport) throw new Error('grid is not initialized')
    const {open, studentId, assignmentId, editedCommentId} = this.getSubmissionTrayState()
    if (!studentId) {
      throw new Error('studentId missing')
    }
    if (!student) {
      student = this.student(studentId)
    }
    if (!student) {
      throw new Error('student missing')
    }
    // get the student's submission, or use a fake submission object in case the
    // submission has not yet loaded
    const fakeSubmission = {
      assignment_id: assignmentId,
      late: false,
      missing: false,
      excused: false,
      late_policy_status: null,
      seconds_late: 0,
      sticker: null,
    }
    // TODO: remove cast
    const submission = this.getSubmission(studentId, assignmentId) || (fakeSubmission as Submission)
    if (!assignmentId) {
      throw new Error('assignmentId missing')
    }
    const assignment = this.getAssignment(assignmentId)
    const activeLocation = this.gradebookGrid.gridSupport.state.getActiveLocation()
    const cell = activeLocation.cell
    const columns = this.gradebookGrid?.gridSupport.grid.getColumns()
    const currentColumn = columns[cell]
    const assignmentColumns = this.assignmentColumns()
    const currentAssignmentIdx = assignmentColumns.indexOf(currentColumn)
    const isFirstAssignment = currentAssignmentIdx === 0
    const isLastAssignment = currentAssignmentIdx === assignmentColumns.length - 1
    const isFirstStudent = activeLocation.row === 0
    const isLastStudent = activeLocation.row === this.listRows().length - 1
    const submissionState = this.submissionStateMap.getSubmissionState({
      user_id: studentId,
      assignment_id: assignmentId,
    })
    const isGroupWeightZero =
      this.assignmentGroups[assignment.assignment_group_id].group_weight === 0
    const gradingScheme = this.getAssignmentGradingScheme(assignmentId)
    return {
      assignment: camelizeProperties(assignment),
      assignmentEnhancementsEnabled: this.options.assignment_enhancements_enabled,
      colors: this.state.gridColors,
      courseId: this.options.context_id,
      currentUserId: this.props.currentUserId,
      enterGradesAs: this.getEnterGradesAsSetting(assignmentId),
      gradingDisabled: Boolean(
        !!(submissionState != null ? submissionState.locked : undefined) || student.isConcluded,
      ),
      gradingScheme: gradingScheme?.data || null,
      pointsBasedGradingScheme: gradingScheme?.pointsBased || false,
      scalingFactor: gradingScheme?.scalingFactor || null,
      isFirstAssignment,
      isInOtherGradingPeriod: !!(submissionState != null
        ? submissionState.inOtherGradingPeriod
        : undefined),
      isInClosedGradingPeriod: !!(submissionState != null
        ? submissionState.inClosedGradingPeriod
        : undefined),
      isInNoGradingPeriod: !!(submissionState != null
        ? submissionState.inNoGradingPeriod
        : undefined),
      isLastAssignment,
      isFirstStudent,
      isLastStudent,
      isNotCountedForScore:
        assignment.omit_from_final_grade ||
        (this.options.group_weighting_scheme === 'percent' && isGroupWeightZero),
      isOpen: open,
      latePolicy: this.courseContent.latePolicy,
      locale: this.props.locale,
      onAnonymousSpeedGraderClick: this.showAnonymousSpeedGraderAlertForURL,
      onClose: () => this.gradebookGrid?.gridSupport?.helper.focus(),
      onGradeSubmission: this.gradeSubmission,
      onStickerChange: this.handleStickerChanged,
      onRequestClose: this.closeSubmissionTray,
      pendingGradeInfo: this.getPendingGradeInfo({
        assignmentId,
        userId: studentId,
      }),
      requireStudentGroupForSpeedGrader: this.requireStudentGroupForSpeedGrader(assignment),
      selectNextAssignment: () => this.loadTrayAssignment('next'),
      selectPreviousAssignment: () => this.loadTrayAssignment('previous'),
      selectNextStudent: () => this.loadTrayStudent('next'),
      selectPreviousStudent: () => this.loadTrayStudent('previous'),
      showSimilarityScore: this.options.show_similarity_score,
      speedGraderEnabled: this.options.speed_grader_enabled,
      stickersEnabled: !!this.options.stickers_enabled,
      student: {
        id: student.id,
        name: htmlDecode(student.name),
        avatarUrl: htmlDecode(student.avatar_url),
        gradesUrl: `${student.enrollments[0].grades.html_url}#tab-assignments`,
        isConcluded: Boolean(student.isConcluded),
      },
      submission: camelizeProperties(submission),
      submissionUpdating: this.submissionIsUpdating({
        assignmentId,
        userId: studentId,
      }),
      updateSubmission: this.updateSubmissionAndRenderSubmissionTray,
      processing: this.getCommentsUpdating(),
      setProcessing: this.setCommentsUpdating,
      createSubmissionComment: this.apiCreateSubmissionComment,
      updateSubmissionComment: this.apiUpdateSubmissionComment,
      deleteSubmissionComment: this.apiDeleteSubmissionComment,
      editSubmissionComment: this.editSubmissionComment,
      submissionComments: this.getSubmissionComments(),
      submissionCommentsLoaded: this.getSubmissionCommentsLoaded(),
      editedCommentId,
      proxySubmissionsAllowed: ENV.GRADEBOOK_OPTIONS.proxy_submissions_allowed,
      reloadSubmission: proxyDetails => this.reloadSubmission(submission, student, proxyDetails),
      customGradeStatuses: this.options.custom_grade_statuses?.filter(
        status => status.applies_to_submissions,
      ),
      customGradeStatusesEnabled: this.options.custom_grade_statuses_enabled,
    }
  }

  reloadSubmission = (
    submission: Submission,
    student: Student | null,
    proxyDetails: ProxyDetails,
  ) => {
    Object.assign(submission, proxyDetails)
    this.updateSubmissionsFromExternal([submission])
    if (this.getSubmissionTrayState().open) {
      this.renderSubmissionTray(student)
    }
  }

  renderSubmissionTray = (student: Student | null = null) => {
    const {open, studentId, assignmentId} = this.getSubmissionTrayState()
    if (!assignmentId) throw new Error('assignmentId missing')
    if (!studentId) throw new Error('studentId missing')
    const mountPoint = document.getElementById('StudentTray__Container')
    const props = this.getSubmissionTrayProps(student)
    if (!this.getSubmissionCommentsLoaded() && open) {
      this.loadSubmissionComments(assignmentId, studentId)
    }
    AsyncComponents.renderGradeDetailTray(props, mountPoint)
  }

  loadSubmissionComments = (assignmentId: string, studentId: string) => {
    return SubmissionCommentApi.getSubmissionComments(
      this.options.context_id,
      assignmentId,
      studentId,
    )
      .then(comments => {
        this.setSubmissionCommentsLoaded(true)
        return this.updateSubmissionComments(comments)
      })
      .catch(FlashAlert.showFlashError(I18n.t('There was an error fetching Submission Comments')))
  }

  updateRowAndRenderSubmissionTray = (studentId: string) => {
    this.unloadSubmissionComments()
    this.updateRowCellsForStudentIds([studentId])
    return this.renderSubmissionTray(this.student(studentId))
  }

  toggleSubmissionTrayOpen = (studentId: string, assignmentId: string) => {
    this.setSubmissionTrayState(!this.getSubmissionTrayState().open, studentId, assignmentId)
    return this.updateRowAndRenderSubmissionTray(studentId)
  }

  openSubmissionTray = (studentId: string, assignmentId: string) => {
    this.setSubmissionTrayState(true, studentId, assignmentId)
    this.updateRowAndRenderSubmissionTray(studentId)
  }

  closeSubmissionTray = () => {
    this.setSubmissionTrayState(false)
    const rowIndex = this.gradebookGrid?.grid.getActiveCell().row
    const studentId = this.gridData.rows[rowIndex].id
    this.updateRowAndRenderSubmissionTray(studentId)
    return this.gradebookGrid?.gridSupport?.helper.beginEdit()
  }

  getSubmissionTrayState = () => this.gridDisplaySettings.submissionTray

  setSubmissionTrayState = (
    open: boolean,
    studentId: string | null = null,
    assignmentId: string | null = null,
  ) => {
    this.gridDisplaySettings.submissionTray.open = open
    if (studentId) {
      this.gridDisplaySettings.submissionTray.studentId = studentId
    }
    if (assignmentId) {
      this.gridDisplaySettings.submissionTray.assignmentId = assignmentId
    }
    if (open) {
      return this.gradebookGrid?.gridSupport?.helper.commitCurrentEdit()
    }
  }

  setCommentsUpdating = (status: boolean) => {
    this.gridDisplaySettings.submissionTray.commentsUpdating = !!status
  }

  getCommentsUpdating = () => this.gridDisplaySettings.submissionTray.commentsUpdating

  setSubmissionComments = (comments: SerializedComment[]) => {
    this.gridDisplaySettings.submissionTray.comments = comments
  }

  updateSubmissionComments = (comments: SerializedComment[]) => {
    this.setSubmissionComments(comments)
    this.setEditedCommentId(null)
    this.setCommentsUpdating(false)
    this.renderSubmissionTray()
  }

  unloadSubmissionComments = () => {
    this.setSubmissionComments([])
    return this.setSubmissionCommentsLoaded(false)
  }

  apiCreateSubmissionComment = (comment: string) => {
    const {assignmentId, studentId} = this.getSubmissionTrayState()
    if (!assignmentId) throw new Error('assignmentId missing')
    const assignment = this.getAssignment(assignmentId)
    const groupComment = assignmentHelper.gradeByGroup(assignment) ? 1 : 0
    const commentData: SubmissionCommentData = {
      group_comment: groupComment,
      text_comment: comment,
    }
    const {attempt} = this.getSubmission(studentId, assignmentId) || {}
    if (attempt) {
      commentData.attempt = attempt
    }

    return SubmissionCommentApi.createSubmissionComment(
      this.options.context_id,
      assignmentId,
      studentId,
      commentData,
    )
      .then(this.updateSubmissionComments)
      .then(FlashAlert.showFlashSuccess(I18n.t('Successfully saved the comment')))
      .catch(() => {
        return this.setCommentsUpdating(false)
      })
      .catch(FlashAlert.showFlashError(I18n.t('There was a problem saving the comment')))
  }

  apiUpdateSubmissionComment = (updatedComment: string, commentId: string) => {
    return SubmissionCommentApi.updateSubmissionComment(commentId, updatedComment)
      .then(response => {
        const {id, comment, editedAt} = response.data
        const comments = this.getSubmissionComments().map(submissionComment => {
          if (submissionComment.id === id) {
            return {...submissionComment, comment, editedAt}
          } else {
            return submissionComment
          }
        })
        this.updateSubmissionComments(comments)
        return FlashAlert.showFlashSuccess(I18n.t('Successfully updated the comment'))()
      })
      .catch(FlashAlert.showFlashError(I18n.t('There was a problem updating the comment')))
  }

  apiDeleteSubmissionComment = (commentId: string) => {
    return SubmissionCommentApi.deleteSubmissionComment(commentId)
      .then(() => this.removeSubmissionComment(commentId))
      .then(FlashAlert.showFlashSuccess(I18n.t('Successfully deleted the comment')))
      .catch(FlashAlert.showFlashError(I18n.t('There was a problem deleting the comment')))
  }

  editSubmissionComment = (commentId: string | null) => {
    this.setEditedCommentId(commentId)
    this.renderSubmissionTray()
  }

  setEditedCommentId = (id: string | null) => {
    return (this.gridDisplaySettings.submissionTray.editedCommentId = id)
  }

  getSubmissionComments = () => this.gridDisplaySettings.submissionTray.comments

  removeSubmissionComment = (commentId: string) => {
    const comments = reject(this.getSubmissionComments(), (c: SerializedComment) => {
      return c.id === commentId
    })
    return this.updateSubmissionComments(comments)
  }

  setSubmissionCommentsLoaded = (loaded: boolean) => {
    this.gridDisplaySettings.submissionTray.commentsLoaded = loaded
  }

  getSubmissionCommentsLoaded = () => this.gridDisplaySettings.submissionTray.commentsLoaded

  initShowUnpublishedAssignments = (showUnpublishedAssignments = 'true') => {
    this.gridDisplaySettings.showUnpublishedAssignments = showUnpublishedAssignments === 'true'
  }

  toggleUnpublishedAssignments = () => {
    const toggleableAction = () => {
      this.gridDisplaySettings.showUnpublishedAssignments =
        !this.gridDisplaySettings.showUnpublishedAssignments
      this.updateColumnsAndRenderViewOptionsMenu()
    }
    toggleableAction()
    // on success, do nothing since the render happened earlier
    return this.saveSettings({
      showUnpublishedAssignments: this.gridDisplaySettings.showUnpublishedAssignments,
    }).catch(toggleableAction)
  }

  // Gradebook Application State Methods
  initHideAssignmentGroupTotals = (hideAssignmentGroupTotals = false) => {
    this.gridDisplaySettings.hideAssignmentGroupTotals = hideAssignmentGroupTotals
  }

  toggleHideAssignmentGroupTotals = () => {
    const toggleableAction = () => {
      this.gridDisplaySettings.hideAssignmentGroupTotals =
        !this.gridDisplaySettings.hideAssignmentGroupTotals
      this.updateColumnsAndRenderViewOptionsMenu()
    }
    toggleableAction()
    // on success, do nothing since the render happened earlier
    return this.saveSettings({
      hideAssignmentGroupTotals: this.gridDisplaySettings.hideAssignmentGroupTotals,
    }).catch(toggleableAction)
    // this pattern keeps the ui snappier rather than waiting for ajax call to complete
  }

  initHideTotal = (hideTotal = false) => {
    this.gridDisplaySettings.hideTotal = hideTotal
  }

  toggleHideTotal = () => {
    const toggleableAction = () => {
      this.gridDisplaySettings.hideTotal = !this.gridDisplaySettings.hideTotal
      this.updateColumnsAndRenderViewOptionsMenu()
    }
    toggleableAction()
    // on success, do nothing since the render happened earlier
    return this.saveSettings({
      hideTotal: this.gridDisplaySettings.hideTotal,
    }).catch(toggleableAction)
    // this pattern keeps the ui snappier rather than waiting for ajax call to complete
  }

  initShowSeparateFirstLastNames = (showSeparateFirstLastNames = false) => {
    this.gridDisplaySettings.showSeparateFirstLastNames = showSeparateFirstLastNames
  }

  toggleShowSeparateFirstLastNames = () => {
    const toggleableAction = () => {
      this.gridDisplaySettings.showSeparateFirstLastNames =
        !this.gridDisplaySettings.showSeparateFirstLastNames
      this.updateColumnsAndRenderViewOptionsMenu()
      this.renderActionMenu()
    }
    toggleableAction()
    // on success, do nothing since the render happened earlier
    return this.saveSettings({
      showSeparateFirstLastNames: this.gridDisplaySettings.showSeparateFirstLastNames,
    }).catch(toggleableAction)
    // this pattern keeps the ui snappier rather than waiting for ajax call to complete
  }

  toggleViewUngradedAsZero = () => {
    const toggleableAction = () => {
      this.gridDisplaySettings.viewUngradedAsZero = !this.gridDisplaySettings.viewUngradedAsZero
      this.updateColumnsAndRenderViewOptionsMenu()

      this.courseContent.students.listStudents().forEach(student => {
        this.calculateStudentGrade(student, true)
      })
      this.updateAllTotalColumns()
    }
    toggleableAction()
    // on success, do nothing since the render happened earlier
    return this.saveSettings({
      viewUngradedAsZero: this.gridDisplaySettings.viewUngradedAsZero,
    }).catch(toggleableAction)
  }

  // Grading Period Assignment Data & Lifecycle Methods
  assignmentsLoadedForCurrentView = () => {
    const gradingPeriodId = this.gradingPeriodId
    const loadStates = this.contentLoadStates.assignmentsLoaded
    if (loadStates.all || gradingPeriodId === '0') {
      return loadStates.all
    }

    return loadStates.gradingPeriod[gradingPeriodId]
  }

  setAssignmentsLoaded = (gradingPeriodIds?: string[]) => {
    const {assignmentsLoaded} = this.contentLoadStates
    if (!gradingPeriodIds) {
      assignmentsLoaded.all = true
      Object.keys(assignmentsLoaded.gradingPeriod).forEach((periodId: string) => {
        assignmentsLoaded.gradingPeriod[periodId] = true
      })
      return
    }

    gradingPeriodIds.forEach(id => (assignmentsLoaded.gradingPeriod[id] = true))
    if (Object.values(assignmentsLoaded.gradingPeriod).every(loaded => loaded)) {
      assignmentsLoaded.all = true
    }
  }

  setAssignmentGroupsLoaded = (loaded: boolean) => {
    this.contentLoadStates.assignmentGroupsLoaded = loaded
  }

  setGradingPeriodAssignmentsLoaded = (loaded: boolean) => {
    this.contentLoadStates.gradingPeriodAssignmentsLoaded = loaded
  }

  setStudentIdsLoaded = (loaded: boolean) => {
    this.contentLoadStates.studentIdsLoaded = loaded
  }

  setStudentsLoaded = (loaded: boolean) => {
    this.contentLoadStates.studentsLoaded = loaded
  }

  setSubmissionsLoaded = (loaded: boolean) => {
    this.contentLoadStates.submissionsLoaded = loaded
  }

  isGradeEditable = (studentId: string, assignmentId: string) => {
    const assignment = this.getAssignment(assignmentId)
    if (assignment.has_sub_assignments || !this.isStudentGradeable(studentId)) {
      return false
    }
    const submissionState = this.submissionStateMap.getSubmissionState({
      assignment_id: assignmentId,
      user_id: studentId,
    })
    return submissionState != null && !submissionState.locked
  }

  isGradeVisible = (studentId: string, assignmentId: string) => {
    const submissionState = this.submissionStateMap.getSubmissionState({
      assignment_id: assignmentId,
      user_id: studentId,
    })
    return submissionState != null && !submissionState.hideGrade
  }

  isStudentGradeable = (studentId: string) => {
    const student = this.student(studentId)
    return !(!student || student.isConcluded)
  }

  studentCanReceiveGradeOverride = (studentId: string) => {
    return this.isStudentGradeable(studentId) && this.studentHasGradedSubmission(studentId)
  }

  studentHasGradedSubmission = (studentId: string) => {
    const student = this.student(studentId)
    const submissions = this.submissionsForStudent(student)
    if (!(submissions.length > 0)) {
      return false
    }
    return submissions.some(function (submission) {
      // A submission is graded if either:
      // - it has a score and the workflow state is 'graded'
      // - it is excused
      return (
        submission.excused || (submission.score != null && submission.workflow_state === 'graded')
      )
    })
  }

  addPendingGradeInfo = (
    submission: {
      assignmentId: string
      userId: string
      excuse?: boolean | undefined
      late_policy_status?: string | undefined
      posted_grade?: string | number | null | undefined
    },
    gradeInfo: {excused: boolean; grade: string | null; score: number | null; valid: boolean},
  ) => {
    if (!this.actionStates) throw new Error('actionStates not initialized')
    const {userId, assignmentId} = submission
    const pendingGradeInfo: PendingGradeInfo = {assignmentId, userId, ...gradeInfo}
    this.removePendingGradeInfo(submission)
    this.actionStates.pendingGradeInfo.push(pendingGradeInfo)
  }

  removePendingGradeInfo = (submission: {
    assignmentId: string
    userId: string
    excuse?: boolean | undefined
    late_policy_status?: string | undefined
    posted_grade?: string | number | null | undefined
  }) => {
    if (!this.actionStates) throw new Error('actionStates missing')
    this.actionStates.pendingGradeInfo = reject(
      this.actionStates.pendingGradeInfo,
      function (info: PendingGradeInfo) {
        return info.userId === submission.userId && info.assignmentId === submission.assignmentId
      },
    )
    return this.actionStates.pendingGradeInfo
  }

  getPendingGradeInfo = ({
    assignmentId,
    userId,
  }: {
    assignmentId: string
    userId: string
  }): PendingGradeInfo | null => {
    if (!this.actionStates) throw new Error('actionStates missing')
    return (
      this.actionStates.pendingGradeInfo.find(
        info => info.userId === userId && info.assignmentId === assignmentId,
      ) || null
    )
  }

  submissionIsUpdating = (submission: {assignmentId: string; userId: string}) => {
    const ref1 = this.getPendingGradeInfo(submission)
    return Boolean(ref1 != null ? ref1.valid : undefined)
  }

  setTeacherNotesColumnUpdating = (updating: boolean) => {
    return (this.contentLoadStates.teacherNotesColumnUpdating = updating)
  }

  // Grid Display Settings Access Methods
  getFilterColumnsBySetting = <K extends keyof FilterColumnsOptions>(
    filterKey: K,
  ): FilterColumnsOptions[K] => {
    return this.gridDisplaySettings?.filterColumnsBy[filterKey]
  }

  // Grid Display Settings Access Methods
  // Kept only for tests
  // TODO: Remove when moving tests to Jest
  setFilterColumnsBySetting = <K extends keyof FilterColumnsOptions>(
    filterKey: K,
    value: FilterColumnsOptions[K],
  ) => {
    this.gridDisplaySettings.filterColumnsBy[filterKey] = value
    this.updateFilterAssignmentIds()
  }

  getFilterRowsBySetting = <K extends keyof FilterRowsBy>(filterKey: K): FilterRowsBy[K] => {
    return this.gridDisplaySettings.filterRowsBy[filterKey]
  }

  setFilterRowsBySetting = <K extends keyof FilterRowsBy>(filterKey: K, value: FilterRowsBy[K]) => {
    this.gridDisplaySettings.filterRowsBy[filterKey] = value
  }

  isFilteringColumnsByAssignmentGroup = () => this.getAssignmentGroupToShow() !== '0'

  getModuleToShow = (): string => {
    const moduleId = this.getFilterColumnsBySetting('contextModuleId')
    if (
      moduleId == null ||
      !this.courseContent.contextModules.some(module => module.id === moduleId)
    ) {
      return '0'
    }
    return moduleId
  }

  getAssignmentGroupToShow = (): string => {
    const groupId = this.getFilterColumnsBySetting('assignmentGroupId') || '0'
    if (map(this.assignmentGroups, 'id').indexOf(groupId) >= 0) {
      return groupId
    } else {
      return '0'
    }
  }

  isFilteringColumnsByGradingPeriod = () => this.gradingPeriodId !== '0'

  isFilteringRowsBySearchTerm = () => this.searchFilteredStudentIds.length > 0

  setCurrentGradingPeriod = () => {
    if (this.gradingPeriodSet == null) {
      this.gradingPeriodId = '0'
      this.setState({gradingPeriodId: this.gradingPeriodId})
      return
    }

    const periodId =
      this.getFilterColumnsBySetting('gradingPeriodId') || this.options.current_grading_period_id

    if (this.gradingPeriodSet.gradingPeriods.some(period => period.id === periodId)) {
      this.gradingPeriodId = periodId
    } else {
      this.gradingPeriodId = '0'
    }
    this.setState({gradingPeriodId: this.gradingPeriodId})
  }

  getCurrentGradingPeriod = (): string => {
    if (this.gradingPeriodSet == null) {
      return '0'
    }

    const periodId =
      this.getFilterColumnsBySetting('gradingPeriodId') || this.options.current_grading_period_id

    return this.gradingPeriodSet.gradingPeriods.some(period => period.id === periodId)
      ? periodId
      : '0'
  }

  getGradingPeriod = (gradingPeriodId: string) => {
    return (this.gradingPeriodSet?.gradingPeriods || []).find(
      gradingPeriod => gradingPeriod.id === gradingPeriodId,
    )
  }

  setSelectedPrimaryInfo = (primaryInfo: 'last_first' | 'first_last', skipRedraw: boolean) => {
    this.gridDisplaySettings.selectedPrimaryInfo = primaryInfo
    this.saveSettings()
    if (!skipRedraw) {
      this.buildRows()
      this.updateStudentColumnHeaders()
    }
  }

  toggleDefaultSort = (columnId: string) => {
    let direction: SortDirection
    const sortSettings = this.getSortRowsBySetting()
    const columnType = getColumnTypeForColumnId(columnId)
    const settingKey = getDefaultSettingKeyForColumnType(columnType)
    direction = 'ascending'
    if (
      sortSettings.columnId === columnId &&
      sortSettings.settingKey === settingKey &&
      sortSettings.direction === 'ascending'
    ) {
      direction = 'descending'
    }
    this.setSortRowsBySetting(columnId, settingKey, direction)
  }

  getSelectedPrimaryInfo = () => this.gridDisplaySettings.selectedPrimaryInfo

  setSelectedSecondaryInfo = (secondaryInfo: string, skipRedraw: boolean) => {
    this.gridDisplaySettings.selectedSecondaryInfo = secondaryInfo
    this.saveSettings()
    if (!skipRedraw) {
      this.buildRows()
      this.updateStudentColumnHeaders()
    }
  }

  getSelectedSecondaryInfo = () => this.gridDisplaySettings.selectedSecondaryInfo

  setSortRowsBySetting = (
    columnId: string,
    settingKey: SortRowsSettingKey,
    direction: SortDirection,
  ) => {
    this.gridDisplaySettings.sortRowsBy.columnId = columnId
    this.gridDisplaySettings.sortRowsBy.settingKey = settingKey
    this.gridDisplaySettings.sortRowsBy.direction = direction
    this.saveSettings()
    this.sortGridRows()
  }

  getSortRowsBySetting = () => this.gridDisplaySettings.sortRowsBy

  updateGridColors = (colors: StatusColors, successFn: () => void, errorFn: () => void) => {
    const setAndRenderColors = () => {
      this.gridDisplaySettings.colors = colors
      this.setState({gridColors: statusColors(this.gridDisplaySettings.colors)})
      return successFn()
    }
    return this.saveSettings({colors}).then(setAndRenderColors).catch(errorFn)
  }

  listAvailableViewOptionsFilters = () => {
    const filters: (
      | 'assignmentGroups'
      | 'gradingPeriods'
      | 'modules'
      | 'sections'
      | 'studentGroups'
    )[] = []
    if (Object.keys(this.assignmentGroups || {}).length > 1) {
      filters.push('assignmentGroups')
    }
    if (this.gradingPeriodSet != null) {
      filters.push('gradingPeriods')
    }
    if (this.courseContent.contextModules.length > 0) {
      filters.push('modules')
    }
    if (this.sections_enabled) {
      filters.push('sections')
    }
    if (this.studentGroupsEnabled) {
      filters.push('studentGroups')
    }
    return filters
  }

  setSelectedViewOptionsFilters = (filters: string[]) => {
    this.gridDisplaySettings.selectedViewOptionsFilters = filters
  }

  listSelectedViewOptionsFilters = () => this.gridDisplaySettings.selectedViewOptionsFilters

  toggleEnrollmentFilter = (enrollmentFilter: 'inactive' | 'concluded', skipApply = false) => {
    if (enrollmentFilter === 'inactive') {
      this.getEnrollmentFilters().inactive = !this.getEnrollmentFilters().inactive
    } else if (enrollmentFilter === 'concluded') {
      this.getEnrollmentFilters().concluded = !this.getEnrollmentFilters().concluded
    }
    if (!skipApply) {
      this.applyEnrollmentFilter()
    }
  }

  updateStudentHeadersAndReloadData = () => {
    this.updateStudentColumnHeaders()
    this.props.reloadStudentData()
    this.props.fetchGradingPeriodAssignments()
  }

  applyEnrollmentFilter = () => {
    const showInactiveEnrollments = this.getEnrollmentFilters().inactive
    const showConcludedEnrollments = this.getEnrollmentFilters().concluded
    return this.saveSettings({showInactiveEnrollments, showConcludedEnrollments}).then(
      this.updateStudentHeadersAndReloadData,
    )
  }

  getEnrollmentFilters = () => this.gridDisplaySettings.showEnrollments

  getSelectedEnrollmentFilters = () => {
    const filters = this.getEnrollmentFilters()
    const selectedFilters: ('concluded' | 'inactive')[] = []
    if (filters.concluded) {
      selectedFilters.push('concluded')
    }
    if (filters.inactive) {
      selectedFilters.push('inactive')
    }
    return selectedFilters
  }

  setEnterGradesAsSetting = (assignmentId: string, setting: GradeEntryMode) => {
    return (this.gridDisplaySettings.enterGradesAs[assignmentId] = setting)
  }

  getEnterGradesAsSetting = (assignmentId: string) => {
    const gradingType = this.getAssignment(assignmentId).grading_type
    const options = EnterGradesAsSetting.optionsForGradingType(gradingType)
    if (!options.length) {
      return null
    }
    const setting = this.gridDisplaySettings.enterGradesAs[assignmentId]
    if (options.includes(setting)) {
      return setting
    }
    return EnterGradesAsSetting.defaultOptionForGradingType(gradingType)
  }

  updateEnterGradesAsSetting = (assignmentId: string, value: GradeEntryMode) => {
    this.setEnterGradesAsSetting(assignmentId, value)
    return this.saveSettings({}).then(() => {
      if (!this.gradebookGrid?.gridSupport) {
        throw new Error('grid not initialized')
      }
      this.gradebookGrid.gridSupport.columns.updateColumnHeaders([
        getAssignmentColumnId(assignmentId),
      ])
      return this.gradebookGrid.invalidate()
    })
  }

  postAssignmentGradesTrayOpenChanged = ({
    assignmentId,
    isOpen,
  }: {
    assignmentId: string
    isOpen: boolean
  }) => {
    const columnId = getAssignmentColumnId(assignmentId)
    const definition = this.gridData.columns.definitions[columnId]
    if (!(definition && definition.type === 'assignment')) {
      return
    }
    definition.postAssignmentGradesTrayOpenForAssignmentId = isOpen
    this.updateGrid()
  }

  // # Course Settings Access Methods
  getCourseGradingScheme = (): DeprecatedGradingScheme | null =>
    this.courseContent.courseGradingScheme

  getDefaultGradingScheme = () => this.courseContent.defaultGradingScheme

  getGradingScheme = (gradingSchemeId: string | null): DeprecatedGradingScheme | undefined =>
    this.courseContent.gradingSchemes.find(scheme => scheme.id === gradingSchemeId)

  getAssignmentGradingScheme = (assignmentId: string): DeprecatedGradingScheme | null => {
    const assignment = this.getAssignment(assignmentId)
    return this.getGradingScheme(assignment.grading_standard_id) || this.getDefaultGradingScheme()
  }

  // Gradebook Content Access Methods
  getSections = () => Object.values(this.sections)

  setSections = (sections: Section[]) => {
    this.sections = keyBy(sections, 'id')
    this.sections_enabled = sections.length > 1
  }

  setStudentGroups = (studentGroupCategories: StudentGroupCategory[]) => {
    this.studentGroupCategoriesById = keyBy(studentGroupCategories, 'id')
    const studentGroupList: StudentGroup[] = flatten(map(studentGroupCategories, 'groups'))

    studentGroupList.forEach(studentGroup => {
      for (const key in studentGroup) {
        if (Object.prototype.hasOwnProperty.call(studentGroup, key)) {
          studentGroup[key as keyof StudentGroup] = htmlEscape(studentGroup[key])
        }
      }
    })

    this.studentGroups = keyBy(studentGroupList, 'id')
    this.studentGroupsEnabled = studentGroupList.length > 0
  }

  setAssignments = (assignmentMap: AssignmentMap) => {
    this.assignments = assignmentMap
  }

  setAssignmentGroups = (assignmentGroupMap: AssignmentGroupMap) => {
    this.assignmentGroups = assignmentGroupMap
  }

  getAssignment = (assignmentId: string): Assignment => this.assignments[assignmentId]

  getAssignmentGroup = (assignmentGroupId: string) => this.assignmentGroups[assignmentGroupId]

  getCustomColumn = (customColumnId: string) => {
    return this.gradebookContent.customColumns.find(column => column.id === customColumnId)
  }

  getTeacherNotesColumn = () => {
    return this.gradebookContent.customColumns.find(column => column.teacher_notes)
  }

  isTeacherNotesColumnShown = () => {
    const column = this.getTeacherNotesColumn()
    return column != null && !column.hidden
  }

  // Context Module Data & Lifecycle Methods
  updateContextModules = (contextModules: Module[]) => {
    this.setContextModules(contextModules)
    this.setState({modules: contextModules})
    this.renderViewOptionsMenu()
    this.renderFilters()
    this._updateEssentialDataLoaded()
  }

  setContextModules = (contextModules: Module[]) => {
    this.courseContent.contextModules = contextModules
    this.courseContent.modulesById = {}
    if (contextModules != null ? contextModules.length : undefined) {
      for (const contextModule of contextModules) {
        this.courseContent.modulesById[contextModule.id] = contextModule
      }
    }
    return contextModules
  }

  onLatePolicyUpdate = (latePolicy: LatePolicyCamelized) => {
    this.setLatePolicy(latePolicy)
    this.applyLatePolicy()
  }

  setLatePolicy = (latePolicy: LatePolicyCamelized) => {
    this.courseContent.latePolicy = latePolicy
  }

  applyLatePolicy = () => {
    let ref1
    const latePolicy = (ref1 = this.courseContent) != null ? ref1.latePolicy : undefined
    const gradingStandard = this.options.grading_standard || this.options.default_grading_standard
    const studentsToInvalidate: {
      [userId: string]: boolean
    } = {}
    forEachSubmission(this.students, submission => {
      let ref2
      const assignment = this.assignments[submission.assignment_id]
      const student = this.student(submission.user_id)
      if (!assignment || student?.isConcluded) {
        return
      }
      if (
        (ref2 = this.getGradingPeriod(submission.grading_period_id)) != null
          ? ref2.isClosed
          : undefined
      ) {
        return
      }
      if (
        LatePolicyApplicator.processSubmission(submission, assignment, gradingStandard, latePolicy)
      ) {
        studentsToInvalidate[submission.user_id] = true
      }
    })
    const studentIds = [...new Set(Object.keys(studentsToInvalidate))]
    studentIds.forEach(studentId => {
      return this.calculateStudentGrade(this.students[studentId])
    })
    this.invalidateRowsForStudentIds(studentIds)
  }

  getContextModule = (contextModuleId?: string): Module | undefined =>
    this.courseContent.modulesById[contextModuleId]

  // Assignment UI Action Methods
  getDownloadSubmissionsAction = (assignmentId: string) => {
    const assignment = this.getAssignment(assignmentId)
    const manager = new DownloadSubmissionsDialogManager(
      assignment,
      this.options.download_assignment_submissions_url,
      this.handleSubmissionsDownloading,
    )
    return {
      hidden: !manager.isDialogEnabled(),
      onSelect: manager.showDialog,
    }
  }

  getReuploadSubmissionsAction = (assignmentId: string) => {
    const assignment = this.getAssignment(assignmentId)
    const manager = new ReuploadSubmissionsDialogManager(
      assignment,
      this.options.re_upload_submissions_url,
      this.options.user_asset_string,
      this.downloadedSubmissionsMap,
    )
    return {
      hidden: !manager.isDialogEnabled(),
      onSelect: manager.showDialog,
    }
  }

  getSetDefaultGradeAction = (assignmentId: string) => {
    const assignment = this.getAssignment(assignmentId)
    const manager = new SetDefaultGradeDialogManager(
      assignment,
      this.visibleStudentsThatCanSeeAssignment,
      this.options.context_id,
      this.options.assignment_missing_shortcut,
      this.getFilterRowsBySetting('sectionId'),
      isAdmin(),
      this.contentLoadStates.submissionsLoaded,
    )
    return {
      disabled: !manager.isDialogEnabled(),
      onSelect: manager.showDialog,
    }
  }

  getCurveGradesAction = (assignmentId: string) => {
    const assignment = this.getAssignment(assignmentId)
    return CurveGradesDialogManager.createCurveGradesAction(
      assignment,
      this.studentsThatCanSeeAssignment(assignmentId),
      {
        isAdmin: isAdmin(),
        contextUrl: this.options.context_url,
        submissionsLoaded: this.contentLoadStates.submissionsLoaded,
      },
    )
  }

  // Gradebook Content Api Methods
  createTeacherNotes = () => {
    this.setTeacherNotesColumnUpdating(true)
    this.renderViewOptionsMenu()
    return GradebookApi.createTeacherNotesColumn(this.options.context_id)
      .then(response => {
        this.gradebookContent.customColumns.push(response.data)
        const teacherNotesColumn = buildCustomColumn(response.data)
        this.gridData.columns.definitions[teacherNotesColumn.id] = teacherNotesColumn
        this.showNotesColumn()
        this.setTeacherNotesColumnUpdating(false)
        return this.renderViewOptionsMenu()
      })
      .catch(_error => {
        $.flashError(I18n.t('There was a problem creating the teacher notes column.'))
        this.setTeacherNotesColumnUpdating(false)
        return this.renderViewOptionsMenu()
      })
  }

  setTeacherNotesHidden = (hidden: boolean) => {
    this.setTeacherNotesColumnUpdating(true)
    this.renderViewOptionsMenu()
    const teacherNotes = this.getTeacherNotesColumn()
    if (!teacherNotes) throw new Error('teacherNotes missing')
    return GradebookApi.updateTeacherNotesColumn(this.options.context_id, teacherNotes.id, {
      hidden,
    })
      .then(() => {
        if (hidden) {
          this.hideNotesColumn()
        } else {
          this.showNotesColumn()
          this.props.reorderCustomColumns(this.gradebookContent.customColumns.map(c => c.id))
        }
        this.setTeacherNotesColumnUpdating(false)
        return this.renderViewOptionsMenu()
      })
      .catch(_error => {
        if (hidden) {
          $.flashError(I18n.t('There was a problem hiding the teacher notes column.'))
        } else {
          $.flashError(I18n.t('There was a problem showing the teacher notes column.'))
        }
        this.setTeacherNotesColumnUpdating(false)
        return this.renderViewOptionsMenu()
      })
  }

  apiUpdateSubmission(
    submission: {
      assignmentId: string
      userId: string
      excuse?: boolean | undefined
      late_policy_status?: string | undefined
      posted_grade?: string | number | null | undefined
    },
    gradeInfo: {
      excused: boolean
      grade: string | null
      score: number | null
      valid: boolean
      subAssignmentTag?: string
    },
    enterGradesAs?: string,
  ) {
    const {userId, assignmentId} = submission
    const student = this.student(userId)
    this.addPendingGradeInfo(submission, gradeInfo)
    if (this.getSubmissionTrayState().open) {
      this.renderSubmissionTray(student)
    }
    return GradebookApi.updateSubmission(
      this.options.context_id,
      assignmentId,
      userId,
      submission,
      enterGradesAs,
      gradeInfo.subAssignmentTag,
    )
      .then(response => {
        this.removePendingGradeInfo(submission)
        this.updateSubmissionsFromExternal(response.data.all_submissions)
        if (this.getSubmissionTrayState().open) {
          this.renderSubmissionTray(student)
        }
        return response
      })
      .catch(response => {
        this.removePendingGradeInfo(submission)
        this.updateRowCellsForStudentIds([userId])
        $.flashError(I18n.t('There was a problem updating the submission.'))
        if (this.getSubmissionTrayState().open) {
          this.renderSubmissionTray(student)
        }
        // eslint-disable-next-line promise/no-return-wrap
        return Promise.reject(response)
      })
  }

  changeSticker = (submission: {assignmentId: string; userId: string}, sticker: string | null) => {
    const savedSubmission = this.getSubmission(submission.userId, submission.assignmentId)
    if (savedSubmission) {
      // @ts-expect-error
      savedSubmission.sticker = sticker
    }
  }

  handleStickerChanged = (
    submission: {userId: string; assignmentId: string},
    sticker: string | null,
  ) => {
    this.changeSticker(submission, sticker)

    const student = this.student(submission.userId)
    if (this.getSubmissionTrayState().open) {
      this.renderSubmissionTray(student)
    }

    const assignment = this.getAssignment(submission.assignmentId)
    if (assignment?.group_category_id && !assignment.grade_group_students_individually) {
      this.changeGroupMemberStickers(submission.userId, assignment, sticker)
    }
  }

  changeGroupMemberStickers = (userId: string, assignment: Assignment, sticker: string | null) => {
    const path = `/api/v1/courses/${assignment.course_id}/assignments/${assignment.id}/users/${userId}/group_members`
    doFetchApi<{id: string}[]>({path})
      .then(({json: students}) => {
        if (!students) return

        for (const student of students) {
          if (student.id !== userId) {
            this.changeSticker({assignmentId: assignment.id, userId: student.id}, sticker)
          }
        }
      })
      .catch(_error => {
        FlashAlert.showFlashError(I18n.t('Failed to update group member stickers'))
      })
  }

  gradeSubmission = (submission: CamelizedSubmission, gradeInfo: GradeResult) => {
    let gradeChangeOptions
    let submissionData: {
      assignmentId: string
      userId: string
      excuse?: boolean
      late_policy_status?: string
      posted_grade?: string | number | null
    }
    if (gradeInfo.valid) {
      gradeChangeOptions = {
        enterGradesAs: this.getEnterGradesAsSetting(submission.assignmentId),
        gradingScheme: this.getAssignmentGradingScheme(submission.assignmentId)?.data,
        pointsPossible: this.getAssignment(submission.assignmentId).points_possible,
      }
      if (GradeInputHelper.hasGradeChanged(submission, gradeInfo, gradeChangeOptions)) {
        submissionData = {
          assignmentId: submission.assignmentId,
          userId: submission.userId,
        }
        if (gradeInfo.excused) {
          submissionData.excuse = true
        } else if (
          ENV.GRADEBOOK_OPTIONS.assignment_missing_shortcut &&
          gradeInfo.late_policy_status === 'missing'
        ) {
          submissionData.late_policy_status = gradeInfo.late_policy_status
        } else if (gradeInfo.enteredAs === null) {
          submissionData.posted_grade = ''
        } else if (['passFail', 'gradingScheme'].includes(gradeInfo.enteredAs)) {
          submissionData.posted_grade = gradeInfo.grade
        } else {
          submissionData.posted_grade = gradeInfo.score
        }
        return this.apiUpdateSubmission(
          submissionData,
          gradeInfo,
          gradeChangeOptions.enterGradesAs,
        ).then(response => {
          const assignment = this.getAssignment(submission.assignmentId)
          const outlierScoreHelper = new OutlierScoreHelper(
            response.data.score,
            assignment.points_possible,
          )
          if (outlierScoreHelper.hasWarning()) {
            const message = outlierScoreHelper.warningMessage()
            if (message) {
              return $.flashWarning(message)
            }
          }
        })
      } else {
        this.removePendingGradeInfo(submission)
        this.updateRowCellsForStudentIds([submission.userId])
        if (this.getSubmissionTrayState().open) {
          return this.renderSubmissionTray()
        }
      }
    } else {
      FlashAlert.showFlashAlert({
        message: I18n.t(
          'You have entered an invalid grade for this student. Check the value and the grading type and try again.',
        ),
        type: 'error',
        err: undefined,
      })
      this.addPendingGradeInfo(submission, gradeInfo)
      this.updateRowCellsForStudentIds([submission.userId])
      if (this.getSubmissionTrayState().open) {
        return this.renderSubmissionTray()
      }
    }
  }

  updateSubmissionAndRenderSubmissionTray = (data: CamelizedSubmission) => {
    const {studentId, assignmentId} = this.getSubmissionTrayState()
    const submissionData = {
      ...data,
      assignmentId,
      userId: studentId,
    }
    const submission = this.getSubmission(studentId, assignmentId)
    if (submission == null) {
      throw new Error('submission is not loaded')
    }
    const gradeInfo = {
      excused: submission.excused,
      grade: submission.entered_grade,
      score: submission.entered_score,
      valid: true,
      subAssignmentTag: submissionData?.subAssignmentTag,
    }
    return this.apiUpdateSubmission(submissionData, gradeInfo)
  }

  renderAnonymousSpeedGraderAlert = (props: {speedGraderUrl: string; onClose: () => void}) => {
    return renderComponent(
      AnonymousSpeedGraderAlert,
      this.props.anonymousSpeedGraderAlertNode,
      props,
    )
  }

  showAnonymousSpeedGraderAlertForURL = (speedGraderUrl: string) => {
    const props = {
      speedGraderUrl,
      onClose: this.hideAnonymousSpeedGraderAlert,
    }
    this.anonymousSpeedGraderAlert = this.renderAnonymousSpeedGraderAlert(props)
    this.anonymousSpeedGraderAlert.open()
  }

  hideAnonymousSpeedGraderAlert = () => {
    // React throws an error if we try to unmount while the event is being handled
    return setTimeout(() => {
      const node = this.props.anonymousSpeedGraderAlertNode
      if (node) ReactDOM.unmountComponentAtNode(node)
    }, 0)
  }

  requireStudentGroupForSpeedGrader = (assignment: Assignment) => {
    if (assignmentHelper.gradeByGroup(assignment)) {
      // Assignments that grade by group (not by student) don't require a group selection
      return false
    }
    return (
      this.options.course_settings.filter_speed_grader_by_student_group &&
      this.getStudentGroupToShow() === '0'
    )
  }

  showSimilarityScore = (_assignment?: Assignment) => !!this.options.show_similarity_score

  viewUngradedAsZero = () => {
    return !!(
      this.courseFeatures.allowViewUngradedAsZero && this.gridDisplaySettings.viewUngradedAsZero
    )
  }

  allowApplyScoreToUngraded = () => this.options.allow_apply_score_to_ungraded

  onApplyScoreToUngradedRequested = (assignmentGroup: AssignmentGroup | null) => {
    const mountPoint = this.props.applyScoreToUngradedModalNode
    if (!this.allowApplyScoreToUngraded() || mountPoint == null) {
      return null
    }

    const close = () => {
      ReactDOM.unmountComponentAtNode(mountPoint)
    }

    const props = {
      assignmentGroup,
      onApply: (args: {
        assignmentGroupId?: string
        markAsMissing: boolean
        onlyPastDue: boolean
        value: number | 'excused'
      }) => {
        this.executeApplyScoreToUngraded(args)
        close()
      },
      onClose: close,
      open: true,
    }

    renderComponent(ApplyScoreToUngradedModal, mountPoint, props)
  }

  assignmentGroupColumnIds = () => {
    return Object.keys(this.assignmentGroups).map(id => `assignment_group_${id}`)
  }

  refreshScoreToUngradedColumnHeaders() {
    let columnIds: string[] = []
    if (!this.gridDisplaySettings.hideAssignmentGroupTotals) {
      columnIds = [...this.assignmentGroupColumnIds()]
    }
    if (!this.gridDisplaySettings.hideTotal) {
      columnIds.push('total_grade')
    }
    this.gradebookGrid?.gridSupport?.columns.updateColumnHeaders(columnIds)
  }

  executeApplyScoreToUngraded = (args: {
    assignmentGroupId?: string
    markAsMissing: boolean
    onlyPastDue: boolean
    value: number | 'excused'
  }) => {
    const {value, ...options} = args

    const optionsWithAssignmentsAndStudentIds: {
      assignment_ids: string[]
      excused?: boolean
      mark_as_missing?: boolean
      only_past_due?: boolean
      percent?: number
      student_ids: string[]
    } = {
      ...options,
      assignment_ids: this.getAssignmentOrder(args.assignmentGroupId),
      student_ids: this.getStudentOrder(),
    }

    if (value === 'excused') {
      optionsWithAssignmentsAndStudentIds.excused = true
    } else {
      optionsWithAssignmentsAndStudentIds.percent = value
    }

    this.isRunningScoreToUngraded = true
    this.refreshScoreToUngradedColumnHeaders()

    return Promise.resolve()
      .then(
        FlashAlert.showFlashSuccess(
          I18n.t(
            'Request successfully sent. Note that applying scores may take a while and changes will not appear until you reload the page.',
          ),
        ),
      )
      .then(() => {
        if (this.scoreToUngradedManager == null) {
          throw new Error('ScoreToUngradedManager is not initialized')
        }
        this.scoreToUngradedManager
          .startProcess(this.options.context_id, optionsWithAssignmentsAndStudentIds)
          .then(
            FlashAlert.showFlashSuccess(I18n.t('Score to ungraded process finished successfully')),
          )
          .finally(() => {
            this.isRunningScoreToUngraded = false
            this.refreshScoreToUngradedColumnHeaders()
          })
          .catch(FlashAlert.showFlashError(I18n.t('Score to ungraded process failed')))
      })
  }

  sendMessageStudentsWho = ({
    recipientsIds,
    subject,
    body,
    mediaFile,
    attachmentIds,
  }: SendMessageArgs) => {
    return MessageStudentsWhoHelper.sendMessageStudentsWho(
      recipientsIds,
      subject,
      body,
      `course_${this.options.context_id}`,
      mediaFile,
      attachmentIds,
    )
      .then(FlashAlert.showFlashSuccess(I18n.t('Message sent successfully')))
      .catch(FlashAlert.showFlashError(I18n.t('There was an error sending the message')))
  }

  destroy = () => {
    $(window).unbind('resize.fillWindowWithMe')
    $(document).unbind('gridready')
    this.gradebookGrid?.destroy()
    this.scoreToUngradedManager?.clearMonitor()
    return this.postPolicies?.destroy()
  }

  // "PRIVILEGED" methods
  // The methods here are intended to support specs, but not intended to be a
  // permanent part of the API for this class. The existence of these methods
  // suggests that the behavior they provide does not yet have a more suitable
  // home elsewhere in the code. They are prefixed with '_' to suggest this
  // aspect of their presence here.
  _gridHasRendered = () => this.gridReady.state === 'resolved'

  _updateEssentialDataLoaded = () => {
    if (
      this.contentLoadStates.studentIdsLoaded &&
      !this.props.isModulesLoading &&
      this.props.isCustomColumnsLoaded &&
      this.contentLoadStates.assignmentGroupsLoaded &&
      this.assignmentsLoadedForCurrentView() &&
      (!this.gradingPeriodSet || this.contentLoadStates.gradingPeriodAssignmentsLoaded)
    ) {
      this.setState({isEssentialDataLoaded: true})
    }
  }

  componentDidMount() {
    this.onShow()
  }

  componentDidUpdate(prevProps: GradebookProps, prevState: GradebookState) {
    // Here we keep track of data loading states
    //   and filter changes until we use hooks

    // studentIds
    if (
      prevProps.isStudentIdsLoading !== this.props.isStudentIdsLoading &&
      !this.props.isStudentIdsLoading
    ) {
      this.updateStudentIds(this.props.studentIds)
    }

    // grading period assignments
    if (prevProps.gradingPeriodAssignments !== this.props.gradingPeriodAssignments) {
      this.updateGradingPeriodAssignments(this.props.gradingPeriodAssignments)
    }

    // assignment groups
    if (prevProps.recentlyLoadedAssignmentGroups !== this.props.recentlyLoadedAssignmentGroups) {
      this.updateAssignmentGroups(
        this.props.recentlyLoadedAssignmentGroups.assignmentGroups,
        this.props.recentlyLoadedAssignmentGroups.gradingPeriodIds,
      )
    }

    // students
    if (prevProps.recentlyLoadedStudents !== this.props.recentlyLoadedStudents) {
      this.gotChunkOfStudents(this.props.recentlyLoadedStudents)
    }

    // submissions
    if (prevProps.recentlyLoadedSubmissions !== this.props.recentlyLoadedSubmissions) {
      this.gotSubmissionsChunk(this.props.recentlyLoadedSubmissions)
    }

    // students are done loading
    if (prevProps.isStudentDataLoaded !== this.props.isStudentDataLoaded) {
      this.updateStudentsLoaded(this.props.isStudentDataLoaded)
    }

    // updateSubmissionsLoaded
    if (prevProps.isSubmissionDataLoaded !== this.props.isSubmissionDataLoaded) {
      this.updateSubmissionsLoaded(this.props.isSubmissionDataLoaded)
    }

    // final grade overrides
    if (
      prevProps.finalGradeOverrides !== this.props.finalGradeOverrides &&
      this.props.finalGradeOverrides
    ) {
      this.finalGradeOverrides?.setGrades(this.props.finalGradeOverrides)
    }

    // sis overrides
    if (prevProps.sisOverrides !== this.props.sisOverrides) {
      this.addOverridesToPostGradesStore(this.props.sisOverrides)
    }

    // modules
    if (
      prevProps.isModulesLoading !== this.props.isModulesLoading &&
      !this.props.isModulesLoading
    ) {
      this.updateContextModules(this.props.modules)
    }

    // custom columns
    if (
      prevProps.isCustomColumnsLoaded !== this.props.isCustomColumnsLoaded &&
      this.props.isCustomColumnsLoaded
    ) {
      this.gotCustomColumns(this.props.customColumns)
    }

    // custom column data
    if (
      prevProps.recentlyLoadedCustomColumnData !== this.props.recentlyLoadedCustomColumnData &&
      this.props.recentlyLoadedCustomColumnData
    ) {
      this.gotCustomColumnDataChunk(
        this.props.recentlyLoadedCustomColumnData.customColumnId,
        this.props.recentlyLoadedCustomColumnData.columnData,
      )
    }

    const didAppliedFilterValuesChange =
      prevProps.appliedFilters.map(c => c.value).join(',') !==
      this.props.appliedFilters.map(c => c.value).join(',')
    if (didAppliedFilterValuesChange) {
      // section
      const prevSectionIds = findFilterValuesOfType('section', prevProps.appliedFilters)
      const sectionIds = findFilterValuesOfType('section', this.props.appliedFilters)
      if (
        this.options.multiselect_gradebook_filters_enabled &&
        !idArraysEqual(prevSectionIds, sectionIds)
      ) {
        this.updateCurrentSections(sectionIds)
      } else if (prevSectionIds[0] !== sectionIds[0]) {
        if (sectionIds.length === 0) {
          this.updateCurrentSection(null)
        } else {
          this.updateCurrentSection(sectionIds[0] || null)
        }
      }

      // modules
      const prevModulesIds = findFilterValuesOfType('module', prevProps.appliedFilters)
      const moduleIds = findFilterValuesOfType('module', this.props.appliedFilters)
      if (
        this.options.multiselect_gradebook_filters_enabled &&
        !idArraysEqual(prevModulesIds, moduleIds)
      ) {
        this.updateCurrentModules(moduleIds)
      } else if (prevModulesIds[0] !== moduleIds[0]) {
        if (moduleIds.length === 0 || !moduleIds[0]) {
          this.updateCurrentModule(null)
        } else {
          this.updateCurrentModule(moduleIds[0])
        }
      }

      // assignment groups
      const prevAssignmentGroupIds = findFilterValuesOfType(
        'assignment-group',
        prevProps.appliedFilters,
      )
      const assignmentGroupIds = findFilterValuesOfType(
        'assignment-group',
        this.props.appliedFilters,
      )
      if (
        this.options.multiselect_gradebook_filters_enabled &&
        !idArraysEqual(prevAssignmentGroupIds, assignmentGroupIds)
      ) {
        this.updateCurrentAssignmentGroups(assignmentGroupIds)
      } else if (prevAssignmentGroupIds[0] !== assignmentGroupIds[0]) {
        if (assignmentGroupIds.length === 0 || !assignmentGroupIds[0]) {
          this.updateCurrentAssignmentGroup(null)
        } else {
          this.updateCurrentAssignmentGroup(assignmentGroupIds[0])
        }
      }

      // student groups
      const prevStudentGroupIds = findFilterValuesOfType('student-group', prevProps.appliedFilters)
      const studentGroupIds = findFilterValuesOfType('student-group', this.props.appliedFilters)
      if (this.options.multiselect_gradebook_filters_enabled) {
        if (!idArraysEqual(prevStudentGroupIds, studentGroupIds)) {
          this.updateCurrentStudentGroups(studentGroupIds)
        }
      } else if (prevStudentGroupIds[0] !== studentGroupIds[0]) {
        if (studentGroupIds.length === 0 || !studentGroupIds[0]) {
          this.updateCurrentStudentGroup(null)
        } else {
          this.updateCurrentStudentGroup(studentGroupIds[0])
        }
      }

      // grading period
      const prevGradingPeriodId = findFilterValuesOfType(
        'grading-period',
        prevProps.appliedFilters,
      )[0]
      const gradingPeriodId = findFilterValuesOfType('grading-period', this.props.appliedFilters)[0]
      if (prevGradingPeriodId !== gradingPeriodId) {
        if (!gradingPeriodId) {
          this.updateCurrentGradingPeriod(null)
        } else {
          this.updateCurrentGradingPeriod(gradingPeriodId)
        }
      }

      // start-date
      const prevStartDate = findFilterValuesOfType('start-date', prevProps.appliedFilters)
      const startDate = findFilterValuesOfType('start-date', this.props.appliedFilters)
      if (prevStartDate[0] !== startDate[0]) {
        if (startDate.length === 0 || !startDate[0]) {
          this.updateCurrentStartDate(null)
        } else {
          this.updateCurrentStartDate(startDate[0])
        }
      }

      // end-date
      const prevEndDate = findFilterValuesOfType('end-date', prevProps.appliedFilters)
      const endDate = findFilterValuesOfType('end-date', this.props.appliedFilters)
      if (prevEndDate[0] !== endDate[0]) {
        if (startDate.length === 0 || !endDate[0]) {
          this.updateCurrentEndDate(null)
        } else {
          this.updateCurrentEndDate(endDate[0])
        }
      }

      // submissions
      const prevSubmissionsFilters = findFilterValuesOfType('submissions', prevProps.appliedFilters)
      const submissionFilters = findFilterValuesOfType('submissions', this.props.appliedFilters)
      if (
        this.options.multiselect_gradebook_filters_enabled &&
        !idArraysEqual(prevSubmissionsFilters, submissionFilters)
      ) {
        this.updateSubmissionsFilters(submissionFilters as SubmissionFilterValue[])
      } else if (prevSubmissionsFilters[0] !== submissionFilters[0]) {
        this.updateSubmissionsFilter(submissionFilters[0] as SubmissionFilterValue)
      }

      this.updateColumns()
      this.updateRows()
    }

    // Until GradebookGrid is rendered reactively, it will need to be rendered
    // once and only once. It depends on all essential data from the initial
    // data load. When all of that data has loaded, this deferred promise will
    // resolve and render the grid. As a promise, it only resolves once.
    if (
      !(prevState.isEssentialDataLoaded && prevState.isGridLoaded) &&
      this.state.isEssentialDataLoaded &&
      this.state.isGridLoaded
    ) {
      this.finishRenderingUI()
    }
  }

  handleGridLoad = (gradebookGrid: GradebookGridType) => {
    this.gradebookGrid = gradebookGrid
    this.bindGridEvents()

    this.setState({isGridLoaded: true})

<<<<<<< HEAD
     
=======
>>>>>>> 51db239a
    this.gridReady.promise.then(() => {
      // Preload the Grade Detail Tray
      AsyncComponents.loadGradeDetailTray()
      this.renderViewOptionsMenu()
      this.renderGradebookSettingsModal()
    })
  }

  render() {
    const students = this.courseContent.students.listStudents({includePlaceholders: false})
    const assignments = Object.values(this.assignments)

    return (
      <>
        <Portal node={this.props.flashMessageContainer}>
          {this.props.flashAlerts.map(alert => (
            <div key={alert.key} id={alert.key} className="Gradebook__FlashMessage">
<<<<<<< HEAD
              { }
=======
              {}
>>>>>>> 51db239a
              <FlashAlert.default
                message={alert.message}
                onClose={() => document.getElementById(alert.key)?.remove()}
                timeout={5000}
                variant={alert.variant}
              />
            </div>
          ))}
        </Portal>

        {this.state.isStatusesModalOpen && (
          <StatusesModal
            onClose={() => {
              this.viewOptionsMenu?.focus()
              this.setState({isStatusesModalOpen: false})
            }}
            colors={this.state.gridColors}
            afterUpdateStatusColors={this.updateGridColors}
          />
        )}

        <Portal node={this.props.settingsModalButtonContainer}>
          <IconButton
            renderIcon={IconSettingsSolid}
            ref={this.gradebookSettingsModalButton}
            data-testid="gradebook-settings-button"
            color="secondary"
            onClick={() =>
              this.setState({settingsTrayOpen: true}, this.renderGradebookSettingsModal)
            }
            screenReaderLabel={I18n.t('Gradebook Settings')}
          />
        </Portal>
        <Portal node={this.props.gradebookMenuNode}>
          <GradebookMenu
            courseUrl={this.options.context_url}
            learningMasteryEnabled={this.options.outcome_gradebook_enabled}
            variant="DefaultGradebook"
          />
        </Portal>
        <ExportProgressBar
          exportState={this.state.exportState}
          exportManager={this.state.exportManager}
        />
        {(!this.state.isGridLoaded || !this.state.isEssentialDataLoaded) && (
          <div
            style={{
              width: '100%',
              position: 'absolute',
              top: '200px',
              textAlign: 'center',
            }}
          >
            <View as="div">
              <Spinner renderTitle={I18n.t('Loading Gradebook')} margin="large auto 0 auto" />
            </View>
          </div>
        )}
        <ErrorBoundary
          errorComponent={
            <GenericErrorPage imageUrl={errorShipUrl} errorCategory="GradebookGrid" />
          }
        >
          <Suspense fallback={<></>}>
            <GradebookGrid
              gradebook={this}
              gridData={this.gridData}
              gradebookGridNode={this.props.gradebookGridNode}
              gradebookIsEditable={this.options.gradebook_is_editable}
              onLoad={this.handleGridLoad}
            />
          </Suspense>
        </ErrorBoundary>
        <Portal node={this.props.gridColorNode}>
          <GridColor
            colors={this.state.gridColors}
            customStatuses={
              this.options.custom_grade_statuses_enabled ? this.options.custom_grade_statuses : []
            }
          />
        </Portal>

        <div style={{display: 'flex'}}>
          <div
            id="gradebook-student-search"
            style={{
              flex: 1,
              paddingInlineEnd: '12px',
            }}
          >
            <MultiSelectSearchInput
              id="student-names-filter"
              data-testid="students-filter-select"
              disabled={students.length === 0 || !this._gridHasRendered()}
              label={I18n.t('Student Names')}
              customMatcher={this.studentSearchMatcher}
              onChange={this.onFilterToStudents}
              options={students.map(student => ({id: student.id, text: student.displayName}))}
              placeholder={I18n.t('Search Students')}
            />
          </div>
          <div id="gradebook-assignment-search" style={{flex: 1}}>
            <MultiSelectSearchInput
              id="assignments-filter"
              data-testid="assignments-filter-select"
              disabled={assignments.length === 0 || !this._gridHasRendered()}
              label={I18n.t('Assignment Names')}
              customMatcher={assignmentSearchMatcher}
              onChange={this.onFilterToAssignments}
              options={assignments.map((assignment: Assignment) => ({
                id: assignment.id,
                text: assignment.name,
              }))}
              placeholder={I18n.t('Search Assignments')}
            />
          </div>
        </div>
        <div>
          {this.options.enhanced_gradebook_filters &&
            !this.props.isFiltersLoading &&
            this.state.isEssentialDataLoaded && (
              <FilterNav
                gradingPeriods={this.gradingPeriodSet?.gradingPeriods || []}
                modules={this.state.modules}
                assignmentGroups={this.state.assignmentGroups}
                sections={this.state.sections}
                studentGroupCategories={this.options.student_groups}
                customStatuses={
                  this.options.custom_grade_statuses_enabled
                    ? this.options.custom_grade_statuses
                    : []
                }
                multiselectGradebookFiltersEnabled={
                  this.options.multiselect_gradebook_filters_enabled
                }
              />
            )}
        </div>
        {this.state.isGridLoaded &&
          !this.props.isSubmissionDataLoaded &&
          Object.keys(this.props.assignmentMap).length * this.props.totalStudentsToLoad > 200 && (
            <div
              style={{
                position: 'absolute',
                bottom: '0',
                width: '100%',
                zIndex: 10, // over SlickGrid
                left: '0',
                right: '0',
              }}
            >
              <ProgressBar
                data-testid="gradebook-submission-progress-bar"
                margin="0"
                screenReaderLabel={I18n.t('Loading Gradebook submissions')}
                size="x-small"
                valueMax={
                  Object.keys(this.props.assignmentMap).length * this.props.totalStudentsToLoad
                }
                valueNow={this.props.totalSubmissionsLoaded}
              />
            </div>
          )}

        {this.options.custom_grade_statuses_enabled && (
          <TotalGradeOverrideTrayProvider
            customGradeStatuses={this.options.custom_grade_statuses}
            handleDismiss={(manualDismiss: boolean) => {
              this.gradebookGrid?.gridSupport?.helper.focus()
              if (manualDismiss) {
                this.gradebookGrid?.gridSupport?.helper.beginEdit()
              }
            }}
            handleOnGradeChange={(studentId, grade) =>
              this.finalGradeOverrides?.updateGrade(studentId, grade)
            }
            navigateDown={() => {
              this.gradebookGrid?.grid?.navigateDown()
              this.gradebookGrid?.gridSupport?.helper.commitCurrentEdit()
            }}
            navigateUp={() => {
              this.gradebookGrid?.grid?.navigateUp()
              this.gradebookGrid?.gridSupport?.helper.commitCurrentEdit()
            }}
            selectedGradingPeriodId={this.gradingPeriodId}
          />
        )}

        {this.options.rubric_assessment_imports_exports_enabled && (
          <QueryProvider>
            <RubricAssessmentImport />
          </QueryProvider>
        )}

        {this.options.rubric_assessment_imports_exports_enabled && (
          <QueryProvider>
            <RubricAssessmentExportModal />
          </QueryProvider>
        )}
      </>
    )
  }
}

export default Gradebook<|MERGE_RESOLUTION|>--- conflicted
+++ resolved
@@ -639,10 +639,6 @@
             return results
           })()
           if (!isEqual(currentCustomColumnIds, updatedCustomColumnIds)) {
-<<<<<<< HEAD
-             
-=======
->>>>>>> 51db239a
             this.props.reorderCustomColumns(updatedCustomColumnIds).then(() => {
               const colsById: {
                 [columnId: string]: CustomColumn
@@ -858,11 +854,7 @@
       ...Object.values(this.students),
       ...Object.values(this.studentViewStudents),
     ])
-<<<<<<< HEAD
-     
-=======
-
->>>>>>> 51db239a
+
     this.gridReady.promise.then(() => {
       const studentIds = this.setupGrading(students)
       this.invalidateRowsForStudentIds(studentIds)
@@ -5198,10 +5190,6 @@
 
     this.setState({isGridLoaded: true})
 
-<<<<<<< HEAD
-     
-=======
->>>>>>> 51db239a
     this.gridReady.promise.then(() => {
       // Preload the Grade Detail Tray
       AsyncComponents.loadGradeDetailTray()
@@ -5219,11 +5207,7 @@
         <Portal node={this.props.flashMessageContainer}>
           {this.props.flashAlerts.map(alert => (
             <div key={alert.key} id={alert.key} className="Gradebook__FlashMessage">
-<<<<<<< HEAD
-              { }
-=======
               {}
->>>>>>> 51db239a
               <FlashAlert.default
                 message={alert.message}
                 onClose={() => document.getElementById(alert.key)?.remove()}
