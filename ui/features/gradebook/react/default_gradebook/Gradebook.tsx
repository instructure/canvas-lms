/*
 * Copyright (C) 2020 - present Instructure, Inc.
 *
 * This file is part of Canvas.
 *
 * Canvas is free software: you can redistribute it and/or modify it under
 * the terms of the GNU Affero General Public License as published by the Free
 * Software Foundation, version 3 of the License.
 *
 * Canvas is distributed in the hope that it will be useful, but WITHOUT ANY
 * WARRANTY; without even the implied warranty of MERCHANTABILITY or FITNESS FOR
 * A PARTICULAR PURPOSE. See the GNU Affero General Public License for more
 * details.
 *
 * You should have received a copy of the GNU Affero General Public License along
 * with this program. If not, see <http://www.gnu.org/licenses/>.
 */

import $ from 'jquery'
import type JQuery from 'jquery'
import deferPromise from '@instructure/defer-promise'
import {
  each,
  every,
  filter,
  flatten,
  intersection,
  isEqual,
  keyBy,
  map,
  pick,
  reduce,
  reject,
  some,
} from 'lodash'
import * as tz from '@instructure/moment-utils'
import React, {Suspense} from 'react'
import ReactDOM from 'react-dom'
import GenericErrorPage from '@canvas/generic-error-page'
import ErrorBoundary from '@canvas/error-boundary'
// @ts-ignore
import errorShipUrl from '@canvas/images/ErrorShip.svg'
import type {ActionMenuProps} from './components/ActionMenu'
import type {SubmissionTrayProps} from './components/SubmissionTray'
import type {
  Assignment,
  AssignmentGroup,
  AssignmentGroupMap,
  AssignmentMap,
  AssignmentUserDueDateMap,
  AttachmentData,
  Course,
  DueDate,
  Enrollment,
  Module,
  Section,
  SectionMap,
  Student,
  StudentGroup,
  StudentGroupCategory,
  StudentGroupCategoryMap,
  StudentGroupMap,
  StudentMap,
  Submission,
  SubmissionCommentData,
  UserSubmissionGroup,
} from '../../../../api.d'
import type {GradebookSettingsModalProps} from './components/GradebookSettingsModal'
import type {
  AssignmentStudentMap,
  ColumnOrderSettings,
  ColumnSizeSettings,
  ContentLoadStates,
  CourseContent,
  CustomColumn,
  CustomColumnData,
  Filter,
  FilteredContentInfo,
  FlashMessage,
  GradebookOptions,
  GradebookSettings,
  GradebookStudent,
  GradebookViewOptions,
  GradingPeriodAssignmentMap,
  InitialActionStates,
  LatePolicyCamelized,
  PendingGradeInfo,
  ProgressCamelized,
  SerializedComment,
  SortDirection,
  SortRowsSettingKey,
  SubmissionFilterValue,
} from './gradebook.d'
import type {
  AggregateGrade,
  AssignmentGroupGrade,
  AssignmentGroupGradeMap,
  CamelizedGradingPeriodSet,
  CamelizedSubmission,
  FinalGradeOverrideMap,
  GradeEntryMode,
  GradeResult,
  GradingPeriodGradeMap,
  DeprecatedGradingScheme,
  StudentGrade,
} from '@canvas/grading/grading.d'
import type {
  ColumnFilterKey,
  FilterRowsBy,
  GridColumn,
  GridData,
  GridDataColumnsWithObjects,
  GridDisplaySettings,
  GridLocation,
  FilterColumnsOptions,
  RowFilterKey,
} from './grid.d'
import type GradebookGridType from './GradebookGrid/index'
import type {StatusColors} from './constants/colors'
import type {ProxyDetails} from '@canvas/proxy-submission/react/ProxyUploadModal'
import type TotalGradeColumnHeader from './GradebookGrid/headers/TotalGradeColumnHeader'
import type {SendMessageArgs} from '@canvas/message-students-dialog/react/MessageStudentsWhoDialog'
import {QueryProvider} from '@canvas/query'
import KeyboardNavDialog from '@canvas/keyboard-nav-dialog'
// @ts-expect-error
import KeyboardNavTemplate from '@canvas/keyboard-nav-dialog/jst/KeyboardNavDialog.handlebars'
import GradingPeriodSetsApi from '@canvas/grading/jquery/gradingPeriodSetsApi'
import {useScope as useI18nScope} from '@canvas/i18n'
import CourseGradeCalculator from '@canvas/grading/CourseGradeCalculator'
import * as EffectiveDueDates from '@canvas/grading/EffectiveDueDates'
import GradeFormatHelper from '@canvas/grading/GradeFormatHelper'
import MessageStudentsWhoHelper from '@canvas/grading/messageStudentsWhoHelper'
import AssignmentOverrideHelper from '@canvas/due-dates/AssignmentOverrideHelper'
import UserSettings from '@canvas/user-settings'
import {View} from '@instructure/ui-view'
import {Spinner} from '@instructure/ui-spinner'
import GradeDisplayWarningDialog from '../../jquery/GradeDisplayWarningDialog'
import PostGradesFrameDialog from '../../jquery/PostGradesFrameDialog'
import NumberCompare from '../../util/NumberCompare'
import {camelizeProperties} from '@canvas/convert-case'
import htmlEscape from '@instructure/html-escape'
import * as EnterGradesAsSetting from '../shared/EnterGradesAsSetting'
import SetDefaultGradeDialogManager from '../shared/SetDefaultGradeDialogManager'
import AsyncComponents from './AsyncComponents'
import CurveGradesDialogManager from './CurveGradesDialogManager'
import GradebookApi from './apis/GradebookApi'
import SubmissionCommentApi from './apis/SubmissionCommentApi'
import CourseSettings from './CourseSettings/index'
import FinalGradeOverrides from './FinalGradeOverrides/index'
import AssignmentRowCellPropFactory from './GradebookGrid/editors/AssignmentCellEditor/AssignmentRowCellPropFactory'
import TotalGradeOverrideCellPropFactory from './GradebookGrid/editors/TotalGradeOverrideCellEditor/TotalGradeOverrideCellPropFactory'
import PostPolicies from './PostPolicies/index'
import GradebookMenu from '@canvas/gradebook-menu'
import ViewOptionsMenu from './components/ViewOptionsMenu'
import ActionMenu from './components/ActionMenu'
import FilterNav from './components/FilterNav'
import EnhancedActionMenu from './components/EnhancedActionMenu'
import AssignmentGroupFilter from './components/content-filters/AssignmentGroupFilter'
import GradingPeriodFilter from './components/content-filters/GradingPeriodFilter'
import ModuleFilter from './components/content-filters/ModuleFilter'
import SectionFilter from '@canvas/gradebook-content-filters/react/SectionFilter'
import StudentGroupFilter from './components/content-filters/StudentGroupFilter'
import GridColor from './components/GridColor'
import StatusesModal from './components/StatusesModal'
import AnonymousSpeedGraderAlert from './components/AnonymousSpeedGraderAlert'
import {statusColors} from './constants/colors'
import StudentDatastore from './stores/StudentDatastore'
import PostGradesStore from '../SISGradePassback/PostGradesStore'
import SubmissionStateMap from '@canvas/grading/SubmissionStateMap'
import DownloadSubmissionsDialogManager from '@canvas/grading/DownloadSubmissionsDialogManager'
import ReuploadSubmissionsDialogManager from '../shared/ReuploadSubmissionsDialogManager'
import GradebookKeyboardNav from '../../jquery/GradebookKeyboardNav'
import assignmentHelper from '../shared/helpers/assignmentHelper'
import * as GradeInputHelper from '@canvas/grading/GradeInputHelper'
import OutlierScoreHelper from '@canvas/grading/OutlierScoreHelper'
import {isPostable} from '@canvas/grading/SubmissionHelper'
import LatePolicyApplicator from '../LatePolicyApplicator'
import {IconButton} from '@instructure/ui-buttons'
import {IconSettingsSolid} from '@instructure/ui-icons'
import * as FlashAlert from '@canvas/alerts/react/FlashAlert'
import MultiSelectSearchInput from './components/MultiSelectSearchInput'
import ApplyScoreToUngradedModal from './components/ApplyScoreToUngradedModal'
import ScoreToUngradedManager from '../shared/ScoreToUngradedManager'
import '@canvas/jquery/jquery.ajaxJSON'
import 'jqueryui/dialog'
import 'jqueryui/tooltip'
import '@canvas/jquery/jquery.instructure_misc_helpers'
import '@canvas/jquery/jquery.instructure_misc_plugins'
import 'jquery-tinypubsub'
import 'jqueryui/position'
import '@canvas/util/jquery/fixDialogButtons'

import {
  assignmentSearchMatcher,
  buildAssignmentGroupColumnFn,
  buildCustomColumn,
  buildStudentColumn,
  compareAssignmentDueDates,
  confirmViewUngradedAsZero,
  ensureAssignmentVisibility,
  escapeStudentContent,
  filterAssignmentsBySubmissionsFn,
  filterStudentBySubmissionFn,
  filterStudentBySectionFn,
  findFilterValuesOfType,
  findSubmissionFilterValue,
  forEachSubmission,
  getAssignmentColumnId,
  getAssignmentGroupColumnId,
  getAssignmentGroupPointsPossible,
  getColumnTypeForColumnId,
  getCourseFeaturesFromOptions,
  getCourseFromOptions,
  getCustomColumnId,
  getDefaultSettingKeyForColumnType,
  getGradeAsPercent,
  getStudentGradeForColumn,
  idArraysEqual,
  hiddenStudentIdsForAssignment,
  htmlDecode,
  isAdmin,
  isGradedOrExcusedSubmissionUnposted,
  onGridKeyDown,
  renderComponent,
  sectionList,
  testWidth,
} from './Gradebook.utils'
import {
  DEFAULT_COLUMN_SORT_TYPE,
  getColumnOrder,
  hideAggregateColumns,
  isInvalidSort,
  listRowIndicesForStudentIds,
} from './GradebookGrid/Grid.utils'
import {
  compareAssignmentNames,
  compareAssignmentPointsPossible,
  compareAssignmentPositions,
  idSort,
  isDefaultSortOrder,
  localeSort,
  makeCompareAssignmentCustomOrderFn,
  secondaryAndTertiarySort,
  wrapColumnSortFn,
} from './Gradebook.sorting'

import {
  getInitialGradebookContent,
  getInitialGridDisplaySettings,
  getInitialCourseContent,
  getInitialContentLoadStates,
  getInitialActionStates,
  columnWidths,
} from './initialState'
import {ExportProgressBar} from './components/ExportProgressBar'
import {ProgressBar} from '@instructure/ui-progress'
import GradebookExportManager from '../shared/GradebookExportManager'
import {handleExternalContentMessages} from '@canvas/external-tools/messages'
import type {EnvGradebookCommon} from '@canvas/global/env/EnvGradebook'
import type {GlobalEnv} from '@canvas/global/env/GlobalEnv.d'
import {TotalGradeOverrideTrayProvider} from './components/TotalGradeOverrideTray'
import doFetchApi from '@canvas/do-fetch-api-effect'
import {RubricAssessmentImportTray} from './RubricAssessmentImport/RubricAssessmentImportTray'
<<<<<<< HEAD
=======
import {RubricAssessmentExportModal} from './RubricAssessmentExport/RubricAssessmentExportModal'
>>>>>>> f06b510f

const I18n = useI18nScope('gradebook')

const GradebookGrid = React.lazy(() => import('./components/GradebookGrid'))

const ASSIGNMENT_KEY_REGEX = /^assignment_(?!group)/

export function Portal({node, children}: {node: HTMLElement; children: React.ReactNode}) {
  return ReactDOM.createPortal(children, node)
}
// Allow unchecked access to module-specific ENV variables
declare const ENV: GlobalEnv & EnvGradebookCommon

export type GradebookProps = {
  actionMenuNode: HTMLSpanElement
  anonymousSpeedGraderAlertNode: HTMLSpanElement
  assignmentMap: AssignmentMap
  enhancedActionMenuNode: HTMLSpanElement
  appliedFilters: Filter[]
  applyScoreToUngradedModalNode: HTMLElement
  currentUserId: string
  customColumns: CustomColumn[]
  recentlyLoadedCustomColumnData: null | {
    customColumnId: string
    columnData: CustomColumnData[]
  }
  fetchFinalGradeOverrides: () => Promise<void>
  fetchGradingPeriodAssignments: () => Promise<GradingPeriodAssignmentMap>
  loadDataForCustomColumn: (customColumnId: string) => Promise<CustomColumnData[]>
  finalGradeOverrides: FinalGradeOverrideMap
  flashAlerts: FlashMessage[]
  flashMessageContainer: HTMLElement
  gradebookEnv: GradebookOptions
  gradebookGridNode: HTMLElement
  gradebookMenuNode: HTMLElement
  gradebookSettingsModalContainer: HTMLSpanElement
  gradingPeriodAssignments: GradingPeriodAssignmentMap
  gridColorNode: HTMLElement
  isCustomColumnsLoaded: boolean
  isFiltersLoading: boolean
  isGridLoaded: boolean
  isModulesLoading: boolean
  isStudentIdsLoading: boolean
  isStudentDataLoaded: boolean
  isSubmissionDataLoaded: boolean
  locale: string
  modules: Module[]
  postGradesStore: ReturnType<typeof PostGradesStore>
  recentlyLoadedAssignmentGroups: {
    assignmentGroups: AssignmentGroup[]
    gradingPeriodIds?: string[]
  }
  recentlyLoadedStudents: Student[]
  recentlyLoadedSubmissions: UserSubmissionGroup[]
  reloadStudentData: () => void
  reorderCustomColumns: (customColumnIds: string[]) => Promise<void>
  settingsModalButtonContainer: HTMLElement
  sisOverrides: AssignmentGroup[]
  studentIds: string[]
  totalSubmissionsLoaded: number
  totalStudentsToLoad: number
  updateColumnOrder: (courseId: string, columnOrder: ColumnOrderSettings) => Promise<void>
  viewOptionsMenuNode: HTMLElement
}

type GradebookState = {
  assignmentGroups: AssignmentGroup[]
  gradingPeriodId: string | null
  gridColors: StatusColors
  isEssentialDataLoaded: boolean
  isGridLoaded: boolean
  modules: Module[]
  sections: Section[]
  isStatusesModalOpen: boolean
  exportState?: {
    completion?: number
    filename?: string
  }
  exportManager: any
}

class Gradebook extends React.Component<GradebookProps, GradebookState> {
  kbDialog: any

  anonymousSpeedGraderAlert?: any

  assignmentStudentVisibility: AssignmentStudentMap = {}

  teacherNotesNotYetLoaded = true

  headerComponentRefs: {
    [key: string]: TotalGradeColumnHeader | null
  } = {}

  calculatedGradesByStudentId: {
    [studentId: string]: {
      assignmentGroups: AssignmentGroupGradeMap
      current: {
        score: number
        possible: number
      }
      final: {
        score: number
        possible: number
      }
      scoreUnit: 'points' | 'percentage'
    }
  } = {}

  effectiveDueDates: AssignmentUserDueDateMap = {}

  $grid?: JQuery<HTMLElement>

  postGradesLtis: {id: string; name: string; onSelect: () => void}[] = []

  disablePostGradesFeature = false

  viewOptionsMenu?: HTMLElement

  keyboardNav?: GradebookKeyboardNav

  filteredContentInfo: FilteredContentInfo = {
    invalidAssignmentGroups: [],
    totalPointsPossible: 0,
  }

  sections: SectionMap = {}

  filteredStudentIds: string[] = []

  searchFilteredStudentIds: string[] = []

  assignmentGroups: AssignmentGroupMap = {}

  contentLoadStates: ContentLoadStates

  course: Course

  searchFilteredAssignmentIds: string[] = []

  filteredAssignmentIds: string[] = []

  gradebookSettingsModal: React.RefObject<HTMLElement & {open: () => void}>

  isRunningScoreToUngraded: boolean

  gradebookSettingsModalButton: React.RefObject<any> = React.createRef()

  gradingPeriodSet: CamelizedGradingPeriodSet | null = null

  gradingPeriodId = '0'

  options: GradebookOptions

  sections_enabled = false

  show_attendance: boolean

  studentGroups: StudentGroupMap = {}

  studentGroupsEnabled?: boolean

  students: StudentMap = {}

  studentViewStudents: StudentMap = {}

  totalColumnPositionChanged?: boolean

  uid?: string

  courseFeatures: {
    finalGradeOverrideEnabled: boolean
    allowViewUngradedAsZero: boolean
  }

  courseSettings: CourseSettings

  downloadedSubmissionsMap: {
    [assignmentId: string]: boolean
  } = {}

  gridData: GridData = {
    columns: {
      definitions: {},
      frozen: [],
      scrollable: [],
    },
    rows: [],
  }

  gradebookGrid: null | GradebookGridType = null

  finalGradeOverrides: FinalGradeOverrides | null

  postPolicies: PostPolicies

  gridReady = deferPromise<null>()

  courseContent: CourseContent

  gradebookContent: {
    customColumns: CustomColumn[]
  }

  actionStates?: InitialActionStates

  gradebookColumnOrderSettings?: ColumnOrderSettings

  gridDisplaySettings: GridDisplaySettings

  startedInitializing?: boolean

  assignments: AssignmentMap = {}

  submissionStateMap!: SubmissionStateMap

  studentGroupCategoriesById: StudentGroupCategoryMap = {}

  gradebookColumnSizeSettings: ColumnSizeSettings = {}

  scoreToUngradedManager: ScoreToUngradedManager | null

  constructor(props: GradebookProps) {
    super(props)
    this.options = {...(props.gradebookEnv || {}), ...props}
    this.gradingPeriodSet = this.options.grading_period_set
      ? GradingPeriodSetsApi.deserializeSet(this.options.grading_period_set)
      : null
    this.gridDisplaySettings = getInitialGridDisplaySettings(
      this.options.settings,
      this.props.gradebookEnv.colors
    )
    this.gradingPeriodId = this.getCurrentGradingPeriod()

    this.state = {
      assignmentGroups: [],
      gradingPeriodId: this.getCurrentGradingPeriod(),
      gridColors: statusColors(this.props.gradebookEnv.colors),
      isEssentialDataLoaded: false,
      isGridLoaded: this.props.isGridLoaded,
      modules: [],
      sections: this.options.sections.length > 1 ? this.options.sections : [],
      isStatusesModalOpen: false,
      exportState: undefined,
      exportManager: undefined,
    }
    // @ts-expect-error
    this.course = getCourseFromOptions(this.options)
    this.courseFeatures = getCourseFeaturesFromOptions(this.options)
    this.courseSettings = new CourseSettings(this, {
      allowFinalGradeOverride: this.options.course_settings.allow_final_grade_override,
    })
    if (this.courseFeatures.finalGradeOverrideEnabled) {
      this.finalGradeOverrides = new FinalGradeOverrides(this)
    } else {
      this.finalGradeOverrides = null
    }
    this.postPolicies = new PostPolicies(this)
    this.isRunningScoreToUngraded = false
    if (this.allowApplyScoreToUngraded()) {
      const progressData = this.options.gradebook_score_to_ungraded_progress
      let lastProgress: ProgressCamelized | undefined
      if (progressData) {
        lastProgress = {
          progressId: `${progressData.progress.id}`,
          workflowState: progressData.progress.workflow_state,
        }
      }
      this.scoreToUngradedManager = new ScoreToUngradedManager(lastProgress)
    } else {
      this.scoreToUngradedManager = null
    }
    $.subscribe('assignment_muting_toggled', this.handleSubmissionPostedChange)
    $.subscribe('submissions_updated', this.updateSubmissionsFromExternal)
    // emitted by SectionMenuView; also subscribed in OutcomeGradebookView
    $.subscribe('currentSection/change', this.updateCurrentSection)
    this.courseContent = getInitialCourseContent(this.options)
    this.gradebookContent = getInitialGradebookContent(this.options)
    this.contentLoadStates = getInitialContentLoadStates(this.options)
    this.actionStates = getInitialActionStates()
    this.setAssignments({})
    this.setAssignmentGroups({})
    this.courseContent.students = new StudentDatastore(this.students, this.studentViewStudents)

    this.props.postGradesStore.addChangeListener(this.updatePostGradesFeatureButton)
    const sectionId = this.getFilterRowsBySetting('sectionId')
    this.props.postGradesStore.setSelectedSection(sectionId)

    this.initPostGradesLtis()
    this.checkForUploadComplete()

    this.show_attendance = Boolean(UserSettings.contextGet<boolean>('show_attendance'))
    // preferences serialization causes these to always come
    // from the database as strings
    if (
      this.options.course_is_concluded ||
      this.options.settings.show_concluded_enrollments === 'true'
    ) {
      this.toggleEnrollmentFilter('concluded', true)
    }
    if (this.options.settings.show_inactive_enrollments === 'true') {
      this.toggleEnrollmentFilter('inactive', true)
    }
    this.initShowUnpublishedAssignments(this.options.settings.show_unpublished_assignments)
    this.initShowSeparateFirstLastNames(
      this.options.settings.show_separate_first_last_names === 'true' &&
        this.options.allow_separate_first_last_names
    )
    this.initHideAssignmentGroupTotals(
      this.options.settings.hide_assignment_group_totals === 'true'
    )
    this.initHideTotal(this.options.settings.hide_total === 'true')
    this.initSubmissionStateMap()
    this.gradebookColumnSizeSettings = this.options.gradebook_column_size_settings
    this.setColumnOrder({
      ...this.options.gradebook_column_order_settings,
      // TODO: resolve boolean vs. string (e.g. 'true') mismatch for freezeTotalGrade
      freezeTotalGrade:
        (this.options.gradebook_column_order_settings != null
          ? this.options.gradebook_column_order_settings.freezeTotalGrade
          : undefined) === 'true',
    })
    this.teacherNotesNotYetLoaded =
      this.getTeacherNotesColumn() == null || this.getTeacherNotesColumn()!.hidden || false
    this.setSections(this.options.sections)
    this.props.postGradesStore.setSections(this.sections)
    if (!this.getSelectedSecondaryInfo()) {
      if (this.sections_enabled) {
        this.gridDisplaySettings.selectedSecondaryInfo = 'section'
      } else {
        this.gridDisplaySettings.selectedSecondaryInfo = 'none'
      }
    }
    this.setStudentGroups(this.options.student_groups)
    this.gradebookSettingsModal = React.createRef()
  }

  bindGridEvents = () => {
    if (!this.gradebookGrid) throw new Error('gradebookGrid not initialized')
    this.gradebookGrid.events.onColumnsReordered.subscribe(
      (_event: Event, columns: GridDataColumnsWithObjects) => {
        let currentCustomColumnIds: string[]
        let currentFrozenColumns: GridColumn[]
        let updatedCustomColumnIds: string[]
        // determine if assignment columns or custom columns were reordered
        // (this works because frozen columns and non-frozen columns are can't be
        // swapped)
        const currentFrozenIds = this.gridData.columns.frozen
        const updatedFrozenIds = columns.frozen.map(column => {
          return column.id
        })
        this.gridData.columns.frozen = updatedFrozenIds
        this.gridData.columns.scrollable = columns.scrollable.map(function (column) {
          return column.id
        })
        if (!isEqual(currentFrozenIds, updatedFrozenIds)) {
          currentFrozenColumns = currentFrozenIds.map(columnId => {
            return this.gridData.columns.definitions[columnId]
          })
          currentCustomColumnIds = (function () {
            const results: string[] = []
            for (const column of currentFrozenColumns) {
              if (column.type === 'custom_column' && column.customColumnId) {
                results.push(column.customColumnId)
              }
            }
            return results
          })()
          updatedCustomColumnIds = (function () {
            const results: string[] = []
            for (const column of columns.frozen) {
              if (column.type === 'custom_column') {
                results.push(column.customColumnId)
              }
            }
            return results
          })()
          if (!isEqual(currentCustomColumnIds, updatedCustomColumnIds)) {
            // eslint-disable-next-line promise/catch-or-return
            this.props.reorderCustomColumns(updatedCustomColumnIds).then(() => {
              const colsById: {
                [columnId: string]: CustomColumn
              } = keyBy(this.gradebookContent.customColumns, (c: CustomColumn) => c.id)
              if (this.gradebookContent.customColumns) {
                this.gradebookContent.customColumns = updatedCustomColumnIds.map(id => colsById[id])
              }
              return this.gradebookContent.customColumns
            })
          }
        } else {
          this.saveCustomColumnOrder()
        }
        this.renderViewOptionsMenu()
        return this.updateColumnHeaders()
      }
    )
    this.gradebookGrid.events.onColumnsResized.subscribe((_event: Event, columns: GridColumn[]) => {
      return columns.forEach((column: GridColumn) => {
        return this.saveColumnWidthPreference(column.id, column.width)
      })
    })
  }

  onShow = () => {
    $('.post-grades-button-placeholder').show()
    if (this.startedInitializing) {
      return
    }
    this.startedInitializing = true
    if (this.gridReady.state !== 'resolved') {
      return $('#gradebook-grid-wrapper').hide()
    } else {
      return $('#gradebook_grid').trigger('resize.fillWindowWithMe')
    }
  }

  addOverridesToPostGradesStore = (assignmentGroups: AssignmentGroup[]) => {
    for (const group of assignmentGroups) {
      for (const assignment of group.assignments) {
        if (this.assignments[assignment.id]) {
          this.assignments[assignment.id].overrides = assignment.overrides
        }
      }
    }
    this.props.postGradesStore.setGradeBookAssignments(this.assignments)
  }

  // dependencies - gridReady
  setAssignmentVisibility = (studentIds: string[]) => {
    const studentsWithHiddenAssignments: string[] = []
    const ref1 = this.assignments
    for (const assignmentId in ref1) {
      const a = ref1[assignmentId]
      if (!a.visible_to_everyone) {
        const hiddenStudentIds = hiddenStudentIdsForAssignment(studentIds, a)
        for (const studentId of hiddenStudentIds) {
          studentsWithHiddenAssignments.push(studentId)
          this.updateSubmission({
            assignment_id: assignmentId,
            user_id: studentId,
            hidden: true,
          })
        }
      }
    }
    const ref2: string[] = [...new Set(studentsWithHiddenAssignments)]
    for (const studentId of ref2) {
      const student = this.student(studentId)
      this.calculateStudentGrade(student)
    }
  }

  updateAssignmentVisibilities = (hiddenSub: Submission) => {
    const assignment = this.assignments[hiddenSub.assignment_id]
    const filteredVisibility = assignment.assignment_visibility.filter(
      id => id !== hiddenSub.user_id
    )
    assignment.assignment_visibility = filteredVisibility
  }

  gotCustomColumns = (columns: CustomColumn[]) => {
    // prepare array of objects to be mutated
    // necessary until we remove object mutation from this file
    this.gradebookContent.customColumns = structuredClone(columns)
    columns.forEach(column => {
      const customColumn = buildCustomColumn(column)
      this.gridData.columns.definitions[customColumn.id] = customColumn
    })
    this._updateEssentialDataLoaded()
  }

  gotCustomColumnDataChunk = (customColumnId: string, columnData: CustomColumnData[]) => {
    const studentIds: string[] = []
    for (const datum of columnData) {
      const student = this.student(datum.user_id)
      if (student != null) {
        student[`custom_col_${customColumnId}`] = datum.content
        studentIds.push(student.id) // ignore filtered students
      } else {
        this.courseContent.students.preloadStudentData(datum.user_id, {
          [`custom_col_${customColumnId}`]: datum.content,
        })
      }
    }

    this.invalidateRowsForStudentIds([...new Set(studentIds)])
  }

  updateFilterAssignmentIds = () => {
    this.filteredAssignmentIds = this.filterAssignments(Object.values(this.assignments)).map(
      assignment => assignment.id
    )
  }

  // Assignment Group Data & Lifecycle Methods
  updateAssignmentGroups = (assignmentGroups: AssignmentGroup[], gradingPeriodIds?: string[]) => {
    this.gotAllAssignmentGroups(assignmentGroups)
    this.setState({assignmentGroups})
    this.setAssignmentsLoaded(gradingPeriodIds)
    this.renderViewOptionsMenu()
    this.renderFilters()
    this.updateColumnHeaders()
    this._updateEssentialDataLoaded()
    this.updateFilterAssignmentIds()
  }

  gotAllAssignmentGroups = (assignmentGroups: AssignmentGroup[]) => {
    this.setAssignmentGroupsLoaded(true)
    assignmentGroups.forEach(assignmentGroup => {
      let group = this.assignmentGroups[assignmentGroup.id]
      if (!group) {
        group = assignmentGroup
        this.assignmentGroups[group.id] = group
      }

      // @ts-expect-error
      group.assignments = group.assignments || [] // perhaps unnecessary
      assignmentGroup.assignments.forEach(assignment => {
        assignment.assignment_group = group
        // @ts-expect-error
        assignment.due_at = tz.parse(assignment.due_at)
        this.updateAssignmentEffectiveDueDates(assignment)
        this.addAssignmentColumnDefinition(assignment)
        this.assignments[assignment.id] = assignment
        if (!group.assignments.some(a => a.id === assignment.id)) {
          group.assignments.push(assignment)
        }
      })
    })
  }

  updateGradingPeriodAssignments = (gradingPeriodAssignments: GradingPeriodAssignmentMap) => {
    this.gotGradingPeriodAssignments({
      grading_period_assignments: gradingPeriodAssignments,
    })

    Object.keys(gradingPeriodAssignments).forEach(periodId => {
      this.contentLoadStates.assignmentsLoaded.gradingPeriod[periodId] =
        this.contentLoadStates.assignmentsLoaded.all
    })

    this.setGradingPeriodAssignmentsLoaded(true)
    if (this._gridHasRendered()) {
      this.updateColumns()
    }
    this._updateEssentialDataLoaded()
  }

  getGradingPeriodAssignments = (gradingPeriodId: string) => {
    return this.courseContent.gradingPeriodAssignments[gradingPeriodId] || []
  }

  gotGradingPeriodAssignments = ({
    grading_period_assignments: gradingPeriodAssignments,
  }: {
    grading_period_assignments: GradingPeriodAssignmentMap
  }) => {
    return (this.courseContent.gradingPeriodAssignments = gradingPeriodAssignments)
  }

  gotChunkOfStudents = (students: Student[]) => {
    this.courseContent.assignmentStudentVisibility = {}
    students.forEach(student => {
      student.enrollments = filter(
        student.enrollments,
        (e: Enrollment) => e.type === 'StudentEnrollment' || e.type === 'StudentViewEnrollment'
      )
      student.sections = student.enrollments.map(e => e.course_section_id)
      const isStudentView = student.enrollments[0].type === 'StudentViewEnrollment'
      // TODO: avoid mutating the student object
      escapeStudentContent(student)
      if (this.courseContent.students.preloadedStudentData[student.id]) {
        Object.assign(student, this.courseContent.students.preloadedStudentData[student.id])
      }
      if (isStudentView) {
        this.studentViewStudents[student.id] = student
      } else {
        this.students[student.id] = student
      }
      student.computed_current_score || (student.computed_current_score = 0)
      student.computed_final_score || (student.computed_final_score = 0)
      student.isConcluded = every(student.enrollments, function (e: {enrollment_state: string}) {
        return e.enrollment_state === 'completed'
      })
      student.isInactive = every(student.enrollments, function (e: {enrollment_state: string}) {
        return e.enrollment_state === 'inactive'
      })
      student.cssClass = `student_${student.id}`
      this.updateStudentRow(student)
    })
    AssignmentOverrideHelper.setStudentDisplayNames([
      ...Object.values(this.students),
      ...Object.values(this.studentViewStudents),
    ])
    // eslint-disable-next-line promise/catch-or-return
    this.gridReady.promise.then(() => {
      const studentIds = this.setupGrading(students)
      this.invalidateRowsForStudentIds(studentIds)
    })
    if (this.isFilteringRowsBySearchTerm()) {
      // When filtering, students cannot be matched until loaded. The grid must
      // be re-rendered more aggressively to ensure new rows are inserted.
      this.buildRows()
    } else {
      this.gradebookGrid?.render()
    }
  }

  // # Post-Data Load Initialization
  finishRenderingUI = () => {
    this.initGrid()
    this.initHeader()
    this.gridReady.resolve(null)
    if (this.options.post_grades_feature) {
      this.addOverridesToPostGradesStore(this.props.sisOverrides)
    }
  }

  setupGrading = (students: GradebookStudent[]): string[] => {
    let assignment, assignment_id, j, len, name, ref1, student, submissionState
    // set up a submission for each student even if we didn't receive one
    this.submissionStateMap.setup(students, this.assignments)
    for (j = 0, len = students.length; j < len; j++) {
      student = students[j]
      ref1 = this.assignments
      for (assignment_id in ref1) {
        assignment = ref1[assignment_id]
        if (student[(name = `assignment_${assignment_id}`)] == null) {
          student[name] = this.submissionStateMap.getSubmission(student.id, assignment_id)
        }
        submissionState = this.submissionStateMap.getSubmissionState(
          student[`assignment_${assignment_id}`]
        )
        student[`assignment_${assignment_id}`].gradeLocked = submissionState.locked
        student[`assignment_${assignment_id}`].gradingType = assignment.grading_type
      }
      student.initialized = true
      this.calculateStudentGrade(student)
    }
    const studentIds: string[] = map(students, 'id')
    this.setAssignmentVisibility(studentIds)
    return studentIds
  }

  resetGrading = () => {
    this.initSubmissionStateMap()
    const studentIds = this.setupGrading(this.courseContent.students.listStudents())
    this.invalidateRowsForStudentIds(studentIds)
  }

  getSubmission = (studentId: string, assignmentId: string): Submission | undefined => {
    const student = this.student(studentId)
    return student != null ? student[`assignment_${assignmentId}`] : undefined
  }

  updateEffectiveDueDatesFromSubmissions = (submissions: Submission[]) => {
    return EffectiveDueDates.updateWithSubmissions(
      this.effectiveDueDates,
      submissions,
      this.gradingPeriodSet?.gradingPeriods
    )
  }

  updateAssignmentEffectiveDueDates = (assignment: Assignment) => {
    assignment.effectiveDueDates = this.effectiveDueDates[assignment.id] || {}
    assignment.inClosedGradingPeriod = some(
      assignment.effectiveDueDates,
      (date: DueDate) => date.in_closed_grading_period
    )
  }

  // Student Data & Lifecycle Methods
  updateStudentIds = (studentIds: string[]) => {
    this.courseContent.students.setStudentIds(studentIds)
    this.assignmentStudentVisibility = {}
    this.setStudentIdsLoaded(true)
    this.buildRows()
    this._updateEssentialDataLoaded()
  }

  updateStudentsLoaded = (loaded: boolean) => {
    this.setStudentsLoaded(loaded)
    if (this._gridHasRendered()) {
      this.updateColumnHeaders()
    }
    this.renderFilters()
    if (loaded && this.contentLoadStates.submissionsLoaded) {
      // The "total grade" column needs to be re-rendered after loading all
      // students and submissions so that the column can indicate any hidden
      // submissions.
      return this.updateTotalGradeColumn()
    }
  }

  studentsThatCanSeeAssignment = (assignmentId: string): StudentMap => {
    const {assignmentStudentVisibility} = this.courseContent
    if (assignmentStudentVisibility[assignmentId] == null) {
      const allStudentsById: StudentMap = {...this.students, ...this.studentViewStudents}

      const assignment = this.getAssignment(assignmentId)
      assignmentStudentVisibility[assignmentId] = !assignment.visible_to_everyone
        ? (pick(allStudentsById, ...assignment.assignment_visibility) as StudentMap)
        : allStudentsById
    }

    return assignmentStudentVisibility[assignmentId]
  }

  // This is like studentsThatCanSeeAssignment, but returns only students
  // visible with the current filters, instead of all the students the
  // Gradebook knows about.
  visibleStudentsThatCanSeeAssignment = (assignmentId: string): StudentMap => {
    const allStudentIds = this.courseContent.students.listStudentIds()

    const visibleStudentsIgnoringSearch: StudentMap = pick(
      this.studentsThatCanSeeAssignment(assignmentId),
      allStudentIds
    )

    const fileredVisibleStudents = Object.values(visibleStudentsIgnoringSearch).filter(student =>
      this.filteredStudentIds.includes(student.id)
    )

    return Object.fromEntries(fileredVisibleStudents.map(student => [student.id, student]))
  }

  setColumnOrder = (order: ColumnOrderSettings) => {
    if (this.gradebookColumnOrderSettings == null) {
      this.gradebookColumnOrderSettings = {
        direction: 'ascending',
        freezeTotalGrade: false,
        sortType: DEFAULT_COLUMN_SORT_TYPE,
      }
    }
    if (!order) {
      return
    }
    if (order.freezeTotalGrade != null) {
      this.gradebookColumnOrderSettings.freezeTotalGrade = order.freezeTotalGrade
    }
    if (order.sortType === 'custom' && order.customOrder != null) {
      this.gradebookColumnOrderSettings.sortType = 'custom'
      return (this.gradebookColumnOrderSettings.customOrder = order.customOrder)
    } else if (order.sortType != null && order.direction != null) {
      this.gradebookColumnOrderSettings.sortType = order.sortType
      return (this.gradebookColumnOrderSettings.direction = order.direction)
    }
  }

  saveColumnOrder = () => {
    if (!isInvalidSort(this.props.modules, this.gradebookColumnOrderSettings)) {
      const url = this.options.gradebook_column_order_settings_url
      $.ajaxJSON(url, 'POST', {
        column_order: getColumnOrder(this.props.modules, this.gradebookColumnOrderSettings),
      })
    }
  }

  saveCustomColumnOrder = () => {
    this.setColumnOrder({
      customOrder: this.gridData.columns.scrollable,
      sortType: 'custom',
    })
    this.saveColumnOrder()
  }

  arrangeColumnsBy = (newSortOrder: ColumnOrderSettings, isFirstArrangement: boolean) => {
    if (!isFirstArrangement) {
      this.setColumnOrder(newSortOrder)
      this.saveColumnOrder()
    }
    const columns = this.gridData.columns.scrollable.map(columnId => {
      return this.gridData.columns.definitions[columnId]
    })
    columns.sort(this.makeColumnSortFn(newSortOrder))
    this.gridData.columns.scrollable = columns.map(function (column) {
      return column.id
    })
    this.updateGrid()
    this.renderViewOptionsMenu()
    this.updateColumnHeaders()
  }

  makeColumnSortFn = (sortOrder: ColumnOrderSettings) => {
    switch (sortOrder.sortType) {
      case 'due_date':
        return wrapColumnSortFn(compareAssignmentDueDates, sortOrder.direction)
      case 'module_position':
        return wrapColumnSortFn(this.compareAssignmentModulePositions, sortOrder.direction)
      case 'name':
        return wrapColumnSortFn(compareAssignmentNames, sortOrder.direction)
      case 'points':
        return wrapColumnSortFn(compareAssignmentPointsPossible, sortOrder.direction)
      case 'custom':
        return makeCompareAssignmentCustomOrderFn(sortOrder)
      default:
        return wrapColumnSortFn(compareAssignmentPositions, sortOrder.direction)
    }
  }

  compareAssignmentModulePositions = (
    a: Pick<GridColumn, 'id' | 'type' | 'object'>,
    b: Pick<GridColumn, 'id' | 'type' | 'object'>
  ) => {
    let firstPositionInModule: number
    let secondPositionInModule: number
    let ref1, ref2
    const firstAssignmentModulePosition =
      (ref1 = this.getContextModule(a.object?.module_ids?.[0])) != null ? ref1.position : undefined
    const secondAssignmentModulePosition =
      (ref2 = this.getContextModule(b.object?.module_ids?.[0])) != null ? ref2.position : undefined
    if (firstAssignmentModulePosition != null && secondAssignmentModulePosition != null) {
      if (firstAssignmentModulePosition === secondAssignmentModulePosition) {
        // let's determine their order in the module because both records are in the same module
        firstPositionInModule = a.object?.module_positions?.[0] || 0
        secondPositionInModule = b.object?.module_positions?.[0] || 0
        return firstPositionInModule - secondPositionInModule
      } else {
        // let's determine the order of their modules because both records are in different modules
        return firstAssignmentModulePosition - secondAssignmentModulePosition
      }
    } else if (firstAssignmentModulePosition == null && secondAssignmentModulePosition != null) {
      return 1
    } else if (firstAssignmentModulePosition != null && secondAssignmentModulePosition == null) {
      return -1
    } else {
      return compareAssignmentPositions(a, b)
    }
  }

  // Filtering
  rowFilter = (student: Student) => {
    if (!this.isFilteringRowsBySearchTerm()) {
      return true
    }

    return this.searchFilteredStudentIds.includes(student.id)
  }

  filterAssignments = (assignments: Assignment[]) => {
    const assignmentFilters = [
      this.filterAssignmentBySearchInput,
      this.filterAssignmentBySubmissionTypes,
      this.filterAssignmentByPublishedStatus,
      this.filterAssignmentByAssignmentGroup,
      this.filterAssignmentByGradingPeriod,
      this.filterAssignmentByModule,
      this.filterAssignmentByStartDate,
      this.filterAssignmentByEndDate,
      filterAssignmentsBySubmissionsFn(
        this.props.appliedFilters,
        this.submissionStateMap,
        this.searchFilteredStudentIds,
        this.options.custom_grade_statuses_enabled ? this.options.custom_grade_statuses : []
      ),
    ]
    const matchesAllFilters = (assignment: Assignment) => {
      return assignmentFilters.every(filter => filter(assignment))
    }

    return assignments.filter(matchesAllFilters)
  }

  filterAssignmentBySearchInput = (assignment: Assignment) => {
    if (this.searchFilteredAssignmentIds.length > 0) {
      return this.searchFilteredAssignmentIds.includes(assignment.id)
    }

    return true
  }

  filterAssignmentBySubmissionTypes = (assignment: Assignment) => {
    const submissionType = '' + assignment.submission_types
    return (
      submissionType !== 'not_graded' && (submissionType !== 'attendance' || this.show_attendance)
    )
  }

  filterAssignmentByPublishedStatus = (assignment: Assignment) => {
    return assignment.published || this.gridDisplaySettings.showUnpublishedAssignments
  }

  filterAssignmentByAssignmentGroup = (assignment: Assignment) => {
    if (!this.options.enhanced_gradebook_filters) {
      if (!this.isFilteringColumnsByAssignmentGroup()) {
        return true
      }
      return this.getAssignmentGroupToShow() === assignment.assignment_group_id
    }

    const assignmentGroupIds = findFilterValuesOfType('assignment-group', this.props.appliedFilters)
    return (
      assignmentGroupIds.length === 0 || assignmentGroupIds.includes(assignment.assignment_group_id)
    )
  }

  filterAssignmentByGradingPeriod = (assignment: Assignment) => {
    if (!this.isFilteringColumnsByGradingPeriod()) return true

    const assignmentsForPeriod = this.getGradingPeriodAssignments(this.gradingPeriodId)
    return assignmentsForPeriod.includes(assignment.id)
  }

  filterAssignmentByModule = (assignment: Assignment) => {
    if (!this.options.enhanced_gradebook_filters) {
      const contextModuleFilterSetting = this.getModuleToShow()
      if (contextModuleFilterSetting === '0') {
        return true
      }
      return (
        (assignment.module_ids || []).indexOf(
          this.getFilterColumnsBySetting('contextModuleId') || ''
        ) >= 0
      )
    }

    const moduleIds = findFilterValuesOfType('module', this.props.appliedFilters)
    return moduleIds.length === 0 || intersection(assignment.module_ids, moduleIds).length > 0
  }

  filterAssignmentByStartDate = (assignment: Assignment) => {
    const date = findFilterValuesOfType('start-date', this.props.appliedFilters)[0]
    if (!date) {
      return true
    }
    return Object.values(assignment.effectiveDueDates || {}).some(
      // @ts-expect-error
      (effectiveDueDateObject: DueDate) => tz.parse(effectiveDueDateObject.due_at) >= tz.parse(date)
    )
  }

  filterAssignmentByEndDate = (assignment: Assignment) => {
    const date = findFilterValuesOfType('end-date', this.props.appliedFilters)[0]
    if (!date) {
      return true
    }
    return Object.keys(assignment.effectiveDueDates || {}).some(
      (assignmentId: string) =>
        assignment.effectiveDueDates &&
        // @ts-expect-error
        tz.parse(assignment.effectiveDueDates[assignmentId].due_at) <= tz.parse(date)
    )
  }

  // Course Content Event Handlers
  handleSubmissionPostedChange = (assignment: Assignment) => {
    let anonymousColumnIds
    if (assignment.anonymize_students) {
      anonymousColumnIds = [
        getAssignmentColumnId(assignment.id),
        getAssignmentGroupColumnId(assignment.assignment_group_id),
        'total_grade',
        'total_grade_override',
      ]
      if (anonymousColumnIds.indexOf(this.getSortRowsBySetting().columnId) >= 0) {
        this.setSortRowsBySetting('student', 'sortable_name', 'ascending')
      }
    }
    this.gradebookGrid?.gridSupport?.columns.updateColumnHeaders([
      getAssignmentColumnId(assignment.id),
    ])
    this.updateFilteredContentInfo()
    return this.resetGrading()
  }

  handleSubmissionsDownloading = (assignmentId: string) => {
    // TODO: Use separate object to track which submissions are downloaded
    // Don't mutate assignment objects
    this.downloadedSubmissionsMap[assignmentId] = true
    return this.gradebookGrid?.gridSupport?.columns.updateColumnHeaders([
      getAssignmentColumnId(assignmentId),
    ])
  }

  filterStudents = (students: Student[]): Student[] => {
    // need to apply row specific filters here as well, such as the student groups filter when it becomes a frontend filter
    if (this.isFilteringRowsBySearchTerm()) {
      return students
        .filter(student => this.searchFilteredStudentIds.includes(student.id))
        .filter(filterStudentBySectionFn(this.props.appliedFilters, this.getEnrollmentFilters()))
    }

    return students
      .filter(
        filterStudentBySubmissionFn(
          this.props.appliedFilters,
          this.submissionStateMap,
          this.filteredAssignmentIds,
          this.options.custom_grade_statuses_enabled ? this.options.custom_grade_statuses : []
        )
      )
      .filter(filterStudentBySectionFn(this.props.appliedFilters, this.getEnrollmentFilters()))
  }

  updateFilteredStudentIds = () => {
    const students: Student[] = this.courseContent.students.listStudents()
    const newStudentIds = this.filterStudents(students).map(s => s.id)
    this.filteredStudentIds = newStudentIds
  }

  buildRows = () => {
    this.updateFilteredStudentIds()
    this.gridData.rows.length = 0 // empty the list of rows
    for (const studentId of this.filteredStudentIds) {
      const student = this.courseContent.students.student(studentId)
      if (!student) {
        throw new Error(`Student ${studentId} not found`)
      }
      this.gridData.rows.push(student)
      this.calculateStudentGrade(student)
    }
    this.gradebookGrid?.invalidate()
  }

  updateRows = (changedStudentIds: string[] = []) => {
    this.updateFilteredStudentIds()
    const rows = this.gridData.rows
    const rowCountChanged = this.filteredStudentIds.length !== rows.length
    const indicesToUpdate: string[] = []

    this.filteredStudentIds.forEach((studentId, index) => {
      const student = this.courseContent.students.student(studentId)
      if (!student) {
        throw new Error(`Student ${studentId} not found`)
      }
      this.calculateStudentGrade(student)

      if (index < rows.length) {
        const hasChanged =
          rows[index].id !== this.filteredStudentIds[index] || changedStudentIds.includes(studentId)
        if (hasChanged) {
          rows[index] = student
          indicesToUpdate.push(String(index))
        }
      } else {
        rows.push(student)
      }
    })

    if (indicesToUpdate.length > 0) {
      this.gradebookGrid?.invalidateRows(indicesToUpdate)
    }
    if (rowCountChanged) {
      this.gridData.rows.length = this.filteredStudentIds.length // truncate the array
      this.gradebookGrid?.updateRowCount()
    }

    this.gradebookGrid?.render()
  }

  // Submission Data & Lifecycle Methods
  updateSubmissionsLoaded = (loaded: boolean) => {
    this.setSubmissionsLoaded(loaded)
    this.updateColumnHeaders()
    this.renderFilters()
    if (loaded && this.contentLoadStates.studentsLoaded) {
      // The "total grade" column needs to be re-rendered after loading all
      // students and submissions so that the column can indicate any hidden
      // submissions.
      return this.updateTotalGradeColumn()
    }
  }

  gotSubmissionsChunk = (student_submission_groups: UserSubmissionGroup[]) => {
    let changedStudentIds: string[] = []
    const submissions: Submission[] = []
    for (const studentSubmissionGroup of student_submission_groups) {
      changedStudentIds.push(studentSubmissionGroup.user_id)
      const student = this.student(studentSubmissionGroup.user_id)
      if (!student) {
        continue
      }
      for (const submission of studentSubmissionGroup.submissions) {
        submission.posted_at = tz.parse(submission.posted_at)
        ensureAssignmentVisibility(this.getAssignment(submission.assignment_id), submission)
        submissions.push(submission)
        this.updateSubmission(submission)
      }
      student.loaded = true
    }
    this.updateEffectiveDueDatesFromSubmissions(submissions)
    each(this.assignments, (assignment: Assignment) => {
      return this.updateAssignmentEffectiveDueDates(assignment)
    })
    changedStudentIds = [...new Set(changedStudentIds)]
    const students = changedStudentIds.map(this.student)
    this.setupGrading(students)
    this.updateColumns()
    this.updateRows(changedStudentIds)
  }

  student = (id: string): GradebookStudent => this.students[id] || this.studentViewStudents[id]

  updateSubmission = (
    submission: Partial<Submission> & Pick<Submission, 'user_id' | 'assignment_id'>
  ) => {
    const student = this.student(submission.user_id)
    if (!student) {
      return
    }
    submission.submitted_at = tz.parse(submission.submitted_at)
    submission.excused = Boolean(submission.excused)
    submission.hidden = Boolean(submission.hidden)
    submission.rawGrade = submission.grade // save the unformatted version of the grade too
    const assignment = this.assignments[submission.assignment_id]
    if (assignment) {
      submission.gradingType = assignment.grading_type
      if (submission.gradingType !== 'pass_fail') {
        submission.grade = GradeFormatHelper.formatGrade(submission.grade, {
          gradingType: submission.gradingType,
          delocalize: false,
        })
      }
    }
    const name = `assignment_${submission.assignment_id}`
    const cell = student[name] || (student[name] = {})
    Object.assign(cell, submission)
  }

  // this is used after the CurveGradesDialog submit xhr comes back.  it does not use the api
  // because there is no *bulk* submissions#update endpoint in the api.
  // It is different from gotSubmissionsChunk in that gotSubmissionsChunk expects an array of students
  // where each student has an array of submissions.  This one just expects an array of submissions,
  // they are not grouped by student.
  updateSubmissionsFromExternal = (submissions: Submission[]) => {
    let cell, idToMatch, index, student, submissionState
    const columns = this.gradebookGrid?.grid.getColumns()
    const changedColumnHeaders: {
      [assignmentId: string]: number | undefined
    } = {}
    const changedStudentIds: string[] = []
    for (const submission of submissions) {
      submission.posted_at = tz.parse(submission.posted_at)
      student = this.student(submission.user_id)
      if (!student) {
        // if the student isn't loaded, we don't need to update it
        continue
      }
      idToMatch = getAssignmentColumnId(submission.assignment_id)
      for (const column of columns) {
        if (column.id === idToMatch) {
          cell = index
        }
      }
      if (!changedColumnHeaders[submission.assignment_id]) {
        changedColumnHeaders[submission.assignment_id] = cell
      }
      if (!submission.assignment_visible) {
        // check for DA visible
        this.updateAssignmentVisibilities(submission)
      }
      this.updateSubmission(submission)
      this.submissionStateMap.setSubmissionCellState(
        student,
        this.assignments[submission.assignment_id],
        submission
      )
      submissionState = this.submissionStateMap.getSubmissionState(submission)
      student[`assignment_${submission.assignment_id}`].gradeLocked = submissionState.locked
      this.calculateStudentGrade(student)
      changedStudentIds.push(student.id)
    }
    const changedColumnIds = Object.keys(changedColumnHeaders).map(getAssignmentColumnId)
    this.gradebookGrid?.gridSupport?.columns.updateColumnHeaders(changedColumnIds)
    return this.updateRowCellsForStudentIds([...new Set(changedStudentIds)])
  }

  submissionsForStudent = (student: GradebookStudent): Submission[] => {
    const allSubmissions: Submission[] = (function () {
      const results: Submission[] = []
      for (const key in student) {
        if (key.match(ASSIGNMENT_KEY_REGEX)) {
          results.push(student[key])
        }
      }
      return results
    })()
    if (this.gradingPeriodSet == null) {
      return allSubmissions
    }
    if (!this.isFilteringColumnsByGradingPeriod()) {
      return allSubmissions
    }
    return filter(allSubmissions, (submission: Submission) => {
      const studentPeriodInfo =
        this.effectiveDueDates[submission.assignment_id]?.[submission.user_id]
      return studentPeriodInfo && studentPeriodInfo.grading_period_id === this.gradingPeriodId
    })
  }

  getStudentGrades = (
    student: Student,
    preferCachedGrades: boolean
  ): {
    assignmentGroups: AssignmentGroupGradeMap
    gradingPeriods?: GradingPeriodGradeMap
    current: {
      score: number
      possible: number
    }
    final: {
      score: number
      possible: number
    }
    scoreUnit: 'points' | 'percentage'
  } => {
    if (preferCachedGrades && this.calculatedGradesByStudentId[student.id] != null) {
      return this.calculatedGradesByStudentId[student.id]
    }

    const hasGradingPeriods = this.gradingPeriodSet && this.effectiveDueDates
    const grades = CourseGradeCalculator.calculate(
      this.submissionsForStudent(student),
      this.assignmentGroups,
      this.options.group_weighting_scheme,
      this.options.grade_calc_ignore_unposted_anonymous_enabled,
      hasGradingPeriods ? this.gradingPeriodSet : undefined,
      hasGradingPeriods
        ? EffectiveDueDates.scopeToUser(this.effectiveDueDates, student.id)
        : undefined
    )
    this.calculatedGradesByStudentId[student.id] = grades

    return grades
  }

  calculateStudentGrade = (student: GradebookStudent, preferCachedGrades = false) => {
    if (!(student.loaded && student.initialized)) {
      return
    }

    let grades = this.getStudentGrades(student, preferCachedGrades)
    if (this.isFilteringColumnsByGradingPeriod() && this.gradingPeriodId && grades.gradingPeriods) {
      grades = grades.gradingPeriods[this.gradingPeriodId]
    }

    const scoreType = this.viewUngradedAsZero() ? 'final' : 'current'
    Object.keys(this.assignmentGroups).forEach((assignmentGroupId: string) => {
      const assignmentGroupGrade: AssignmentGroupGrade = grades.assignmentGroups[assignmentGroupId]
      let grade: AggregateGrade
      if (scoreType === 'current' && assignmentGroupGrade?.current) {
        grade = assignmentGroupGrade.current
      } else if (scoreType === 'final' && assignmentGroupGrade?.final) {
        grade = assignmentGroupGrade.final
      } else {
        grade = {
          score: 0,
          possible: 0,
          submission_count: 0,
          submissions: [],
        }
      }
      student[`assignment_group_${assignmentGroupId}`] = grade

      grade.submissions.forEach((submissionData: StudentGrade) => {
        // @ts-expect-error
        submissionData.submission.drop = submissionData.drop
      })
    })
    student.total_grade = grades[scoreType]
  }

  // # Grid Styling Methods

  // this is because of a limitation with SlickGrid,
  // when it makes the header row it does this:
  // $("<div class='slick-header-columns' style='width:10000px; left:-1000px' />")
  // if a course has a ton of assignments then it will not be wide enough to
  // contain them all
  fixMaxHeaderWidth = () => this.$grid?.find('.slick-header-columns').width(1000000)

  // SlickGrid doesn't have a blur event for the grid, so this mimics it in
  // conjunction with a click listener on <body />. When we 'blur' the grid
  // by clicking outside of it, save the current field.

  onGridBlur = (e: Event) => {
    let className
    if (this.getSubmissionTrayState().open) {
      this.closeSubmissionTray()
    }
    // Prevent exiting the cell editor when clicking in the cell being edited.
    const editingNode = this.gradebookGrid?.gridSupport?.state.getEditingNode()
    if (editingNode != null ? editingNode.contains(e.target) : undefined) {
      return
    }
    const activeNode = this.gradebookGrid?.gridSupport?.state.getActiveNode()
    if (!activeNode) {
      return
    }
    if (activeNode.contains(e.target)) {
      // SlickGrid does not re-engage the editor for the active cell upon single click
      this.gradebookGrid?.gridSupport?.helper.beginEdit()
      return
    }
    if (!(e.target instanceof HTMLElement)) {
      throw new Error('Expected target to be an HTMLElement')
    }
    className = e.target.className
    // PopoverMenu's trigger sends an event with a target whose className is a SVGAnimatedString
    // This normalizes the className where possible
    if (typeof className !== 'string') {
      if (typeof className === 'object') {
        className = (className as SVGAnimatedString).baseVal || ''
      } else {
        className = ''
      }
    }
    // Do nothing if clicking on another cell
    if (className.match(/cell|slick/)) {
      return
    }
    this.gradebookGrid?.gridSupport?.state.blur()
  }

  updateSectionFilterVisibility = () => {
    if (this.options.enhanced_gradebook_filters) return
    const mountPoint = document.getElementById('sections-filter-container')
    if (
      this.showSections() &&
      this.gridDisplaySettings.selectedViewOptionsFilters.indexOf('sections') >= 0
    ) {
      const props = {
        sections: sectionList(this.sections),
        onSelect: this.updateCurrentSection,
        selectedSectionId: this.getFilterRowsBySetting('sectionId') || '0',
        disabled: !this.contentLoadStates.studentsLoaded,
      }
      renderComponent(SectionFilter, mountPoint, props)
    } else if (mountPoint != null) {
      this.updateCurrentSection(null)
      ReactDOM.unmountComponentAtNode(mountPoint)
    }
  }

  updateCurrentSection = (sectionId: string | null) => {
    sectionId = sectionId === '0' ? null : sectionId
    const currentSection = this.getFilterRowsBySetting('sectionId')
    if (currentSection !== sectionId) {
      this.setFilterRowsBySetting('sectionId', sectionId)
      this.props.postGradesStore.setSelectedSection(sectionId)
      this.saveSettings()
    }
  }

  updateCurrentSections = (sectionIds: string[]) => {
    const savedSetting = this.getFilterRowsBySetting('sectionIds') || []
    if (!idArraysEqual(sectionIds, savedSetting)) {
      this.setFilterRowsBySetting('sectionIds', sectionIds)
      const sectionId = sectionIds.length > 0 ? sectionIds[sectionIds.length - 1] : null
      this.setFilterRowsBySetting('sectionId', sectionId)
      this.props.postGradesStore.setSelectedSection(sectionId)
      this.saveSettings()
    }
  }

  showSections = () => this.sections_enabled

  updateStudentGroupFilterVisibility = () => {
    if (this.options.enhanced_gradebook_filters) return
    const mountPoint = document.getElementById('student-group-filter-container')
    if (
      this.studentGroupsEnabled &&
      this.gridDisplaySettings.selectedViewOptionsFilters.indexOf('studentGroups') >= 0
    ) {
      const studentGroupSets = Object.values(this.studentGroupCategoriesById).sort(
        (a: StudentGroupCategory, b: StudentGroupCategory) => {
          return a.id.localeCompare(b.id)
        }
      )
      const props = {
        studentGroupSets,
        onSelect: this.updateCurrentStudentGroup,
        selectedStudentGroupId: this.getStudentGroupToShow(),
        disabled: !this.contentLoadStates.studentsLoaded,
      }
      renderComponent(StudentGroupFilter, mountPoint, props)
    } else if (mountPoint != null) {
      this.updateCurrentStudentGroup(null)
      ReactDOM.unmountComponentAtNode(mountPoint)
    }
  }

  getStudentGroupToShow = (): string => {
    const groupId = this.getFilterRowsBySetting('studentGroupId') || '0'
    if (Object.keys(this.studentGroups || {}).indexOf(groupId) >= 0) {
      return groupId
    } else {
      return '0'
    }
  }

  updateCurrentStudentGroup = (groupId: string | null) => {
    groupId = groupId === '0' ? null : groupId
    if (this.getFilterRowsBySetting('studentGroupId') !== groupId) {
      this.setFilterRowsBySetting('studentGroupId', groupId)
      return this.saveSettings({}).then(() => {
        this.updateStudentGroupFilterVisibility()
        this.props.reloadStudentData()
      })
    }
  }

  updateCurrentStudentGroups = (groupIds: string[]) => {
    const savedSetting = this.getFilterRowsBySetting('studentGroupIds') || []
    if (!idArraysEqual(groupIds, savedSetting)) {
      this.setFilterRowsBySetting('studentGroupIds', groupIds)
      const groupId = groupIds.length > 0 ? groupIds[groupIds.length - 1] : null
      this.setFilterRowsBySetting('studentGroupId', groupId)
      return this.saveSettings({}).then(() => {
        this.updateStudentGroupFilterVisibility()
        this.props.reloadStudentData()
      })
    }
  }

  assignmentGroupList = () => {
    if (!this.assignmentGroups) {
      return []
    }
    return Object.values(this.assignmentGroups).sort(
      (a: AssignmentGroup, b: AssignmentGroup) => a.position - b.position
    )
  }

  updateAssignmentGroupFilterVisibility = () => {
    if (this.options.enhanced_gradebook_filters) return
    const mountPoint = document.getElementById('assignment-group-filter-container')
    const groups = this.assignmentGroupList()
    if (
      groups.length > 1 &&
      this.gridDisplaySettings.selectedViewOptionsFilters.indexOf('assignmentGroups') >= 0
    ) {
      const props = {
        assignmentGroups: groups,
        disabled: false,
        onSelect: this.updateCurrentAssignmentGroup,
        selectedAssignmentGroupId: this.getAssignmentGroupToShow(),
      }
      renderComponent(AssignmentGroupFilter, mountPoint, props)
    } else if (mountPoint != null) {
      this.updateCurrentAssignmentGroup(null)
      ReactDOM.unmountComponentAtNode(mountPoint)
    }
  }

  updateCurrentAssignmentGroup = (groupId: string | null) => {
    if (this.getFilterColumnsBySetting('assignmentGroupId') !== groupId) {
      this.gridDisplaySettings.filterColumnsBy.assignmentGroupId = groupId
      this.saveSettings()
      this.resetGrading()
      this.updateFilteredContentInfo()
      this.updateColumnsAndRenderViewOptionsMenu()
      this.updateAssignmentGroupFilterVisibility()
    }
  }

  updateCurrentAssignmentGroups = (groupIds: string[]) => {
    const savedSetting = this.getFilterColumnsBySetting('assignmentGroupIds') || []
    if (!idArraysEqual(groupIds, savedSetting)) {
      this.setFilterColumnsBySetting('assignmentGroupIds', groupIds)
      const groupId = groupIds.length > 0 ? groupIds[groupIds.length - 1] : null
      this.setFilterColumnsBySetting('assignmentGroupId', groupId)
      this.saveSettings()
      this.resetGrading()
      this.updateFilteredContentInfo()
      this.updateColumnsAndRenderViewOptionsMenu()
      this.updateAssignmentGroupFilterVisibility()
    }
  }

  updateSubmissionsFilter = async (submissionFilter: SubmissionFilterValue) => {
    if (this.getFilterColumnsBySetting('submissions') !== submissionFilter) {
      const originalValue = this.gridDisplaySettings.filterColumnsBy.submissions
      this.gridDisplaySettings.filterColumnsBy.submissions = submissionFilter || null
      await this.saveSettings({}).catch(() => {
        this.gridDisplaySettings.filterColumnsBy.submissions = originalValue
      })
    }
  }

  updateSubmissionsFilters = async (submissionFilters: SubmissionFilterValue[]) => {
    const savedSetting = this.getFilterColumnsBySetting('submissionFilters') || []
    if (!idArraysEqual(submissionFilters, savedSetting)) {
      this.setFilterColumnsBySetting('submissionFilters', submissionFilters)
      const submissionFilter =
        submissionFilters.length > 0 ? submissionFilters[submissionFilters.length - 1] : null
      const originalValue = this.gridDisplaySettings.filterColumnsBy.submissions
      this.setFilterColumnsBySetting('submissions', submissionFilter)
      await this.saveSettings({}).catch(() => {
        this.gridDisplaySettings.filterColumnsBy.submissions = originalValue
      })
    }
  }

  updateGradingPeriodFilterVisibility = () => {
    if (this.options.enhanced_gradebook_filters) return
    const mountPoint = document.getElementById('grading-periods-filter-container')
    if (
      this.gradingPeriodSet != null &&
      this.gridDisplaySettings.selectedViewOptionsFilters.indexOf('gradingPeriods') >= 0
    ) {
      const props = {
        disabled: !this.contentLoadStates.assignmentsLoaded.all,
        gradingPeriods: this.gradingPeriodSet.gradingPeriods.sort(
          (a, b) => Number(a.startDate) - Number(b.startDate)
        ),
        onSelect: this.updateCurrentGradingPeriod,
        selectedGradingPeriodId: this.gradingPeriodId,
      }
      return renderComponent(GradingPeriodFilter, mountPoint, props)
    } else if (mountPoint != null) {
      this.updateCurrentGradingPeriod(null)
      ReactDOM.unmountComponentAtNode(mountPoint)
    }
  }

  updateCurrentGradingPeriod = (period: string | null) => {
    if (this.getFilterColumnsBySetting('gradingPeriodId') !== period) {
      this.gridDisplaySettings.filterColumnsBy.gradingPeriodId = period
      this.setState({gradingPeriodId: period}, () => {
        this.renderActionMenu()
      })
      this.setCurrentGradingPeriod()
      this.saveSettings()
      this.resetGrading()
      this.sortGridRows()
      this.updateFilteredContentInfo()
      this.updateColumnsAndRenderViewOptionsMenu()
      this.updateGradingPeriodFilterVisibility()
      this.renderActionMenu()
    }
  }

  updateCurrentModule = (moduleId: string | null) => {
    if (this.getFilterColumnsBySetting('contextModuleId') !== moduleId) {
      this.gridDisplaySettings.filterColumnsBy.contextModuleId = moduleId
      this.saveSettings()
      this.updateFilteredContentInfo()
      this.updateColumnsAndRenderViewOptionsMenu()
      this.updateModulesFilterVisibility()
    }
  }

  updateCurrentModules = (moduleIds: string[]) => {
    const savedSetting = this.getFilterColumnsBySetting('contextModuleIds') || []
    if (!idArraysEqual(moduleIds, savedSetting)) {
      this.setFilterColumnsBySetting('contextModuleIds', moduleIds)
      const moduleId = moduleIds.length > 0 ? moduleIds[moduleIds.length - 1] : null
      this.setFilterColumnsBySetting('contextModuleId', moduleId)
      this.saveSettings()
      this.updateFilteredContentInfo()
      this.updateColumnsAndRenderViewOptionsMenu()
      this.updateModulesFilterVisibility()
    }
  }

  updateCurrentStartDate = (startDate: null | string) => {
    if (this.getFilterColumnsBySetting('startDate') !== startDate) {
      this.gridDisplaySettings.filterColumnsBy.startDate = startDate
      this.saveSettings()
    }
  }

  updateCurrentEndDate = (endDate: null | string) => {
    if (this.getFilterColumnsBySetting('endDate') !== endDate) {
      this.gridDisplaySettings.filterColumnsBy.endDate = endDate
      this.saveSettings()
    }
  }

  moduleList = () => {
    return this.courseContent.contextModules.sort((a: Module, b: Module) => a.position - b.position)
  }

  updateModulesFilterVisibility = () => {
    if (this.options.enhanced_gradebook_filters) return
    const mountPoint = document.getElementById('modules-filter-container')
    if (
      this.courseContent.contextModules.length > 0 &&
      this.gridDisplaySettings.selectedViewOptionsFilters.indexOf('modules') >= 0
    ) {
      const props = {
        disabled: false,
        modules: this.moduleList(),
        onSelect: this.updateCurrentModule,
        selectedModuleId: this.getModuleToShow(),
      }
      renderComponent(ModuleFilter, mountPoint, props)
    } else if (mountPoint != null) {
      this.updateCurrentModule(null)
      ReactDOM.unmountComponentAtNode(mountPoint)
    }
  }

  initSubmissionStateMap = () => {
    this.submissionStateMap = new SubmissionStateMap({
      hasGradingPeriods: this.gradingPeriodSet != null,
      selectedGradingPeriodID: this.gradingPeriodId,
      isAdmin: isAdmin(),
    })
  }

  initPostGradesLtis = () => {
    this.postGradesLtis = this.options.post_grades_ltis.map(lti => {
      return {
        id: lti.id,
        name: lti.name,
        onSelect: () => {
          const postGradesDialog = new PostGradesFrameDialog({
            returnFocusTo: this.props.actionMenuNode.querySelector('button'),
            baseUrl: lti.data_url,
          })
          // 10 ms delay left over from original coffeescript implementation
          setTimeout(() => postGradesDialog.open(), 10)
          handleExternalContentMessages({
            service: 'external_tool_redirect',
            ready: () => {
              postGradesDialog.close()
            },
            cancel: () => {
              postGradesDialog.close()
            },
          })
        },
      }
    })
  }

  updatePostGradesFeatureButton = () => {
    this.disablePostGradesFeature =
      !this.props.postGradesStore.hasAssignments() || !this.props.postGradesStore.selectedSISId()
    return this.gridReady.promise.then(() => {
      this.renderActionMenu()
    })
  }

  initHeader = () => {
    this.renderGradebookMenus()
    this.renderFilters()
    this.arrangeColumnsBy(
      getColumnOrder(this.props.modules, this.gradebookColumnOrderSettings),
      true
    )
    this.renderGradebookSettingsModal()
    // EVAL-3711 Remove Evaluate ICE feature flag
    if (!window.ENV.FEATURES.instui_nav) {
      return $('#keyboard-shortcuts').click(function () {
        const questionMarkKeyDown = $.Event('keydown', {
          keyCode: 191,
          shiftKey: true,
        })
        return $(document).trigger(questionMarkKeyDown)
      })
    }
  }

  renderGradebookMenus = () => {
    this.renderViewOptionsMenu()
    this.renderActionMenu()
  }

  getTeacherNotesViewOptionsMenuProps = () => {
    let onSelect
    const teacherNotes = this.getTeacherNotesColumn()
    const showingNotes = teacherNotes != null && !teacherNotes.hidden
    if (showingNotes) {
      onSelect = () => {
        return this.setTeacherNotesHidden(true)
      }
    } else if (teacherNotes) {
      onSelect = () => {
        return this.setTeacherNotesHidden(false)
      }
    } else {
      onSelect = this.createTeacherNotes
    }
    return {
      disabled:
        this.contentLoadStates.teacherNotesColumnUpdating || this.gridReady.state !== 'resolved',
      onSelect,
      selected: showingNotes,
    }
  }

  getColumnSortSettingsViewOptionsMenuProps = () => {
    const storedSortOrder = getColumnOrder(this.props.modules, this.gradebookColumnOrderSettings)
    const criterion = isDefaultSortOrder(storedSortOrder.sortType)
      ? 'default'
      : storedSortOrder.sortType
    return {
      criterion,
      direction: storedSortOrder.direction || 'ascending',
      disabled: !this.assignmentsLoadedForCurrentView(),
      modulesEnabled: this.courseContent.contextModules.length > 0,
      onSortByDefault: () =>
        this.arrangeColumnsBy(
          {
            sortType: 'default',
            direction: 'ascending',
          },
          false
        ),
      onSortByNameAscending: () =>
        this.arrangeColumnsBy(
          {
            sortType: 'name',
            direction: 'ascending',
          },
          false
        ),
      onSortByNameDescending: () =>
        this.arrangeColumnsBy(
          {
            sortType: 'name',
            direction: 'descending',
          },
          false
        ),
      onSortByDueDateAscending: () =>
        this.arrangeColumnsBy(
          {
            sortType: 'due_date',
            direction: 'ascending',
          },
          false
        ),
      onSortByDueDateDescending: () =>
        this.arrangeColumnsBy(
          {
            sortType: 'due_date',
            direction: 'descending',
          },
          false
        ),
      onSortByPointsAscending: () =>
        this.arrangeColumnsBy(
          {
            sortType: 'points',
            direction: 'ascending',
          },
          false
        ),
      onSortByPointsDescending: () =>
        this.arrangeColumnsBy(
          {
            sortType: 'points',
            direction: 'descending',
          },
          false
        ),
      onSortByModuleAscending: () =>
        this.arrangeColumnsBy(
          {
            sortType: 'module_position',
            direction: 'ascending',
          },
          false
        ),
      onSortByModuleDescending: () =>
        this.arrangeColumnsBy(
          {
            sortType: 'module_position',
            direction: 'descending',
          },
          false
        ),
    }
  }

  getFilterSettingsViewOptionsMenuProps = () => ({
    available: this.listAvailableViewOptionsFilters(),
    onSelect: this.updateFilterSettings,
    selected: this.listSelectedViewOptionsFilters(),
  })

  updateFilterSettings = (filters: string[]) => {
    this.setSelectedViewOptionsFilters(filters)
    this.renderViewOptionsMenu()
    this.renderFilters()
    this.saveSettings()
  }

  getViewOptionsMenuProps = () => {
    return {
      teacherNotes: this.getTeacherNotesViewOptionsMenuProps(),
      columnSortSettings: this.getColumnSortSettingsViewOptionsMenuProps(),
      filterSettings: this.getFilterSettingsViewOptionsMenuProps(),
      showUnpublishedAssignments: this.gridDisplaySettings.showUnpublishedAssignments,
      onSelectShowUnpublishedAssignments: this.toggleUnpublishedAssignments,
      allowShowSeparateFirstLastNames: this.options.allow_separate_first_last_names,
      showSeparateFirstLastNames: this.gridDisplaySettings.showSeparateFirstLastNames,
      onSelectShowSeparateFirstLastNames: this.toggleShowSeparateFirstLastNames,
      hideAssignmentGroupTotals: this.gridDisplaySettings.hideAssignmentGroupTotals,
      onSelectHideAssignmentGroupTotals: this.toggleHideAssignmentGroupTotals,
      hideTotal: this.gridDisplaySettings.hideTotal,
      onSelectHideTotal: this.toggleHideTotal,
      onSelectShowStatusesModal: () => this.setState({isStatusesModalOpen: true}),
      onSelectViewUngradedAsZero: () => {
        confirmViewUngradedAsZero({
          currentValue: this.gridDisplaySettings.viewUngradedAsZero,
          onAccepted: () => {
            this.toggleViewUngradedAsZero()
          },
        })
      },
      viewUngradedAsZero: this.gridDisplaySettings.viewUngradedAsZero,
      allowViewUngradedAsZero: this.courseFeatures.allowViewUngradedAsZero,
    }
  }

  renderViewOptionsMenu = () => {
    if (this.options.enhanced_gradebook_filters) return

    // TODO: if enhanced_gradebook_filters is enabled, we can skip rendering
    // this menu when we have the filters in place. Until then, keep rendering
    // it so we can still filter when we have the flag on.

    const mountPoint = this.props.viewOptionsMenuNode
    this.viewOptionsMenu = renderComponent(
      ViewOptionsMenu,
      mountPoint,
      this.getViewOptionsMenuProps()
    )
  }

  getAssignmentOrder = (assignmentGroupId?: string): string[] => {
    return this.gridData.columns.scrollable.reduce((acc: string[], column: string) => {
      const matches = column.match(/assignment_(\d+)/)
      if (matches) {
        if (
          assignmentGroupId === undefined ||
          this.assignments[parseInt(matches[1], 10)]?.assignment_group_id === assignmentGroupId
        ) {
          const assignmentId = matches[1]
          acc.push(assignmentId)
        }
      }
      return acc
    }, [])
  }

  getStudentOrder = (): string[] => this.gridData.rows.map(row => row.id)

  getActionMenuProps = () => {
    let attachmentData: AttachmentData
    const focusReturnPoint = this.props.actionMenuNode.querySelector('button')
    const actionMenuProps: ActionMenuProps = {
      gradebookIsEditable: this.options.gradebook_is_editable,
      contextAllowsGradebookUploads: this.options.context_allows_gradebook_uploads,
      gradebookImportUrl: this.options.gradebook_import_url,
      showStudentFirstLastName: this.gridDisplaySettings.showSeparateFirstLastNames,
      currentUserId: this.props.currentUserId,
      gradebookExportUrl: this.options.export_gradebook_csv_url,
      postGradesLtis: this.postGradesLtis,
      postGradesFeature: {
        enabled: this.options.post_grades_feature && !this.disablePostGradesFeature,
        returnFocusTo: focusReturnPoint,
        label: this.options.sis_name,
        store: this.props.postGradesStore,
      },
      publishGradesToSis: {
        isEnabled: this.options.publish_to_sis_enabled,
        publishToSisUrl: this.options.publish_to_sis_url,
      },
      gradingPeriodId: this.state.gradingPeriodId,
      getStudentOrder: this.getStudentOrder,
      getAssignmentOrder: this.getAssignmentOrder,
      updateExportState: (name?: string, val?: number) =>
        this.setState({
          exportState: {
            completion: val,
            filename: name,
          },
        }),
      setExportManager: (manager?: GradebookExportManager) =>
        this.setState({exportManager: manager}),
    }
    if (this.options.gradebook_csv_progress) {
      const progressData = this.options.gradebook_csv_progress
      actionMenuProps.lastExport = {
        progressId: `${progressData.progress.id}`,
        workflowState: progressData.progress.workflow_state,
      }
      attachmentData = this.options.attachment
      if (attachmentData) {
        actionMenuProps.attachment = {
          id: `${attachmentData.attachment.id}`,
          downloadUrl: this.options.attachment_url,
          updatedAt: attachmentData.attachment.updated_at,
          createdAt: attachmentData.attachment.created_at,
        }
      }
    }
    return actionMenuProps
  }

  renderActionMenu = () => {
    const props = this.getActionMenuProps()
    if (this.options.enhanced_gradebook_filters) {
      renderComponent(EnhancedActionMenu, this.props.enhancedActionMenuNode, props)
    } else {
      renderComponent(ActionMenu, this.props.actionMenuNode, props)
    }
  }

  renderFilters = () => {
    // Sections and grading periods are passed into the constructor, and therefore are always
    // available, whereas assignment groups and context modules are fetched via the DataLoader,
    // so we need to wait until they are loaded to set their filter visibility.
    this.updateSectionFilterVisibility()
    this.updateStudentGroupFilterVisibility()
    if (this.contentLoadStates.assignmentGroupsLoaded) {
      this.updateAssignmentGroupFilterVisibility()
    }
    this.updateGradingPeriodFilterVisibility()
    if (!this.props.isModulesLoading) {
      this.updateModulesFilterVisibility()
    }
  }

  renderGradebookSettingsModal = () => {
    const props: GradebookSettingsModalProps = {
      anonymousAssignmentsPresent: some(this.assignments, (assignment: Assignment) => {
        return assignment.anonymous_grading
      }),
      courseId: this.options.context_id,
      courseFeatures: this.courseFeatures,
      courseSettings: this.courseSettings,
      gradedLateSubmissionsExist: this.options.graded_late_submissions_exist,
      locale: this.props.locale,
      gradebookIsEditable: this.options.gradebook_is_editable,
      onClose: () => {
        return this.gradebookSettingsModalButton.current?.focus()
      },
      onCourseSettingsUpdated: (settings: {allowFinalGradeOverride: boolean}) =>
        this.courseSettings.handleUpdated(settings, this.props.fetchFinalGradeOverrides),
      onLatePolicyUpdate: this.onLatePolicyUpdate,
      postPolicies: this.postPolicies,
      ref: this.gradebookSettingsModal,
    }

    if (this.options.enhanced_gradebook_filters) {
      Object.assign(props, this.gradebookSettingsModalViewOptionsProps())
    }

    AsyncComponents.renderGradebookSettingsModal(props, this.props.gradebookSettingsModalContainer)
  }

  gradebookSettingsModalViewOptionsProps = () => {
    const {modulesEnabled} = this.getColumnSortSettingsViewOptionsMenuProps()

    return {
      allowSortingByModules: modulesEnabled,
      allowShowSeparateFirstLastNames: this.options.allow_separate_first_last_names,
      allowViewUngradedAsZero: this.courseFeatures.allowViewUngradedAsZero,
      loadCurrentViewOptions: (): GradebookViewOptions => {
        const {criterion, direction} = this.getColumnSortSettingsViewOptionsMenuProps()
        const {
          viewUngradedAsZero,
          showUnpublishedAssignments,
          showSeparateFirstLastNames,
          hideAssignmentGroupTotals,
          hideTotal,
        } = this.gridDisplaySettings

        return {
          columnSortSettings: {criterion, direction},
          hideTotal,
          showNotes: this.isTeacherNotesColumnShown(),
          showSeparateFirstLastNames,
          showUnpublishedAssignments,
          hideAssignmentGroupTotals,
          statusColors: this.state.gridColors,
          viewUngradedAsZero,
        }
      },
      onViewOptionsUpdated: this.handleViewOptionsUpdated,
    }
  }

  handleViewOptionsUpdated = ({
    columnSortSettings: {criterion, direction} = {
      criterion: 'assignment_group',
      direction: 'ascending',
    },
    hideAssignmentGroupTotals,
    hideTotal,
    showNotes,
    showUnpublishedAssignments,
    showSeparateFirstLastNames,
    statusColors: colors,
    viewUngradedAsZero,
  }: {
    columnSortSettings: {criterion: string; direction: SortDirection}
    hideAssignmentGroupTotals?: boolean
    hideTotal?: boolean
    showNotes: boolean
    showUnpublishedAssignments?: boolean
    showSeparateFirstLastNames?: boolean
    statusColors?: StatusColors
    viewUngradedAsZero?: boolean
  }): Promise<void | void[]> => {
    // We may have to save changes to more than one endpoint, depending on
    // which options have changed. Additionally, a couple options require us to
    // update the grid when they change. Let's sort out which endpoints we
    // actually need to call and return a single promise encapsulating all of
    // them.
    const promises: Promise<void>[] = []

    // Column sort settings have their own endpoint.
    const {criterion: oldCriterion, direction: oldDirection} =
      this.getColumnSortSettingsViewOptionsMenuProps()
    const columnSortSettingsChanged = criterion !== oldCriterion || direction !== oldDirection
    if (columnSortSettingsChanged) {
      promises.push(this.saveUpdatedColumnOrder({criterion, direction}))
    }

    // We save changes to the notes column using the custom column API.
    if (showNotes !== this.isTeacherNotesColumnShown()) {
      promises.push(this.saveUpdatedTeacherNotesSetting({showNotes}))
    }

    // Finally, the remaining options are saved to the user's settings.
    const {
      hideAssignmentGroupTotals: oldHideAssignmentGroupTotals,
      hideTotal: oldHideTotal,
      showUnpublishedAssignments: oldShowUnpublished,
      showSeparateFirstLastNames: oldShowSeparateFirstLastNames,
      viewUngradedAsZero: oldViewUngradedAsZero,
    } = this.gridDisplaySettings

    const viewUngradedAsZeroChanged =
      this.courseFeatures.allowViewUngradedAsZero && oldViewUngradedAsZero !== viewUngradedAsZero
    const showUnpublishedChanged = oldShowUnpublished !== showUnpublishedAssignments
    const showSeparateFirstLastNamesChanged =
      oldShowSeparateFirstLastNames !== showSeparateFirstLastNames
    const colorsChanged = !isEqual(this.state.gridColors, colors)
    const hideAssignmentGroupTotalsChanged =
      oldHideAssignmentGroupTotals !== hideAssignmentGroupTotals
    const hideTotalChanged = oldHideTotal !== hideTotal

    if (
      colorsChanged ||
      hideAssignmentGroupTotalsChanged ||
      hideTotalChanged ||
      showUnpublishedChanged ||
      viewUngradedAsZeroChanged ||
      showSeparateFirstLastNamesChanged
    ) {
      const changedSettings = {
        colors: colorsChanged ? colors : undefined,
        hideAssignmentGroupTotals: hideAssignmentGroupTotalsChanged
          ? hideAssignmentGroupTotals
          : undefined,
        hideTotal: hideTotalChanged ? hideTotal : undefined,
        showUnpublishedAssignments: showUnpublishedChanged ? showUnpublishedAssignments : undefined,
        showSeparateFirstLastNames: showSeparateFirstLastNamesChanged
          ? showSeparateFirstLastNames
          : undefined,
        viewUngradedAsZero: viewUngradedAsZeroChanged ? viewUngradedAsZero : undefined,
      }
      promises.push(this.saveUpdatedUserSettings(changedSettings))
    }

    return Promise.all(promises)
      .catch(FlashAlert.showFlashError(I18n.t('There was an error updating view options.')))
      .finally(() => {
        // Regardless of which options we changed, we most likely need to
        // update the columns and grid.
        this.updateColumns()
        this.updateGrid()
      })
  }

  saveUpdatedColumnOrder = ({
    criterion,
    direction,
  }: {
    criterion: string
    direction?: SortDirection
  }) => {
    const newSortOrder = {direction, sortType: criterion}
    const {freezeTotalGrade} = getColumnOrder(this.props.modules, this.gradebookColumnOrderSettings)

    return this.props
      .updateColumnOrder(this.options.context_id, {
        ...newSortOrder,
        freezeTotalGrade,
      })
      .then(() => {
        this.setColumnOrder(newSortOrder)
        const columns = this.gridData.columns.scrollable.map(
          columnId => this.gridData.columns.definitions[columnId]
        )
        const fn = this.makeColumnSortFn(newSortOrder)
        columns.sort(fn)
        this.gridData.columns.scrollable = columns.map(column => column.id)
      })
  }

  saveUpdatedUserSettings = ({
    colors,
    hideAssignmentGroupTotals,
    hideTotal,
    showUnpublishedAssignments,
    viewUngradedAsZero,
    showSeparateFirstLastNames,
  }: {
    colors?: StatusColors
    hideAssignmentGroupTotals?: boolean
    hideTotal?: boolean
    showUnpublishedAssignments?: boolean
    viewUngradedAsZero?: boolean
    showSeparateFirstLastNames?: boolean
  }) => {
    return this.saveSettings({
      colors,
      hideAssignmentGroupTotals,
      hideTotal,
      showUnpublishedAssignments,
      showSeparateFirstLastNames,
      viewUngradedAsZero,
    }).then(() => {
      // Make various updates to the grid depending on what changed.  These
      // triple-equals checks are deliberate: null could be an actual value for
      // the setting, so we use undefined to indicate that the setting hasn't
      // changed and hence we don't need to update it.

      if (colors !== undefined) {
        this.gridDisplaySettings.colors = colors
        this.setState({gridColors: statusColors(this.gridDisplaySettings.colors)})
      }

      if (hideAssignmentGroupTotals !== undefined) {
        this.gridDisplaySettings.hideAssignmentGroupTotals = hideAssignmentGroupTotals
      }

      if (hideTotal !== undefined) {
        this.gridDisplaySettings.hideTotal = hideTotal
        this.updateAllTotalColumns()
      }

      if (showUnpublishedAssignments !== undefined) {
        this.gridDisplaySettings.showUnpublishedAssignments = showUnpublishedAssignments
      }

      if (viewUngradedAsZero !== undefined) {
        this.gridDisplaySettings.viewUngradedAsZero = viewUngradedAsZero
        this.courseContent.students.listStudents().forEach(student => {
          this.calculateStudentGrade(student, true)
        })
        this.updateAllTotalColumns()
      }

      if (showSeparateFirstLastNames !== undefined) {
        this.gridDisplaySettings.showSeparateFirstLastNames = showSeparateFirstLastNames
        this.renderActionMenu()
      }
    })
  }

  saveUpdatedTeacherNotesSetting = ({showNotes}: {showNotes: boolean}) => {
    let promise

    const existingColumn = this.getTeacherNotesColumn()
    if (existingColumn != null) {
      promise = GradebookApi.updateTeacherNotesColumn(this.options.context_id, existingColumn.id, {
        hidden: !showNotes,
      })
    } else {
      promise = GradebookApi.createTeacherNotesColumn(this.options.context_id).then(response => {
        this.gradebookContent.customColumns.push(response.data)
        const teacherNotesColumn = buildCustomColumn(response.data)
        this.gridData.columns.definitions[teacherNotesColumn.id] = teacherNotesColumn
      })
    }

    return promise.then(() => {
      if (showNotes) {
        this.showNotesColumn()
        this.props.reorderCustomColumns(this.gradebookContent.customColumns.map(c => c.id))
      } else {
        this.hideNotesColumn()
      }
    })
  }

  checkForUploadComplete = () => {
    if (UserSettings.contextGet('gradebookUploadComplete')) {
      $.flashMessage(I18n.t('Upload successful'))
      return UserSettings.contextRemove('gradebookUploadComplete')
    }
  }

  weightedGroups = () => this.options.group_weighting_scheme === 'percent'

  weightedGrades = () => this.weightedGroups() || !!this.gradingPeriodSet?.weighted

  switchTotalDisplay = ({dontWarnAgain = false} = {}) => {
    if (dontWarnAgain) {
      UserSettings.contextSet('warned_about_totals_display', true)
    }
    this.options.show_total_grade_as_points = !this.options.show_total_grade_as_points
    $.ajaxJSON(this.options.setting_update_url, 'PUT', {
      show_total_grade_as_points: this.options.show_total_grade_as_points,
    })
    this.gradebookGrid?.invalidate()
    if (this.courseSettings.allowFinalGradeOverride) {
      return this.gradebookGrid?.gridSupport?.columns.updateColumnHeaders([
        'total_grade',
        'total_grade_override',
      ])
    } else {
      return this.gradebookGrid?.gridSupport?.columns.updateColumnHeaders(['total_grade'])
    }
  }

  togglePointsOrPercentTotals = (cb: () => void) => {
    let dialog_options
    if (UserSettings.contextGet<boolean>('warned_about_totals_display')) {
      this.switchTotalDisplay()
      if (typeof cb === 'function') {
        return cb()
      }
    } else {
      dialog_options = {
        showing_points: this.options.show_total_grade_as_points,
        save: this.switchTotalDisplay,
        onClose: cb,
      }
      return new GradeDisplayWarningDialog(dialog_options)
    }
  }

  onFilterToStudents = (studentIds: string[]) => {
    this.searchFilteredStudentIds = studentIds
    this.updateFilterAssignmentIds()
    const hasChanged = this.setVisibleGridColumns()
    if (hasChanged) {
      this.updateGrid()
    }
    this.updateRows()
  }

  onFilterToAssignments = (assignmentIds: string[]) => {
    this.searchFilteredAssignmentIds = assignmentIds
    const hasChanged = this.setVisibleGridColumns()
    if (hasChanged) {
      this.updateGrid()
      this.updateRows()
    }
  }

  studentSearchMatcher = (
    option: {
      id: string
      label: string
    },
    searchTerm: string
  ) => {
    const term = searchTerm?.toLowerCase() || ''
    const studentName = option.label?.toLowerCase() || ''

    if (studentName.includes(term)) {
      return true
    }

    const {sis_user_id: sisId} = this.courseContent.students.student(option.id)
    return !!sisId && sisId.toLowerCase() === term
  }

  getVisibleGridColumns = () => {
    let parentColumnIds = this.gridData.columns.frozen.filter(
      columnId => !/^custom_col_/.test(columnId) && !/^student/.test(columnId)
    )
    if (this.gridDisplaySettings.showSeparateFirstLastNames) {
      parentColumnIds = ['student_lastname', 'student_firstname'].concat(parentColumnIds)
    } else {
      parentColumnIds = ['student'].concat(parentColumnIds)
    }
    const visibleCustomColumns = this.gradebookContent.customColumns.filter(
      column => !column.hidden
    )
    const customColumnIds = visibleCustomColumns.map(column => getCustomColumnId(column.id))
    this.updateFilterAssignmentIds()
    const scrollableColumns = this.filteredAssignmentIds
      .map(assignmentId => this.gridData.columns.definitions[getAssignmentColumnId(assignmentId)])
      .filter(Boolean)
    if (!hideAggregateColumns(this.gradingPeriodSet, this.gradingPeriodId)) {
      for (const assignmentGroupId in this.assignmentGroups) {
        const column =
          this.gridData.columns.definitions[getAssignmentGroupColumnId(assignmentGroupId)]
        if (column) {
          if (
            this.options.enhanced_gradebook_filters &&
            this.gridDisplaySettings.hideAssignmentGroupTotals
          )
            continue
          scrollableColumns.push(column)
        }
      }
      if (getColumnOrder(this.props.modules, this.gradebookColumnOrderSettings).freezeTotalGrade) {
        if (!parentColumnIds.includes('total_grade')) {
          parentColumnIds.push('total_grade')
        }
      } else {
        const column = this.gridData.columns.definitions.total_grade
        if (
          column &&
          !(this.options.enhanced_gradebook_filters && this.gridDisplaySettings.hideTotal)
        ) {
          scrollableColumns.push(column)
        }
      }
      if (
        this.courseSettings.allowFinalGradeOverride &&
        !(this.options.enhanced_gradebook_filters && this.gridDisplaySettings.hideTotal)
      ) {
        const column = this.gridData.columns.definitions.total_grade_override
        if (column) {
          scrollableColumns.push(column)
        }
      }
    }
    if (this.gradebookColumnOrderSettings?.sortType) {
      scrollableColumns.sort(
        this.makeColumnSortFn(getColumnOrder(this.props.modules, this.gradebookColumnOrderSettings))
      )
    }
    return {
      frozen: [...parentColumnIds, ...customColumnIds],
      scrollable: scrollableColumns.map(column => column.id),
    }
  }

  setVisibleGridColumns = () => {
    const {frozen, scrollable} = this.getVisibleGridColumns()
    const hasChanged =
      !isEqual(frozen, this.gridData.columns.frozen) ||
      !isEqual(scrollable, this.gridData.columns.scrollable)
    this.gridData.columns.frozen = frozen
    this.gridData.columns.scrollable = scrollable
    this.updateFilterAssignmentIds()
    return hasChanged
  }

  updateGrid = () => {
    this.gradebookGrid?.updateColumns()
    this.gradebookGrid?.invalidate()
  }

  // # Grid Column Definitions

  // Assignment Column
  buildAssignmentColumn = (assignment: Assignment): GridColumn => {
    let assignmentWidth
    const shrinkForOutOfText =
      assignment && assignment.grading_type === 'points' && assignment.points_possible != null
    const minWidth = shrinkForOutOfText ? 140 : 90
    const columnId = getAssignmentColumnId(assignment.id)
    const fieldName = `assignment_${assignment.id}`
    if (this.gradebookColumnSizeSettings && this.gradebookColumnSizeSettings[fieldName]) {
      assignmentWidth = parseInt(this.gradebookColumnSizeSettings[fieldName], 10)
      if (Number.isNaN(assignmentWidth)) {
        assignmentWidth = testWidth(assignment.name, minWidth, columnWidths.assignment.default_max)
      }
    } else {
      assignmentWidth = testWidth(assignment.name, minWidth, columnWidths.assignment.default_max)
    }
    const columnDef = {
      id: columnId,
      field: fieldName,
      object: assignment,
      getGridSupport: () => this.gradebookGrid?.gridSupport,
      propFactory: new AssignmentRowCellPropFactory(this),
      minWidth: columnWidths.assignment.min,
      maxWidth: columnWidths.assignment.max,
      width: assignmentWidth,
      cssClass: `assignment ${columnId}`,
      headerCssClass: `assignment ${columnId}`,
      toolTip: assignment.name,
      type: 'assignment',
      assignmentId: assignment.id,
    }
    if (!(columnDef.width > columnDef.minWidth)) {
      columnDef.cssClass += ' minimized'
      columnDef.headerCssClass += ' minimized'
    }
    return columnDef
  }

  buildTotalGradeColumn = () => {
    let totalWidth
    const label = I18n.t('Total')
    if (this.gradebookColumnSizeSettings && this.gradebookColumnSizeSettings.total_grade) {
      totalWidth = parseInt(this.gradebookColumnSizeSettings.total_grade, 10)
    } else {
      totalWidth = testWidth(label, columnWidths.total.min, columnWidths.total.max)
    }
    return {
      cssClass: 'total-cell total_grade',
      field: 'total_grade',
      headerCssClass: 'total_grade',
      id: 'total_grade',
      maxWidth: columnWidths.total.max,
      minWidth: columnWidths.total.min,
      object: {},
      toolTip: label,
      type: 'total_grade',
      width: totalWidth,
    }
  }

  buildTotalGradeOverrideColumn = () => {
    let totalWidth
    const label = I18n.t('Override')
    if (this.gradebookColumnSizeSettings && this.gradebookColumnSizeSettings.total_grade_override) {
      totalWidth = parseInt(this.gradebookColumnSizeSettings.total_grade_override, 10)
    } else {
      totalWidth = testWidth(
        label,
        columnWidths.total_grade_override.min,
        columnWidths.total_grade_override.max
      )
    }
    return {
      cssClass: 'total-grade-override',
      getGridSupport: () => {
        return this.gradebookGrid?.gridSupport
      },
      headerCssClass: 'total-grade-override',
      id: 'total_grade_override',
      maxWidth: columnWidths.total_grade_override.max,
      minWidth: columnWidths.total_grade_override.min,
      object: {},
      propFactory: new TotalGradeOverrideCellPropFactory(this),
      toolTip: label,
      type: 'total_grade_override',
      width: totalWidth,
    }
  }

  initGrid = () => {
    let assignmentGroup, assignmentGroupColumn, id
    this.updateFilteredContentInfo()
    const studentColumn = buildStudentColumn(
      'student',
      this.gradebookColumnSizeSettings?.student,
      150
    )
    this.gridData.columns.definitions[studentColumn.id] = studentColumn
    this.gridData.columns.frozen.push(studentColumn.id)
    const studentColumnLastName = buildStudentColumn(
      'student_lastname',
      this.gradebookColumnSizeSettings?.student_lastname,
      155
    )
    this.gridData.columns.definitions[studentColumnLastName.id] = studentColumnLastName
    this.gridData.columns.frozen.push(studentColumnLastName.id)
    const studentColumnFirstName = buildStudentColumn(
      'student_firstname',
      this.gradebookColumnSizeSettings?.student_firstname,
      155
    )
    this.gridData.columns.definitions[studentColumnFirstName.id] = studentColumnFirstName
    this.gridData.columns.frozen.push(studentColumnFirstName.id)

    const ref2 = this.assignmentGroups
    const buildAssignmentGroupColumn = buildAssignmentGroupColumnFn(
      this.gradebookColumnSizeSettings
    )
    for (id in ref2) {
      assignmentGroup = ref2[id]
      assignmentGroupColumn = buildAssignmentGroupColumn(assignmentGroup)
      this.gridData.columns.definitions[assignmentGroupColumn.id] = assignmentGroupColumn
    }
    const totalGradeColumn = this.buildTotalGradeColumn()
    this.gridData.columns.definitions[totalGradeColumn.id] = totalGradeColumn
    const totalGradeOverrideColumn = this.buildTotalGradeOverrideColumn()
    this.gridData.columns.definitions[totalGradeOverrideColumn.id] = totalGradeOverrideColumn
    this.createGrid()
  }

  // Grid DOM Access/Reference Methods
  addAssignmentColumnDefinition = (assignment: Assignment) => {
    const assignmentColumn = this.buildAssignmentColumn(assignment)
    if (!this.gridData.columns.definitions[assignmentColumn.id]) {
      this.gridData.columns.definitions[assignmentColumn.id] = assignmentColumn
    }
  }

  createGrid = () => {
    this.setVisibleGridColumns()
    this.gradebookGrid?.initialize()
    if (!this.gradebookGrid?.gridSupport) throw new Error('grid did not initialize')
    // This is a faux blur event for SlickGrid.
    // Use capture to preempt SlickGrid's internal handlers.
    document.getElementById('application')?.addEventListener('click', this.onGridBlur, true)
    // Grid Events
    this.gradebookGrid.grid.onKeyDown.subscribe(onGridKeyDown)
    // Grid Body Cell Events
    this.gradebookGrid.grid.onBeforeEditCell.subscribe(this.onBeforeEditCell)
    this.gradebookGrid.grid.onCellChange.subscribe(this.onCellChange)
    this.keyboardNav = new GradebookKeyboardNav({
      gridSupport: this.gradebookGrid.gridSupport,
      getColumnTypeForColumnId,
      toggleDefaultSort: this.toggleDefaultSort,
      openSubmissionTray: this.openSubmissionTray,
    })
    this.gradebookGrid.gridSupport.initialize()
    this.gradebookGrid.gridSupport.events.onActiveLocationChanged.subscribe(
      (event: Event, location: GridLocation) => {
        if (
          ['student', 'student_lastname'].includes(location.columnId) &&
          location.region === 'body'
        ) {
          // In IE11, if we're navigating into the student column from a grade
          // input cell with no text, this focus() call will select the <body>
          // instead of the grades link.  Delaying the call (even with no actual
          // delay) fixes the issue.
          return setTimeout(() => {
            if (!this.gradebookGrid?.gridSupport) throw new Error('grid is not initialized')
            const ref1 = this.gradebookGrid?.gridSupport.state
              .getActiveNode()
              .querySelector('.student-grades-link')
            return ref1 != null ? ref1.focus() : undefined
          }, 0)
        }
      }
    )
    this.gradebookGrid.gridSupport.events.onKeyDown.subscribe(
      (event: React.KeyboardEvent<Element>, location: GridLocation) => {
        let ref1
        if (location.region === 'header') {
          return (ref1 = this.getHeaderComponentRef(location.columnId)) != null
            ? ref1.handleKeyDown(event)
            : undefined
        }
      }
    )
    this.gradebookGrid.gridSupport.events.onNavigatePrev.subscribe(
      (event: Event, location: GridLocation) => {
        let ref1
        if (location.region === 'header') {
          return (ref1 = this.getHeaderComponentRef(location.columnId)) != null
            ? ref1.focusAtStart()
            : undefined
        }
      }
    )
    this.gradebookGrid.gridSupport.events.onNavigateNext.subscribe(
      (event: Event, location: GridLocation) => {
        let ref1
        if (location.region === 'header') {
          return (ref1 = this.getHeaderComponentRef(location.columnId)) != null
            ? ref1.focusAtStart()
            : undefined
        }
      }
    )
    this.gradebookGrid.gridSupport.events.onNavigateLeft.subscribe(
      (event: Event, location: GridLocation) => {
        let ref1
        if (location.region === 'header') {
          return (ref1 = this.getHeaderComponentRef(location.columnId)) != null
            ? ref1.focusAtStart()
            : undefined
        }
      }
    )
    this.gradebookGrid.gridSupport.events.onNavigateRight.subscribe(
      (event: Event, location: GridLocation) => {
        let ref1
        if (location.region === 'header') {
          return (ref1 = this.getHeaderComponentRef(location.columnId)) != null
            ? ref1.focusAtStart()
            : undefined
        }
      }
    )
    this.gradebookGrid.gridSupport.events.onNavigateUp.subscribe(
      (event: Event, location: GridLocation) => {
        if (location.region === 'header') {
          // As above, "delay" the call so that we properly focus the header cell
          // when navigating from a grade input cell with no text.
          return setTimeout(() => {
            let ref1
            return (ref1 = this.getHeaderComponentRef(location.columnId)) != null
              ? ref1.focusAtStart()
              : undefined
          }, 0)
        }
      }
    )
    return this.onGridInit()
  }

  onGridInit = () => {
    $('#gradebook-grid-wrapper').show()
    this.uid = this.gradebookGrid?.grid.getUID()
    $('#accessibility_warning').focus(function () {
      $('#accessibility_warning').removeClass('screenreader-only')
      return $('#accessibility_warning').blur(function () {
        return $('#accessibility_warning').addClass('screenreader-only')
      })
    })
    this.$grid = $('#gradebook_grid').fillWindowWithMe({
      onResize: () => this.gradebookGrid?.grid.resizeCanvas(),
    })
    if (this.options.gradebook_is_editable) {
      this.$grid?.addClass('editable')
    }
    this.fixMaxHeaderWidth()
    this.keyboardNav?.init()
    const keyBindings = this.keyboardNav?.keyBindings
    this.kbDialog = new KeyboardNavDialog().render(KeyboardNavTemplate({keyBindings}))
    return $(document).trigger('gridready')
  }

  // The target cell will enter editing mode
  onBeforeEditCell = (_event: Event, obj: {item: Student; column: GridColumn}) => {
    let ref1
    if (
      obj.column.type === 'custom_column' &&
      obj.column.customColumnId &&
      ((ref1 = this.getCustomColumn(obj.column.customColumnId)) != null
        ? ref1.read_only
        : undefined)
    ) {
      return false
    }
    if (obj.column.type !== 'assignment') {
      return true
    }
    return !!this.student(obj.item.id)
  }

  // The current cell editor has been changed and is valid
  onCellChange = (_event: Event, obj: {item: GradebookStudent; column: GridColumn}) => {
    let col_id, url
    const {item, column} = obj
    if (column.type === 'custom_column' && column.field) {
      col_id = column.field.match(/^custom_col_(\d+)/)
      url = this.options.custom_column_datum_url
        .replace(/:id/, col_id?.[1] || '')
        .replace(/:user_id/, item.id)
      return $.ajaxJSON(url, 'PUT', {
        'column_data[content]': item[column.field],
      })
    } else {
      // this is the magic that actually updates group and final grades when you edit a cell
      this.calculateStudentGrade(item)
      return this.gradebookGrid?.invalidate()
    }
  }

  // Persisted Gradebook Settings
  saveColumnWidthPreference = (id: string, newWidth: number) => {
    const url = this.options.gradebook_column_size_settings_url
    return $.ajaxJSON(url, 'POST', {
      column_id: id,
      column_size: newWidth,
    })
  }

  saveSettings = ({
    hideAssignmentGroupTotals = this.gridDisplaySettings.hideAssignmentGroupTotals,
    hideTotal = this.gridDisplaySettings.hideTotal,
    selectedViewOptionsFilters = this.listSelectedViewOptionsFilters(),
    showConcludedEnrollments = this.getEnrollmentFilters().concluded,
    showInactiveEnrollments = this.getEnrollmentFilters().inactive,
    showUnpublishedAssignments = this.gridDisplaySettings.showUnpublishedAssignments,
    showSeparateFirstLastNames = this.gridDisplaySettings.showSeparateFirstLastNames,
    studentColumnDisplayAs = this.getSelectedPrimaryInfo(),
    studentColumnSecondaryInfo = this.getSelectedSecondaryInfo(),
    sortRowsBy = this.getSortRowsBySetting(),
    viewUngradedAsZero = this.gridDisplaySettings.viewUngradedAsZero,
    colors = this.state.gridColors,
  } = {}) => {
    if (!(selectedViewOptionsFilters.length > 0)) {
      selectedViewOptionsFilters.push('')
    }
    const gradebook_settings: GradebookSettings = {
      enter_grades_as: this.gridDisplaySettings.enterGradesAs,
      filter_columns_by: {
        assignment_group_id: this.gridDisplaySettings.filterColumnsBy.assignmentGroupId,
        context_module_id: this.gridDisplaySettings.filterColumnsBy.contextModuleId,
        grading_period_id: this.gridDisplaySettings.filterColumnsBy.gradingPeriodId,
        submissions: this.gridDisplaySettings.filterColumnsBy.submissions,
        start_date: this.gridDisplaySettings.filterColumnsBy.startDate,
        end_date: this.gridDisplaySettings.filterColumnsBy.endDate,
      },
      filter_rows_by: {
        section_id: this.gridDisplaySettings.filterRowsBy.sectionId,
        student_group_id: this.gridDisplaySettings.filterRowsBy.studentGroupId,
      },
      hide_assignment_group_totals: hideAssignmentGroupTotals ? 'true' : 'false',
      hide_total: hideTotal ? 'true' : 'false',
      selected_view_options_filters: selectedViewOptionsFilters,
      show_concluded_enrollments: showConcludedEnrollments ? 'true' : 'false',
      show_inactive_enrollments: showInactiveEnrollments ? 'true' : 'false',
      show_unpublished_assignments: showUnpublishedAssignments ? 'true' : 'false',
      show_separate_first_last_names: showSeparateFirstLastNames ? 'true' : 'false',
      student_column_display_as: studentColumnDisplayAs,
      student_column_secondary_info: studentColumnSecondaryInfo,
      sort_rows_by_column_id: sortRowsBy.columnId,
      sort_rows_by_setting_key: sortRowsBy.settingKey,
      sort_rows_by_direction: sortRowsBy.direction,
      view_ungraded_as_zero: viewUngradedAsZero ? 'true' : 'false',
      colors,
    }

    if (this.options.multiselect_gradebook_filters_enabled) {
      gradebook_settings.filter_rows_by.student_group_ids =
        this.gridDisplaySettings.filterRowsBy.studentGroupIds
      gradebook_settings.filter_rows_by.section_ids =
        this.gridDisplaySettings.filterRowsBy.sectionIds
      gradebook_settings.filter_columns_by.assignment_group_ids =
        this.gridDisplaySettings.filterColumnsBy.assignmentGroupIds
      gradebook_settings.filter_columns_by.context_module_ids =
        this.gridDisplaySettings.filterColumnsBy.contextModuleIds
      gradebook_settings.filter_columns_by.submission_filters =
        this.gridDisplaySettings.filterColumnsBy.submissionFilters
    }

    if (this.options.enhanced_gradebook_filters) {
      return GradebookApi.saveUserSettings(this.options.context_id, gradebook_settings)
    } else {
      return new Promise((resolve, reject) => {
        $.ajaxJSON(
          this.options.settings_update_url,
          'PUT',
          {
            gradebook_settings,
          },
          resolve,
          reject
        )
      })
    }
  }

  // Grid Sorting Methods
  sortRowsBy = (sortFn: (row1: GradebookStudent, row2: GradebookStudent) => number) => {
    const respectorOfPersonsSort = () => {
      if (Object.keys(this.studentViewStudents).length > 0) {
        return (a: GradebookStudent, b: GradebookStudent) => {
          if (this.studentViewStudents[a.id]) {
            return 1
          } else if (this.studentViewStudents[b.id]) {
            return -1
          } else {
            return sortFn(a, b)
          }
        }
      } else {
        return sortFn
      }
    }
    this.gridData.rows.sort(respectorOfPersonsSort())
    this.gradebookGrid?.invalidate()
  }

  gradeSort = (
    a: Pick<Student, 'id' | 'sortable_name'>,
    b: Pick<Student, 'id' | 'sortable_name'>,
    field: string,
    asc: boolean
  ): number => {
    let result
    const scoreForSorting = (student: GradebookStudent) => {
      const grade = getStudentGradeForColumn(student, field)
      if (field === 'total_grade') {
        if (this.options.show_total_grade_as_points) {
          return grade.score
        } else {
          return getGradeAsPercent(grade)
        }
      } else if (field.match(/^assignment_group/)) {
        return getGradeAsPercent(grade)
      } else {
        // TODO: support assignment grading types
        return grade.score
      }
    }
    result = NumberCompare(scoreForSorting(a), scoreForSorting(b), {
      descending: !asc,
    })
    if (result === 0) {
      result = secondaryAndTertiarySort(a, b, {asc})
    }
    return result
  }

  // when fn is true, those rows get a -1 so they go to the top of the sort
  sortRowsWithFunction = (fn: (row: GradebookStudent) => number | boolean, {asc = true} = {}) => {
    this.sortRowsBy((a: GradebookStudent, b: GradebookStudent) => {
      let rowA = fn(a)
      let rowB = fn(b)
      if (!asc) {
        ;[rowA, rowB] = [rowB, rowA]
      }
      if (rowA > rowB) {
        return -1
      }
      if (rowA < rowB) {
        return 1
      }
      return secondaryAndTertiarySort(a, b, {asc})
    })
  }

  missingSort = (columnId: string) => {
    // @ts-ignore
    this.sortRowsWithFunction((row: Submission) => Boolean(row[columnId].missing))
  }

  lateSort = (columnId: string) => {
    // @ts-ignore
    this.sortRowsWithFunction((row: Submission) => Boolean(row[columnId].late))
  }

  sortByStudentColumn = (settingKey: SortRowsSettingKey, direction: SortDirection) => {
    this.sortRowsBy((a: GradebookStudent, b: GradebookStudent) => {
      let result
      const ascending = direction === 'ascending'
      result = localeSort(a[settingKey], b[settingKey], {
        asc: ascending,
        nullsLast: true,
      })
      if (result === 0) {
        result = idSort(a, b, ascending)
      }
      return result
    })
  }

  sortByCustomColumn = (columnId: string, direction: SortDirection) => {
    this.sortRowsBy((a: GradebookStudent, b: GradebookStudent) => {
      const asc = direction === 'ascending'
      let result = localeSort(a[columnId], b[columnId], {asc})
      if (result === 0) {
        result = secondaryAndTertiarySort(a, b, {asc})
      }
      return result
    })
  }

  sortByAssignmentColumn = (
    columnId: string,
    settingKey: SortRowsSettingKey,
    direction: SortDirection
  ) => {
    switch (settingKey) {
      case 'grade':
        this.sortRowsBy((a: GradebookStudent, b: GradebookStudent) =>
          this.gradeSort(a, b, columnId, direction === 'ascending')
        )
        break
      case 'late':
        this.lateSort(columnId)
        break
      case 'missing':
        this.missingSort(columnId)
        break
      case 'excused':
        this.sortRowsWithFunction((row: GradebookStudent) => row[columnId].excused, {
          asc: direction === 'ascending',
        })
        break
      case 'unposted':
        this.sortRowsWithFunction(
          (row: GradebookStudent) => {
            return isGradedOrExcusedSubmissionUnposted(row[columnId] as Submission)
          },
          {
            asc: direction === 'ascending',
          }
        )
        break
    }
  }

  // when 'unposted' # TODO: in a future milestone, unposted will be added
  sortByAssignmentGroupColumn = (
    columnId: string,
    settingKey: SortRowsSettingKey,
    direction: SortDirection
  ) => {
    if (settingKey === 'grade') {
      return this.sortRowsBy((a: GradebookStudent, b: GradebookStudent) =>
        this.gradeSort(a, b, columnId, direction === 'ascending')
      )
    }
  }

  sortByTotalGradeColumn = (direction: SortDirection) => {
    this.sortRowsBy((a: GradebookStudent, b: GradebookStudent) =>
      this.gradeSort(a, b, 'total_grade', direction === 'ascending')
    )
  }

  sortGridRows = () => {
    const {columnId, settingKey, direction} = this.getSortRowsBySetting()
    const columnType = getColumnTypeForColumnId(columnId)
    switch (columnType) {
      case 'custom_column':
        this.sortByCustomColumn(columnId, direction)
        break
      case 'assignment': // 'grade' | 'late' | 'missing' | 'excused' | 'unposted'
        this.sortByAssignmentColumn(columnId, settingKey, direction)
        break
      case 'assignment_group': // 'grade'
        this.sortByAssignmentGroupColumn(columnId, settingKey, direction)
        break
      case 'total_grade':
        this.sortByTotalGradeColumn(direction)
        break
      default:
        this.sortByStudentColumn(settingKey, direction)
    }
    this.updateColumnHeaders()
  }

  // Grid Update Methods
  updateStudentRow = (student: Student) => {
    const index = this.gridData.rows.findIndex(row => row.id === student.id)
    if (index !== -1) {
      this.gridData.rows[index] = student
      this.gradebookGrid?.invalidateRow(index)
    }
  }

  // Filtered Content Information Methods
  updateFilteredContentInfo = () => {
    let invalidAssignmentGroups: AssignmentGroup[]
    this.filteredContentInfo.totalPointsPossible = reduce(
      this.assignmentGroups,
      (sum: number, assignmentGroup: AssignmentGroup) =>
        sum + getAssignmentGroupPointsPossible(assignmentGroup),
      0
    )
    if (this.weightedGroups()) {
      invalidAssignmentGroups = filter(this.assignmentGroups, function (ag: AssignmentGroup) {
        return getAssignmentGroupPointsPossible(ag) === 0
      })
      return (this.filteredContentInfo.invalidAssignmentGroups = invalidAssignmentGroups)
    } else {
      return (this.filteredContentInfo.invalidAssignmentGroups = [])
    }
  }

  listInvalidAssignmentGroups = () => this.filteredContentInfo.invalidAssignmentGroups

  // This is called from TotalGradeCellFormatter upon scrolling the grid
  listHiddenAssignments = (studentId: string) => {
    if (!(this.contentLoadStates.submissionsLoaded && this.assignmentsLoadedForCurrentView())) {
      return []
    }

    const assignmentsToConsider = this.filteredAssignmentIds.map(
      assignmentId => this.assignments[assignmentId]
    )
    return assignmentsToConsider.filter(assignment => {
      const submission = this.getSubmission(studentId, assignment.id)
      // Ignore anonymous assignments when deciding whether to show the
      // "hidden" icon, as including them could reveal which students have
      // and have not been graded.
      // Ignore 'not_graded' assignments as they are not counted into the
      // student's grade, nor are they visible in the Gradebook.
      return (
        submission != null &&
        isPostable(submission) &&
        !assignment.anonymize_students &&
        assignment.grading_type !== 'not_graded'
      )
    })
  }

  getTotalPointsPossible = () => this.filteredContentInfo.totalPointsPossible

  handleColumnHeaderMenuClose = () => this.keyboardNav?.handleMenuOrDialogClose()

  toggleNotesColumn = () => {
    const parentColumnIds = this.gridData.columns.frozen.filter(
      columnId => !/^custom_col_/.test(columnId)
    )
    const visibleCustomColumns = this.gradebookContent.customColumns.filter(
      column => !column.hidden
    )
    const customColumnIds = visibleCustomColumns.map(column => getCustomColumnId(column.id))
    this.gridData.columns.frozen = [...parentColumnIds, ...customColumnIds]
    this.updateGrid()
  }

  showNotesColumn = () => {
    let ref1
    if (this.teacherNotesNotYetLoaded) {
      this.teacherNotesNotYetLoaded = false
      const notesColumn = this.getTeacherNotesColumn()
      if (!notesColumn) throw new Error('error loading notes column')
      this.props.loadDataForCustomColumn(notesColumn.id)
    }
    if ((ref1 = this.getTeacherNotesColumn()) != null) {
      ref1.hidden = false
    }
    return this.toggleNotesColumn()
  }

  hideNotesColumn = () => {
    let ref1
    if ((ref1 = this.getTeacherNotesColumn()) != null) {
      ref1.hidden = true
    }
    this.toggleNotesColumn()
  }

  // SlickGrid Data Access Methods
  listRows = () => this.gridData.rows // currently the source of truth for filtered and sorted rows

  // SlickGrid Update Methods
  updateRowCellsForStudentIds = (studentIds: string[]) => {
    let columnIndex, j, k, len, len1, rowIndex
    if (!this.gradebookGrid?.grid) {
      return
    }
    // Update each row without entirely replacing the DOM elements.
    // This is needed to preserve the editor for the active cell, when present.
    const rowIndices = listRowIndicesForStudentIds(this.listRows(), studentIds)
    const columns = this.gradebookGrid?.grid.getColumns()
    for (j = 0, len = rowIndices.length; j < len; j++) {
      rowIndex = rowIndices[j]
      for (columnIndex = k = 0, len1 = columns.length; k < len1; columnIndex = ++k) {
        this.gradebookGrid?.grid.updateCell(rowIndex, columnIndex)
      }
    }
    return null // skip building an unused array return value
  }

  invalidateRowsForStudentIds = (studentIds: string[]) => {
    const rowIndices: number[] = listRowIndicesForStudentIds(this.listRows(), studentIds)
    if (rowIndices.length > 0) {
      for (const rowIndex of rowIndices) {
        this.gradebookGrid?.invalidateRow(rowIndex)
      }
      if (this.props.isSubmissionDataLoaded) {
        this.gradebookGrid?.render()
      }
    }
  }

  updateTotalGradeColumn = () => {
    this.updateColumnWithId('total_grade')
  }

  updateAllTotalColumns = () => {
    this.updateTotalGradeColumn()
    this.assignmentGroupColumnIds().forEach(columnId => this.updateColumnWithId(columnId))
  }

  updateColumnWithId = (id: string) => {
    let j, len, rowIndex
    if (this.gradebookGrid?.grid == null) {
      return
    }
    const columnIndex = this.gradebookGrid?.grid
      .getColumns()
      .findIndex((column: {id: string}) => column.id === id)
    if (columnIndex === -1) {
      return
    }
    const ref1 = listRowIndicesForStudentIds(
      this.listRows(),
      this.courseContent.students.listStudentIds()
    )
    for (j = 0, len = ref1.length; j < len; j++) {
      rowIndex = ref1[j]
      if (rowIndex != null) {
        this.gradebookGrid?.grid.updateCell(rowIndex, columnIndex)
      }
    }
    return null // skip building an unused array return value
  }

  // Gradebook Bulk UI Update Methods
  updateColumns = () => {
    const hasChanged = this.setVisibleGridColumns()
    if (hasChanged) {
      this.gradebookGrid?.updateColumns()
    }
    this.updateColumnHeaders()
  }

  updateColumnsAndRenderViewOptionsMenu = () => {
    this.updateColumns()
    this.renderViewOptionsMenu()
  }

  updateColumnsAndRenderGradebookSettingsModal = () => {
    this.updateColumns()
    this.renderGradebookSettingsModal()
  }

  // React Header Component Ref Methods
  setHeaderComponentRef = (columnId: string, ref: TotalGradeColumnHeader | null) => {
    this.headerComponentRefs[columnId] = ref
  }

  getHeaderComponentRef = (columnId: string) => this.headerComponentRefs[columnId]

  removeHeaderComponentRef = (columnId: string) => {
    return delete this.headerComponentRefs[columnId]
  }

  // React Grid Component Rendering Methods
  updateColumnHeaders = (columnIds: string[] = []) => {
    this.gradebookGrid?.gridSupport?.columns.updateColumnHeaders(columnIds)
  }

  updateStudentColumnHeaders = () => {
    const columnIds: string[] = this.gridDisplaySettings.showSeparateFirstLastNames
      ? ['student_lastname', 'student_firstname']
      : ['student']
    this.updateColumnHeaders(columnIds)
  }

  // Column Header Helpers
  handleHeaderKeyDown = (e: React.KeyboardEvent, columnId: string) => {
    this.gradebookGrid?.gridSupport?.navigation.handleHeaderKeyDown(e, {
      region: 'header',
      cell: this.gradebookGrid?.grid.getColumnIndex(columnId),
      columnId,
    })
  }

  // Total Grade Column Header
  freezeTotalGradeColumn = () => {
    if (!this.gradebookColumnOrderSettings) throw new Error('gradebookColumnOrderSettings not set')
    this.totalColumnPositionChanged = true
    this.gradebookColumnOrderSettings.freezeTotalGrade = true
    const studentColumnPosition = this.gridData.columns.frozen.indexOf('student')
    this.gridData.columns.frozen.splice(studentColumnPosition + 1, 0, 'total_grade')
    this.gridData.columns.scrollable = this.gridData.columns.scrollable.filter(function (columnId) {
      return columnId !== 'total_grade'
    })
    this.saveColumnOrder()
    this.updateGrid()
    this.updateColumnHeaders()
    this.gradebookGrid?.gridSupport?.columns.scrollToStart()
  }

  moveTotalGradeColumnToEnd = () => {
    if (!this.gradebookColumnOrderSettings) throw new Error('gradebookColumnOrderSettings not set')
    this.totalColumnPositionChanged = true
    this.gradebookColumnOrderSettings.freezeTotalGrade = false
    this.gridData.columns.frozen = this.gridData.columns.frozen.filter(function (columnId) {
      return columnId !== 'total_grade'
    })
    this.gridData.columns.scrollable = this.gridData.columns.scrollable.filter(function (columnId) {
      return columnId !== 'total_grade'
    })
    this.gridData.columns.scrollable.push('total_grade')
    if (
      getColumnOrder(this.props.modules, this.gradebookColumnOrderSettings).sortType === 'custom'
    ) {
      this.saveCustomColumnOrder()
    } else {
      this.saveColumnOrder()
    }
    this.updateGrid()
    this.updateColumnHeaders()
    return this.gradebookGrid?.gridSupport?.columns.scrollToEnd()
  }

  totalColumnShouldFocus = () => {
    if (this.totalColumnPositionChanged) {
      this.totalColumnPositionChanged = false
      return true
    } else {
      return false
    }
  }

  // Submission Tray
  assignmentColumns = (): GridColumn[] => {
    if (!this.gradebookGrid?.gridSupport) throw new Error('grid not initialized')
    return this.gradebookGrid?.gridSupport.grid.getColumns().filter((column: {type: string}) => {
      return column.type === 'assignment'
    })
  }

  navigateAssignment = (direction: 'previous' | 'next' = 'next'): GridColumn | undefined => {
    if (!this.gradebookGrid?.gridSupport) throw new Error('grid not initialized')
    let assignment, i, ref1, ref3
    let curAssignment: GridColumn
    const location = this.gradebookGrid.gridSupport.state.getActiveLocation()
    const columns: GridColumn[] = this.gradebookGrid.grid.getColumns()
    const range =
      direction === 'next'
        ? function () {
            const results: number[] = []
            for (
              let j = (ref1 = location.cell + 1), ref2 = columns.length;
              ref1 <= ref2 ? j <= ref2 : j >= ref2;
              ref1 <= ref2 ? j++ : j--
            ) {
              results.push(j)
            }
            return results
          }.apply(this)
        : function () {
            const results: number[] = []
            for (
              let j = (ref3 = location.cell - 1);
              ref3 <= 0 ? j < 0 : j > 0;
              ref3 <= 0 ? j++ : j--
            ) {
              results.push(j)
            }
            return results
          }.apply(this)

    for (let j = 0; j < range.length; j++) {
      i = range[j]
      curAssignment = columns[i]
      if (curAssignment.id.match(/^assignment_(?!group)/)) {
        this.gradebookGrid.gridSupport.state.setActiveLocation('body', {
          row: location.row,
          cell: i,
        })
        assignment = curAssignment
        break
      }
    }
    return assignment
  }

  loadTrayStudent = (direction: 'previous' | 'next') => {
    if (!this.gradebookGrid?.gridSupport) throw new Error('grid is not initialized')
    const location = this.gradebookGrid?.gridSupport.state.getActiveLocation()
    const rowDelta = direction === 'next' ? 1 : -1
    const newRowIdx = location.row + rowDelta
    const student = this.listRows()[newRowIdx]
    if (!student) {
      return
    }
    this.gradebookGrid.gridSupport.state.setActiveLocation('body', {
      row: newRowIdx,
      cell: location.cell,
    })
    this.setSubmissionTrayState(true, student.id)
    return this.updateRowAndRenderSubmissionTray(student.id)
  }

  loadTrayAssignment = (direction: 'previous' | 'next') => {
    const studentId = this.getSubmissionTrayState().studentId
    if (studentId === null) {
      return
    }
    const assignment = this.navigateAssignment(direction)
    if (!assignment) {
      return
    }
    this.setSubmissionTrayState(true, studentId, assignment.assignmentId)
    return this.updateRowAndRenderSubmissionTray(studentId)
  }

  getSubmissionTrayProps = (student: null | Student = null): SubmissionTrayProps => {
    if (!this.gradebookGrid?.gridSupport) throw new Error('grid is not initialized')
    const {open, studentId, assignmentId, editedCommentId} = this.getSubmissionTrayState()
    if (!studentId) {
      throw new Error('studentId missing')
    }
    if (!student) {
      student = this.student(studentId)
    }
    if (!student) {
      throw new Error('student missing')
    }
    // get the student's submission, or use a fake submission object in case the
    // submission has not yet loaded
    const fakeSubmission = {
      assignment_id: assignmentId,
      late: false,
      missing: false,
      excused: false,
      late_policy_status: null,
      seconds_late: 0,
      sticker: null,
    }
    // TODO: remove cast
    const submission = this.getSubmission(studentId, assignmentId) || (fakeSubmission as Submission)
    if (!assignmentId) {
      throw new Error('assignmentId missing')
    }
    const assignment = this.getAssignment(assignmentId)
    const activeLocation = this.gradebookGrid.gridSupport.state.getActiveLocation()
    const cell = activeLocation.cell
    const columns = this.gradebookGrid?.gridSupport.grid.getColumns()
    const currentColumn = columns[cell]
    const assignmentColumns = this.assignmentColumns()
    const currentAssignmentIdx = assignmentColumns.indexOf(currentColumn)
    const isFirstAssignment = currentAssignmentIdx === 0
    const isLastAssignment = currentAssignmentIdx === assignmentColumns.length - 1
    const isFirstStudent = activeLocation.row === 0
    const isLastStudent = activeLocation.row === this.listRows().length - 1
    const submissionState = this.submissionStateMap.getSubmissionState({
      user_id: studentId,
      assignment_id: assignmentId,
    })
    const isGroupWeightZero =
      this.assignmentGroups[assignment.assignment_group_id].group_weight === 0
    const gradingScheme = this.getAssignmentGradingScheme(assignmentId)
    return {
      assignment: camelizeProperties(assignment),
      assignmentEnhancementsEnabled: this.options.assignment_enhancements_enabled,
      colors: this.state.gridColors,
      courseId: this.options.context_id,
      currentUserId: this.props.currentUserId,
      enterGradesAs: this.getEnterGradesAsSetting(assignmentId),
      gradingDisabled: Boolean(
        !!(submissionState != null ? submissionState.locked : undefined) || student.isConcluded
      ),
      gradingScheme: gradingScheme?.data || null,
      pointsBasedGradingScheme: gradingScheme?.pointsBased || false,
      scalingFactor: gradingScheme?.scalingFactor || null,
      isFirstAssignment,
      isInOtherGradingPeriod: !!(submissionState != null
        ? submissionState.inOtherGradingPeriod
        : undefined),
      isInClosedGradingPeriod: !!(submissionState != null
        ? submissionState.inClosedGradingPeriod
        : undefined),
      isInNoGradingPeriod: !!(submissionState != null
        ? submissionState.inNoGradingPeriod
        : undefined),
      isLastAssignment,
      isFirstStudent,
      isLastStudent,
      isNotCountedForScore:
        assignment.omit_from_final_grade ||
        (this.options.group_weighting_scheme === 'percent' && isGroupWeightZero),
      isOpen: open,
      latePolicy: this.courseContent.latePolicy,
      locale: this.props.locale,
      onAnonymousSpeedGraderClick: this.showAnonymousSpeedGraderAlertForURL,
      onClose: () => this.gradebookGrid?.gridSupport?.helper.focus(),
      onGradeSubmission: this.gradeSubmission,
      onStickerChange: this.handleStickerChanged,
      onRequestClose: this.closeSubmissionTray,
      pendingGradeInfo: this.getPendingGradeInfo({
        assignmentId,
        userId: studentId,
      }),
      requireStudentGroupForSpeedGrader: this.requireStudentGroupForSpeedGrader(assignment),
      selectNextAssignment: () => this.loadTrayAssignment('next'),
      selectPreviousAssignment: () => this.loadTrayAssignment('previous'),
      selectNextStudent: () => this.loadTrayStudent('next'),
      selectPreviousStudent: () => this.loadTrayStudent('previous'),
      showSimilarityScore: this.options.show_similarity_score,
      speedGraderEnabled: this.options.speed_grader_enabled,
      stickersEnabled: !!this.options.stickers_enabled,
      student: {
        id: student.id,
        name: htmlDecode(student.name),
        avatarUrl: htmlDecode(student.avatar_url),
        gradesUrl: `${student.enrollments[0].grades.html_url}#tab-assignments`,
        isConcluded: Boolean(student.isConcluded),
      },
      submission: camelizeProperties(submission),
      submissionUpdating: this.submissionIsUpdating({
        assignmentId,
        userId: studentId,
      }),
      updateSubmission: this.updateSubmissionAndRenderSubmissionTray,
      processing: this.getCommentsUpdating(),
      setProcessing: this.setCommentsUpdating,
      createSubmissionComment: this.apiCreateSubmissionComment,
      updateSubmissionComment: this.apiUpdateSubmissionComment,
      deleteSubmissionComment: this.apiDeleteSubmissionComment,
      editSubmissionComment: this.editSubmissionComment,
      submissionComments: this.getSubmissionComments(),
      submissionCommentsLoaded: this.getSubmissionCommentsLoaded(),
      editedCommentId,
      proxySubmissionsAllowed: ENV.GRADEBOOK_OPTIONS.proxy_submissions_allowed,
      reloadSubmission: proxyDetails => this.reloadSubmission(submission, student, proxyDetails),
      customGradeStatuses: this.options.custom_grade_statuses?.filter(
        status => status.applies_to_submissions
      ),
      customGradeStatusesEnabled: this.options.custom_grade_statuses_enabled,
    }
  }

  reloadSubmission = (
    submission: Submission,
    student: Student | null,
    proxyDetails: ProxyDetails
  ) => {
    Object.assign(submission, proxyDetails)
    this.updateSubmissionsFromExternal([submission])
    if (this.getSubmissionTrayState().open) {
      this.renderSubmissionTray(student)
    }
  }

  renderSubmissionTray = (student: Student | null = null) => {
    const {open, studentId, assignmentId} = this.getSubmissionTrayState()
    if (!assignmentId) throw new Error('assignmentId missing')
    if (!studentId) throw new Error('studentId missing')
    const mountPoint = document.getElementById('StudentTray__Container')
    const props = this.getSubmissionTrayProps(student)
    if (!this.getSubmissionCommentsLoaded() && open) {
      this.loadSubmissionComments(assignmentId, studentId)
    }
    AsyncComponents.renderGradeDetailTray(props, mountPoint)
  }

  loadSubmissionComments = (assignmentId: string, studentId: string) => {
    return SubmissionCommentApi.getSubmissionComments(
      this.options.context_id,
      assignmentId,
      studentId
    )
      .then(comments => {
        this.setSubmissionCommentsLoaded(true)
        return this.updateSubmissionComments(comments)
      })
      .catch(FlashAlert.showFlashError(I18n.t('There was an error fetching Submission Comments')))
  }

  updateRowAndRenderSubmissionTray = (studentId: string) => {
    this.unloadSubmissionComments()
    this.updateRowCellsForStudentIds([studentId])
    return this.renderSubmissionTray(this.student(studentId))
  }

  toggleSubmissionTrayOpen = (studentId: string, assignmentId: string) => {
    this.setSubmissionTrayState(!this.getSubmissionTrayState().open, studentId, assignmentId)
    return this.updateRowAndRenderSubmissionTray(studentId)
  }

  openSubmissionTray = (studentId: string, assignmentId: string) => {
    this.setSubmissionTrayState(true, studentId, assignmentId)
    this.updateRowAndRenderSubmissionTray(studentId)
  }

  closeSubmissionTray = () => {
    this.setSubmissionTrayState(false)
    const rowIndex = this.gradebookGrid?.grid.getActiveCell().row
    const studentId = this.gridData.rows[rowIndex].id
    this.updateRowAndRenderSubmissionTray(studentId)
    return this.gradebookGrid?.gridSupport?.helper.beginEdit()
  }

  getSubmissionTrayState = () => this.gridDisplaySettings.submissionTray

  setSubmissionTrayState = (
    open: boolean,
    studentId: string | null = null,
    assignmentId: string | null = null
  ) => {
    this.gridDisplaySettings.submissionTray.open = open
    if (studentId) {
      this.gridDisplaySettings.submissionTray.studentId = studentId
    }
    if (assignmentId) {
      this.gridDisplaySettings.submissionTray.assignmentId = assignmentId
    }
    if (open) {
      return this.gradebookGrid?.gridSupport?.helper.commitCurrentEdit()
    }
  }

  setCommentsUpdating = (status: boolean) => {
    this.gridDisplaySettings.submissionTray.commentsUpdating = !!status
  }

  getCommentsUpdating = () => this.gridDisplaySettings.submissionTray.commentsUpdating

  setSubmissionComments = (comments: SerializedComment[]) => {
    this.gridDisplaySettings.submissionTray.comments = comments
  }

  updateSubmissionComments = (comments: SerializedComment[]) => {
    this.setSubmissionComments(comments)
    this.setEditedCommentId(null)
    this.setCommentsUpdating(false)
    this.renderSubmissionTray()
  }

  unloadSubmissionComments = () => {
    this.setSubmissionComments([])
    return this.setSubmissionCommentsLoaded(false)
  }

  apiCreateSubmissionComment = (comment: string) => {
    const {assignmentId, studentId} = this.getSubmissionTrayState()
    if (!assignmentId) throw new Error('assignmentId missing')
    const assignment = this.getAssignment(assignmentId)
    const groupComment = assignmentHelper.gradeByGroup(assignment) ? 1 : 0
    const commentData: SubmissionCommentData = {
      group_comment: groupComment,
      text_comment: comment,
    }
    const {attempt} = this.getSubmission(studentId, assignmentId) || {}
    if (attempt) {
      commentData.attempt = attempt
    }

    return SubmissionCommentApi.createSubmissionComment(
      this.options.context_id,
      assignmentId,
      studentId,
      commentData
    )
      .then(this.updateSubmissionComments)
      .then(FlashAlert.showFlashSuccess(I18n.t('Successfully saved the comment')))
      .catch(() => {
        return this.setCommentsUpdating(false)
      })
      .catch(FlashAlert.showFlashError(I18n.t('There was a problem saving the comment')))
  }

  apiUpdateSubmissionComment = (updatedComment: string, commentId: string) => {
    return SubmissionCommentApi.updateSubmissionComment(commentId, updatedComment)
      .then(response => {
        const {id, comment, editedAt} = response.data
        const comments = this.getSubmissionComments().map(submissionComment => {
          if (submissionComment.id === id) {
            return {...submissionComment, comment, editedAt}
          } else {
            return submissionComment
          }
        })
        this.updateSubmissionComments(comments)
        return FlashAlert.showFlashSuccess(I18n.t('Successfully updated the comment'))()
      })
      .catch(FlashAlert.showFlashError(I18n.t('There was a problem updating the comment')))
  }

  apiDeleteSubmissionComment = (commentId: string) => {
    return SubmissionCommentApi.deleteSubmissionComment(commentId)
      .then(() => this.removeSubmissionComment(commentId))
      .then(FlashAlert.showFlashSuccess(I18n.t('Successfully deleted the comment')))
      .catch(FlashAlert.showFlashError(I18n.t('There was a problem deleting the comment')))
  }

  editSubmissionComment = (commentId: string | null) => {
    this.setEditedCommentId(commentId)
    this.renderSubmissionTray()
  }

  setEditedCommentId = (id: string | null) => {
    return (this.gridDisplaySettings.submissionTray.editedCommentId = id)
  }

  getSubmissionComments = () => this.gridDisplaySettings.submissionTray.comments

  removeSubmissionComment = (commentId: string) => {
    const comments = reject(this.getSubmissionComments(), (c: SerializedComment) => {
      return c.id === commentId
    })
    return this.updateSubmissionComments(comments)
  }

  setSubmissionCommentsLoaded = (loaded: boolean) => {
    this.gridDisplaySettings.submissionTray.commentsLoaded = loaded
  }

  getSubmissionCommentsLoaded = () => this.gridDisplaySettings.submissionTray.commentsLoaded

  initShowUnpublishedAssignments = (showUnpublishedAssignments = 'true') => {
    this.gridDisplaySettings.showUnpublishedAssignments = showUnpublishedAssignments === 'true'
  }

  toggleUnpublishedAssignments = () => {
    const toggleableAction = () => {
      this.gridDisplaySettings.showUnpublishedAssignments =
        !this.gridDisplaySettings.showUnpublishedAssignments
      this.updateColumnsAndRenderViewOptionsMenu()
    }
    toggleableAction()
    // on success, do nothing since the render happened earlier
    return this.saveSettings({
      showUnpublishedAssignments: this.gridDisplaySettings.showUnpublishedAssignments,
    }).catch(toggleableAction)
  }

  // Gradebook Application State Methods
  initHideAssignmentGroupTotals = (hideAssignmentGroupTotals = false) => {
    this.gridDisplaySettings.hideAssignmentGroupTotals = hideAssignmentGroupTotals
  }

  toggleHideAssignmentGroupTotals = () => {
    const toggleableAction = () => {
      this.gridDisplaySettings.hideAssignmentGroupTotals =
        !this.gridDisplaySettings.hideAssignmentGroupTotals
      this.updateColumnsAndRenderViewOptionsMenu()
    }
    toggleableAction()
    // on success, do nothing since the render happened earlier
    return this.saveSettings({
      hideAssignmentGroupTotals: this.gridDisplaySettings.hideAssignmentGroupTotals,
    }).catch(toggleableAction)
    // this pattern keeps the ui snappier rather than waiting for ajax call to complete
  }

  initHideTotal = (hideTotal = false) => {
    this.gridDisplaySettings.hideTotal = hideTotal
  }

  toggleHideTotal = () => {
    const toggleableAction = () => {
      this.gridDisplaySettings.hideTotal = !this.gridDisplaySettings.hideTotal
      this.updateColumnsAndRenderViewOptionsMenu()
    }
    toggleableAction()
    // on success, do nothing since the render happened earlier
    return this.saveSettings({
      hideTotal: this.gridDisplaySettings.hideTotal,
    }).catch(toggleableAction)
    // this pattern keeps the ui snappier rather than waiting for ajax call to complete
  }

  initShowSeparateFirstLastNames = (showSeparateFirstLastNames = false) => {
    this.gridDisplaySettings.showSeparateFirstLastNames = showSeparateFirstLastNames
  }

  toggleShowSeparateFirstLastNames = () => {
    const toggleableAction = () => {
      this.gridDisplaySettings.showSeparateFirstLastNames =
        !this.gridDisplaySettings.showSeparateFirstLastNames
      this.updateColumnsAndRenderViewOptionsMenu()
      this.renderActionMenu()
    }
    toggleableAction()
    // on success, do nothing since the render happened earlier
    return this.saveSettings({
      showSeparateFirstLastNames: this.gridDisplaySettings.showSeparateFirstLastNames,
    }).catch(toggleableAction)
    // this pattern keeps the ui snappier rather than waiting for ajax call to complete
  }

  toggleViewUngradedAsZero = () => {
    const toggleableAction = () => {
      this.gridDisplaySettings.viewUngradedAsZero = !this.gridDisplaySettings.viewUngradedAsZero
      this.updateColumnsAndRenderViewOptionsMenu()

      this.courseContent.students.listStudents().forEach(student => {
        this.calculateStudentGrade(student, true)
      })
      this.updateAllTotalColumns()
    }
    toggleableAction()
    // on success, do nothing since the render happened earlier
    return this.saveSettings({
      viewUngradedAsZero: this.gridDisplaySettings.viewUngradedAsZero,
    }).catch(toggleableAction)
  }

  // Grading Period Assignment Data & Lifecycle Methods
  assignmentsLoadedForCurrentView = () => {
    const gradingPeriodId = this.gradingPeriodId
    const loadStates = this.contentLoadStates.assignmentsLoaded
    if (loadStates.all || gradingPeriodId === '0') {
      return loadStates.all
    }

    return loadStates.gradingPeriod[gradingPeriodId]
  }

  setAssignmentsLoaded = (gradingPeriodIds?: string[]) => {
    const {assignmentsLoaded} = this.contentLoadStates
    if (!gradingPeriodIds) {
      assignmentsLoaded.all = true
      Object.keys(assignmentsLoaded.gradingPeriod).forEach((periodId: string) => {
        assignmentsLoaded.gradingPeriod[periodId] = true
      })
      return
    }

    gradingPeriodIds.forEach(id => (assignmentsLoaded.gradingPeriod[id] = true))
    if (Object.values(assignmentsLoaded.gradingPeriod).every(loaded => loaded)) {
      assignmentsLoaded.all = true
    }
  }

  setAssignmentGroupsLoaded = (loaded: boolean) => {
    this.contentLoadStates.assignmentGroupsLoaded = loaded
  }

  setGradingPeriodAssignmentsLoaded = (loaded: boolean) => {
    this.contentLoadStates.gradingPeriodAssignmentsLoaded = loaded
  }

  setStudentIdsLoaded = (loaded: boolean) => {
    this.contentLoadStates.studentIdsLoaded = loaded
  }

  setStudentsLoaded = (loaded: boolean) => {
    this.contentLoadStates.studentsLoaded = loaded
  }

  setSubmissionsLoaded = (loaded: boolean) => {
    this.contentLoadStates.submissionsLoaded = loaded
  }

  isGradeEditable = (studentId: string, assignmentId: string) => {
    const assignment = this.getAssignment(assignmentId)
    if (assignment.has_sub_assignments || !this.isStudentGradeable(studentId)) {
      return false
    }
    const submissionState = this.submissionStateMap.getSubmissionState({
      assignment_id: assignmentId,
      user_id: studentId,
    })
    return submissionState != null && !submissionState.locked
  }

  isGradeVisible = (studentId: string, assignmentId: string) => {
    const submissionState = this.submissionStateMap.getSubmissionState({
      assignment_id: assignmentId,
      user_id: studentId,
    })
    return submissionState != null && !submissionState.hideGrade
  }

  isStudentGradeable = (studentId: string) => {
    const student = this.student(studentId)
    return !(!student || student.isConcluded)
  }

  studentCanReceiveGradeOverride = (studentId: string) => {
    return this.isStudentGradeable(studentId) && this.studentHasGradedSubmission(studentId)
  }

  studentHasGradedSubmission = (studentId: string) => {
    const student = this.student(studentId)
    const submissions = this.submissionsForStudent(student)
    if (!(submissions.length > 0)) {
      return false
    }
    return submissions.some(function (submission) {
      // A submission is graded if either:
      // - it has a score and the workflow state is 'graded'
      // - it is excused
      return (
        submission.excused || (submission.score != null && submission.workflow_state === 'graded')
      )
    })
  }

  addPendingGradeInfo = (
    submission: {
      assignmentId: string
      userId: string
      excuse?: boolean | undefined
      late_policy_status?: string | undefined
      posted_grade?: string | number | null | undefined
    },
    gradeInfo: {excused: boolean; grade: string | null; score: number | null; valid: boolean}
  ) => {
    if (!this.actionStates) throw new Error('actionStates not initialized')
    const {userId, assignmentId} = submission
    const pendingGradeInfo: PendingGradeInfo = {assignmentId, userId, ...gradeInfo}
    this.removePendingGradeInfo(submission)
    this.actionStates.pendingGradeInfo.push(pendingGradeInfo)
  }

  removePendingGradeInfo = (submission: {
    assignmentId: string
    userId: string
    excuse?: boolean | undefined
    late_policy_status?: string | undefined
    posted_grade?: string | number | null | undefined
  }) => {
    if (!this.actionStates) throw new Error('actionStates missing')
    this.actionStates.pendingGradeInfo = reject(
      this.actionStates.pendingGradeInfo,
      function (info: PendingGradeInfo) {
        return info.userId === submission.userId && info.assignmentId === submission.assignmentId
      }
    )
    return this.actionStates.pendingGradeInfo
  }

  getPendingGradeInfo = ({
    assignmentId,
    userId,
  }: {
    assignmentId: string
    userId: string
  }): PendingGradeInfo | null => {
    if (!this.actionStates) throw new Error('actionStates missing')
    return (
      this.actionStates.pendingGradeInfo.find(
        info => info.userId === userId && info.assignmentId === assignmentId
      ) || null
    )
  }

  submissionIsUpdating = (submission: {assignmentId: string; userId: string}) => {
    const ref1 = this.getPendingGradeInfo(submission)
    return Boolean(ref1 != null ? ref1.valid : undefined)
  }

  setTeacherNotesColumnUpdating = (updating: boolean) => {
    return (this.contentLoadStates.teacherNotesColumnUpdating = updating)
  }

  // Grid Display Settings Access Methods
  getFilterColumnsBySetting = <K extends keyof FilterColumnsOptions>(
    filterKey: K
  ): FilterColumnsOptions[K] => {
    return this.gridDisplaySettings?.filterColumnsBy[filterKey]
  }

  // Grid Display Settings Access Methods
  // Kept only for tests
  // TODO: Remove when moving tests to Jest
  setFilterColumnsBySetting = <K extends keyof FilterColumnsOptions>(
    filterKey: K,
    value: FilterColumnsOptions[K]
  ) => {
    this.gridDisplaySettings.filterColumnsBy[filterKey] = value
    this.updateFilterAssignmentIds()
  }

  getFilterRowsBySetting = <K extends keyof FilterRowsBy>(filterKey: K): FilterRowsBy[K] => {
    return this.gridDisplaySettings.filterRowsBy[filterKey]
  }

  setFilterRowsBySetting = <K extends keyof FilterRowsBy>(filterKey: K, value: FilterRowsBy[K]) => {
    this.gridDisplaySettings.filterRowsBy[filterKey] = value
  }

  isFilteringColumnsByAssignmentGroup = () => this.getAssignmentGroupToShow() !== '0'

  getModuleToShow = (): string => {
    const moduleId = this.getFilterColumnsBySetting('contextModuleId')
    if (
      moduleId == null ||
      !this.courseContent.contextModules.some(module => module.id === moduleId)
    ) {
      return '0'
    }
    return moduleId
  }

  getAssignmentGroupToShow = (): string => {
    const groupId = this.getFilterColumnsBySetting('assignmentGroupId') || '0'
    if (map(this.assignmentGroups, 'id').indexOf(groupId) >= 0) {
      return groupId
    } else {
      return '0'
    }
  }

  isFilteringColumnsByGradingPeriod = () => this.gradingPeriodId !== '0'

  isFilteringRowsBySearchTerm = () => this.searchFilteredStudentIds.length > 0

  setCurrentGradingPeriod = () => {
    if (this.gradingPeriodSet == null) {
      this.gradingPeriodId = '0'
      this.setState({gradingPeriodId: this.gradingPeriodId})
      return
    }

    const periodId =
      this.getFilterColumnsBySetting('gradingPeriodId') || this.options.current_grading_period_id

    if (this.gradingPeriodSet.gradingPeriods.some(period => period.id === periodId)) {
      this.gradingPeriodId = periodId
    } else {
      this.gradingPeriodId = '0'
    }
    this.setState({gradingPeriodId: this.gradingPeriodId})
  }

  getCurrentGradingPeriod = (): string => {
    if (this.gradingPeriodSet == null) {
      return '0'
    }

    const periodId =
      this.getFilterColumnsBySetting('gradingPeriodId') || this.options.current_grading_period_id

    return this.gradingPeriodSet.gradingPeriods.some(period => period.id === periodId)
      ? periodId
      : '0'
  }

  getGradingPeriod = (gradingPeriodId: string) => {
    return (this.gradingPeriodSet?.gradingPeriods || []).find(
      gradingPeriod => gradingPeriod.id === gradingPeriodId
    )
  }

  setSelectedPrimaryInfo = (primaryInfo: 'last_first' | 'first_last', skipRedraw: boolean) => {
    this.gridDisplaySettings.selectedPrimaryInfo = primaryInfo
    this.saveSettings()
    if (!skipRedraw) {
      this.buildRows()
      this.updateStudentColumnHeaders()
    }
  }

  toggleDefaultSort = (columnId: string) => {
    let direction: SortDirection
    const sortSettings = this.getSortRowsBySetting()
    const columnType = getColumnTypeForColumnId(columnId)
    const settingKey = getDefaultSettingKeyForColumnType(columnType)
    direction = 'ascending'
    if (
      sortSettings.columnId === columnId &&
      sortSettings.settingKey === settingKey &&
      sortSettings.direction === 'ascending'
    ) {
      direction = 'descending'
    }
    this.setSortRowsBySetting(columnId, settingKey, direction)
  }

  getSelectedPrimaryInfo = () => this.gridDisplaySettings.selectedPrimaryInfo

  setSelectedSecondaryInfo = (secondaryInfo: string, skipRedraw: boolean) => {
    this.gridDisplaySettings.selectedSecondaryInfo = secondaryInfo
    this.saveSettings()
    if (!skipRedraw) {
      this.buildRows()
      this.updateStudentColumnHeaders()
    }
  }

  getSelectedSecondaryInfo = () => this.gridDisplaySettings.selectedSecondaryInfo

  setSortRowsBySetting = (
    columnId: string,
    settingKey: SortRowsSettingKey,
    direction: SortDirection
  ) => {
    this.gridDisplaySettings.sortRowsBy.columnId = columnId
    this.gridDisplaySettings.sortRowsBy.settingKey = settingKey
    this.gridDisplaySettings.sortRowsBy.direction = direction
    this.saveSettings()
    this.sortGridRows()
  }

  getSortRowsBySetting = () => this.gridDisplaySettings.sortRowsBy

  updateGridColors = (colors: StatusColors, successFn: () => void, errorFn: () => void) => {
    const setAndRenderColors = () => {
      this.gridDisplaySettings.colors = colors
      this.setState({gridColors: statusColors(this.gridDisplaySettings.colors)})
      return successFn()
    }
    return this.saveSettings({colors}).then(setAndRenderColors).catch(errorFn)
  }

  listAvailableViewOptionsFilters = () => {
    const filters: (
      | 'assignmentGroups'
      | 'gradingPeriods'
      | 'modules'
      | 'sections'
      | 'studentGroups'
    )[] = []
    if (Object.keys(this.assignmentGroups || {}).length > 1) {
      filters.push('assignmentGroups')
    }
    if (this.gradingPeriodSet != null) {
      filters.push('gradingPeriods')
    }
    if (this.courseContent.contextModules.length > 0) {
      filters.push('modules')
    }
    if (this.sections_enabled) {
      filters.push('sections')
    }
    if (this.studentGroupsEnabled) {
      filters.push('studentGroups')
    }
    return filters
  }

  setSelectedViewOptionsFilters = (filters: string[]) => {
    this.gridDisplaySettings.selectedViewOptionsFilters = filters
  }

  listSelectedViewOptionsFilters = () => this.gridDisplaySettings.selectedViewOptionsFilters

  toggleEnrollmentFilter = (enrollmentFilter: 'inactive' | 'concluded', skipApply = false) => {
    if (enrollmentFilter === 'inactive') {
      this.getEnrollmentFilters().inactive = !this.getEnrollmentFilters().inactive
    } else if (enrollmentFilter === 'concluded') {
      this.getEnrollmentFilters().concluded = !this.getEnrollmentFilters().concluded
    }
    if (!skipApply) {
      this.applyEnrollmentFilter()
    }
  }

  updateStudentHeadersAndReloadData = () => {
    this.updateStudentColumnHeaders()
    this.props.reloadStudentData()
    this.props.fetchGradingPeriodAssignments()
  }

  applyEnrollmentFilter = () => {
    const showInactiveEnrollments = this.getEnrollmentFilters().inactive
    const showConcludedEnrollments = this.getEnrollmentFilters().concluded
    return this.saveSettings({showInactiveEnrollments, showConcludedEnrollments}).then(
      this.updateStudentHeadersAndReloadData
    )
  }

  getEnrollmentFilters = () => this.gridDisplaySettings.showEnrollments

  getSelectedEnrollmentFilters = () => {
    const filters = this.getEnrollmentFilters()
    const selectedFilters: ('concluded' | 'inactive')[] = []
    if (filters.concluded) {
      selectedFilters.push('concluded')
    }
    if (filters.inactive) {
      selectedFilters.push('inactive')
    }
    return selectedFilters
  }

  setEnterGradesAsSetting = (assignmentId: string, setting: GradeEntryMode) => {
    return (this.gridDisplaySettings.enterGradesAs[assignmentId] = setting)
  }

  getEnterGradesAsSetting = (assignmentId: string) => {
    const gradingType = this.getAssignment(assignmentId).grading_type
    const options = EnterGradesAsSetting.optionsForGradingType(gradingType)
    if (!options.length) {
      return null
    }
    const setting = this.gridDisplaySettings.enterGradesAs[assignmentId]
    if (options.includes(setting)) {
      return setting
    }
    return EnterGradesAsSetting.defaultOptionForGradingType(gradingType)
  }

  updateEnterGradesAsSetting = (assignmentId: string, value: GradeEntryMode) => {
    this.setEnterGradesAsSetting(assignmentId, value)
    return this.saveSettings({}).then(() => {
      if (!this.gradebookGrid?.gridSupport) {
        throw new Error('grid not initialized')
      }
      this.gradebookGrid.gridSupport.columns.updateColumnHeaders([
        getAssignmentColumnId(assignmentId),
      ])
      return this.gradebookGrid.invalidate()
    })
  }

  postAssignmentGradesTrayOpenChanged = ({
    assignmentId,
    isOpen,
  }: {
    assignmentId: string
    isOpen: boolean
  }) => {
    const columnId = getAssignmentColumnId(assignmentId)
    const definition = this.gridData.columns.definitions[columnId]
    if (!(definition && definition.type === 'assignment')) {
      return
    }
    definition.postAssignmentGradesTrayOpenForAssignmentId = isOpen
    this.updateGrid()
  }

  // # Course Settings Access Methods
  getCourseGradingScheme = (): DeprecatedGradingScheme | null =>
    this.courseContent.courseGradingScheme

  getDefaultGradingScheme = () => this.courseContent.defaultGradingScheme

  getGradingScheme = (gradingSchemeId: string | null): DeprecatedGradingScheme | undefined =>
    this.courseContent.gradingSchemes.find(scheme => scheme.id === gradingSchemeId)

  getAssignmentGradingScheme = (assignmentId: string): DeprecatedGradingScheme | null => {
    const assignment = this.getAssignment(assignmentId)
    return this.getGradingScheme(assignment.grading_standard_id) || this.getDefaultGradingScheme()
  }

  // Gradebook Content Access Methods
  getSections = () => Object.values(this.sections)

  setSections = (sections: Section[]) => {
    this.sections = keyBy(sections, 'id')
    this.sections_enabled = sections.length > 1
  }

  setStudentGroups = (studentGroupCategories: StudentGroupCategory[]) => {
    this.studentGroupCategoriesById = keyBy(studentGroupCategories, 'id')
    const studentGroupList: StudentGroup[] = flatten(map(studentGroupCategories, 'groups'))

    studentGroupList.forEach(studentGroup => {
      for (const key in studentGroup) {
        if (Object.prototype.hasOwnProperty.call(studentGroup, key)) {
          studentGroup[key as keyof StudentGroup] = htmlEscape(studentGroup[key])
        }
      }
    })

    this.studentGroups = keyBy(studentGroupList, 'id')
    this.studentGroupsEnabled = studentGroupList.length > 0
  }

  setAssignments = (assignmentMap: AssignmentMap) => {
    this.assignments = assignmentMap
  }

  setAssignmentGroups = (assignmentGroupMap: AssignmentGroupMap) => {
    this.assignmentGroups = assignmentGroupMap
  }

  getAssignment = (assignmentId: string): Assignment => this.assignments[assignmentId]

  getAssignmentGroup = (assignmentGroupId: string) => this.assignmentGroups[assignmentGroupId]

  getCustomColumn = (customColumnId: string) => {
    return this.gradebookContent.customColumns.find(column => column.id === customColumnId)
  }

  getTeacherNotesColumn = () => {
    return this.gradebookContent.customColumns.find(column => column.teacher_notes)
  }

  isTeacherNotesColumnShown = () => {
    const column = this.getTeacherNotesColumn()
    return column != null && !column.hidden
  }

  // Context Module Data & Lifecycle Methods
  updateContextModules = (contextModules: Module[]) => {
    this.setContextModules(contextModules)
    this.setState({modules: contextModules})
    this.renderViewOptionsMenu()
    this.renderFilters()
    this._updateEssentialDataLoaded()
  }

  setContextModules = (contextModules: Module[]) => {
    this.courseContent.contextModules = contextModules
    this.courseContent.modulesById = {}
    if (contextModules != null ? contextModules.length : undefined) {
      for (const contextModule of contextModules) {
        this.courseContent.modulesById[contextModule.id] = contextModule
      }
    }
    return contextModules
  }

  onLatePolicyUpdate = (latePolicy: LatePolicyCamelized) => {
    this.setLatePolicy(latePolicy)
    this.applyLatePolicy()
  }

  setLatePolicy = (latePolicy: LatePolicyCamelized) => {
    this.courseContent.latePolicy = latePolicy
  }

  applyLatePolicy = () => {
    let ref1
    const latePolicy = (ref1 = this.courseContent) != null ? ref1.latePolicy : undefined
    const gradingStandard = this.options.grading_standard || this.options.default_grading_standard
    const studentsToInvalidate: {
      [userId: string]: boolean
    } = {}
    forEachSubmission(this.students, submission => {
      let ref2
      const assignment = this.assignments[submission.assignment_id]
      const student = this.student(submission.user_id)
      if (!assignment || student?.isConcluded) {
        return
      }
      if (
        (ref2 = this.getGradingPeriod(submission.grading_period_id)) != null
          ? ref2.isClosed
          : undefined
      ) {
        return
      }
      if (
        LatePolicyApplicator.processSubmission(submission, assignment, gradingStandard, latePolicy)
      ) {
        studentsToInvalidate[submission.user_id] = true
      }
    })
    const studentIds = [...new Set(Object.keys(studentsToInvalidate))]
    studentIds.forEach(studentId => {
      return this.calculateStudentGrade(this.students[studentId])
    })
    this.invalidateRowsForStudentIds(studentIds)
  }

  getContextModule = (contextModuleId?: string): Module | undefined =>
    this.courseContent.modulesById[contextModuleId]

  // Assignment UI Action Methods
  getDownloadSubmissionsAction = (assignmentId: string) => {
    const assignment = this.getAssignment(assignmentId)
    const manager = new DownloadSubmissionsDialogManager(
      assignment,
      this.options.download_assignment_submissions_url,
      this.handleSubmissionsDownloading
    )
    return {
      hidden: !manager.isDialogEnabled(),
      onSelect: manager.showDialog,
    }
  }

  getReuploadSubmissionsAction = (assignmentId: string) => {
    const assignment = this.getAssignment(assignmentId)
    const manager = new ReuploadSubmissionsDialogManager(
      assignment,
      this.options.re_upload_submissions_url,
      this.options.user_asset_string,
      this.downloadedSubmissionsMap
    )
    return {
      hidden: !manager.isDialogEnabled(),
      onSelect: manager.showDialog,
    }
  }

  getSetDefaultGradeAction = (assignmentId: string) => {
    const assignment = this.getAssignment(assignmentId)
    const manager = new SetDefaultGradeDialogManager(
      assignment,
      this.visibleStudentsThatCanSeeAssignment,
      this.options.context_id,
      this.options.assignment_missing_shortcut,
      this.getFilterRowsBySetting('sectionId'),
      isAdmin(),
      this.contentLoadStates.submissionsLoaded
    )
    return {
      disabled: !manager.isDialogEnabled(),
      onSelect: manager.showDialog,
    }
  }

  getCurveGradesAction = (assignmentId: string) => {
    const assignment = this.getAssignment(assignmentId)
    return CurveGradesDialogManager.createCurveGradesAction(
      assignment,
      this.studentsThatCanSeeAssignment(assignmentId),
      {
        isAdmin: isAdmin(),
        contextUrl: this.options.context_url,
        submissionsLoaded: this.contentLoadStates.submissionsLoaded,
      }
    )
  }

  // Gradebook Content Api Methods
  createTeacherNotes = () => {
    this.setTeacherNotesColumnUpdating(true)
    this.renderViewOptionsMenu()
    return GradebookApi.createTeacherNotesColumn(this.options.context_id)
      .then(response => {
        this.gradebookContent.customColumns.push(response.data)
        const teacherNotesColumn = buildCustomColumn(response.data)
        this.gridData.columns.definitions[teacherNotesColumn.id] = teacherNotesColumn
        this.showNotesColumn()
        this.setTeacherNotesColumnUpdating(false)
        return this.renderViewOptionsMenu()
      })
      .catch(_error => {
        $.flashError(I18n.t('There was a problem creating the teacher notes column.'))
        this.setTeacherNotesColumnUpdating(false)
        return this.renderViewOptionsMenu()
      })
  }

  setTeacherNotesHidden = (hidden: boolean) => {
    this.setTeacherNotesColumnUpdating(true)
    this.renderViewOptionsMenu()
    const teacherNotes = this.getTeacherNotesColumn()
    if (!teacherNotes) throw new Error('teacherNotes missing')
    return GradebookApi.updateTeacherNotesColumn(this.options.context_id, teacherNotes.id, {
      hidden,
    })
      .then(() => {
        if (hidden) {
          this.hideNotesColumn()
        } else {
          this.showNotesColumn()
          this.props.reorderCustomColumns(this.gradebookContent.customColumns.map(c => c.id))
        }
        this.setTeacherNotesColumnUpdating(false)
        return this.renderViewOptionsMenu()
      })
      .catch(_error => {
        if (hidden) {
          $.flashError(I18n.t('There was a problem hiding the teacher notes column.'))
        } else {
          $.flashError(I18n.t('There was a problem showing the teacher notes column.'))
        }
        this.setTeacherNotesColumnUpdating(false)
        return this.renderViewOptionsMenu()
      })
  }

  apiUpdateSubmission(
    submission: {
      assignmentId: string
      userId: string
      excuse?: boolean | undefined
      late_policy_status?: string | undefined
      posted_grade?: string | number | null | undefined
    },
    gradeInfo: {
      excused: boolean
      grade: string | null
      score: number | null
      valid: boolean
      subAssignmentTag?: string
    },
    enterGradesAs?: string
  ) {
    const {userId, assignmentId} = submission
    const student = this.student(userId)
    this.addPendingGradeInfo(submission, gradeInfo)
    if (this.getSubmissionTrayState().open) {
      this.renderSubmissionTray(student)
    }
    return GradebookApi.updateSubmission(
      this.options.context_id,
      assignmentId,
      userId,
      submission,
      enterGradesAs,
      gradeInfo.subAssignmentTag
    )
      .then(response => {
        this.removePendingGradeInfo(submission)
        this.updateSubmissionsFromExternal(response.data.all_submissions)
        if (this.getSubmissionTrayState().open) {
          this.renderSubmissionTray(student)
        }
        return response
      })
      .catch(response => {
        this.removePendingGradeInfo(submission)
        this.updateRowCellsForStudentIds([userId])
        $.flashError(I18n.t('There was a problem updating the submission.'))
        if (this.getSubmissionTrayState().open) {
          this.renderSubmissionTray(student)
        }
        // eslint-disable-next-line promise/no-return-wrap
        return Promise.reject(response)
      })
  }

  changeSticker = (submission: {assignmentId: string; userId: string}, sticker: string | null) => {
    const savedSubmission = this.getSubmission(submission.userId, submission.assignmentId)
    if (savedSubmission) {
      savedSubmission.sticker = sticker
    }
  }

  handleStickerChanged = (
    submission: {userId: string; assignmentId: string},
    sticker: string | null
  ) => {
    this.changeSticker(submission, sticker)

    const student = this.student(submission.userId)
    if (this.getSubmissionTrayState().open) {
      this.renderSubmissionTray(student)
    }

    const assignment = this.getAssignment(submission.assignmentId)
    if (assignment?.group_category_id && !assignment.grade_group_students_individually) {
      this.changeGroupMemberStickers(submission.userId, assignment, sticker)
    }
  }

  changeGroupMemberStickers = (userId: string, assignment: Assignment, sticker: string | null) => {
    const path = `/api/v1/courses/${assignment.course_id}/assignments/${assignment.id}/users/${userId}/group_members`
    doFetchApi<{id: string}[]>({path})
      .then(({json: students}) => {
        if (!students) return

        for (const student of students) {
          if (student.id !== userId) {
            this.changeSticker({assignmentId: assignment.id, userId: student.id}, sticker)
          }
        }
      })
      .catch(_error => {
        FlashAlert.showFlashError(I18n.t('Failed to update group member stickers'))
      })
  }

  gradeSubmission = (submission: CamelizedSubmission, gradeInfo: GradeResult) => {
    let gradeChangeOptions
    let submissionData: {
      assignmentId: string
      userId: string
      excuse?: boolean
      late_policy_status?: string
      posted_grade?: string | number | null
    }
    if (gradeInfo.valid) {
      gradeChangeOptions = {
        enterGradesAs: this.getEnterGradesAsSetting(submission.assignmentId),
        gradingScheme: this.getAssignmentGradingScheme(submission.assignmentId)?.data,
        pointsPossible: this.getAssignment(submission.assignmentId).points_possible,
      }
      if (GradeInputHelper.hasGradeChanged(submission, gradeInfo, gradeChangeOptions)) {
        submissionData = {
          assignmentId: submission.assignmentId,
          userId: submission.userId,
        }
        if (gradeInfo.excused) {
          submissionData.excuse = true
        } else if (
          ENV.GRADEBOOK_OPTIONS.assignment_missing_shortcut &&
          gradeInfo.late_policy_status === 'missing'
        ) {
          submissionData.late_policy_status = gradeInfo.late_policy_status
        } else if (gradeInfo.enteredAs === null) {
          submissionData.posted_grade = ''
        } else if (['passFail', 'gradingScheme'].includes(gradeInfo.enteredAs)) {
          submissionData.posted_grade = gradeInfo.grade
        } else {
          submissionData.posted_grade = gradeInfo.score
        }
        return this.apiUpdateSubmission(
          submissionData,
          gradeInfo,
          gradeChangeOptions.enterGradesAs
        ).then(response => {
          const assignment = this.getAssignment(submission.assignmentId)
          const outlierScoreHelper = new OutlierScoreHelper(
            response.data.score,
            assignment.points_possible
          )
          if (outlierScoreHelper.hasWarning()) {
            const message = outlierScoreHelper.warningMessage()
            if (message) {
              return $.flashWarning(message)
            }
          }
        })
      } else {
        this.removePendingGradeInfo(submission)
        this.updateRowCellsForStudentIds([submission.userId])
        if (this.getSubmissionTrayState().open) {
          return this.renderSubmissionTray()
        }
      }
    } else {
      FlashAlert.showFlashAlert({
        message: I18n.t(
          'You have entered an invalid grade for this student. Check the value and the grading type and try again.'
        ),
        type: 'error',
        err: undefined,
      })
      this.addPendingGradeInfo(submission, gradeInfo)
      this.updateRowCellsForStudentIds([submission.userId])
      if (this.getSubmissionTrayState().open) {
        return this.renderSubmissionTray()
      }
    }
  }

  updateSubmissionAndRenderSubmissionTray = (data: CamelizedSubmission) => {
    const {studentId, assignmentId} = this.getSubmissionTrayState()
    const submissionData = {
      ...data,
      assignmentId,
      userId: studentId,
    }
    const submission = this.getSubmission(studentId, assignmentId)
    if (submission == null) {
      throw new Error('submission is not loaded')
    }
    const gradeInfo = {
      excused: submission.excused,
      grade: submission.entered_grade,
      score: submission.entered_score,
      valid: true,
      subAssignmentTag: submissionData?.subAssignmentTag,
    }
    return this.apiUpdateSubmission(submissionData, gradeInfo)
  }

  renderAnonymousSpeedGraderAlert = (props: {speedGraderUrl: string; onClose: () => void}) => {
    return renderComponent(
      AnonymousSpeedGraderAlert,
      this.props.anonymousSpeedGraderAlertNode,
      props
    )
  }

  showAnonymousSpeedGraderAlertForURL = (speedGraderUrl: string) => {
    const props = {
      speedGraderUrl,
      onClose: this.hideAnonymousSpeedGraderAlert,
    }
    this.anonymousSpeedGraderAlert = this.renderAnonymousSpeedGraderAlert(props)
    this.anonymousSpeedGraderAlert.open()
  }

  hideAnonymousSpeedGraderAlert = () => {
    // React throws an error if we try to unmount while the event is being handled
    return setTimeout(() => {
      const node = this.props.anonymousSpeedGraderAlertNode
      if (node) ReactDOM.unmountComponentAtNode(node)
    }, 0)
  }

  requireStudentGroupForSpeedGrader = (assignment: Assignment) => {
    if (assignmentHelper.gradeByGroup(assignment)) {
      // Assignments that grade by group (not by student) don't require a group selection
      return false
    }
    return (
      this.options.course_settings.filter_speed_grader_by_student_group &&
      this.getStudentGroupToShow() === '0'
    )
  }

  showSimilarityScore = (_assignment?: Assignment) => !!this.options.show_similarity_score

  viewUngradedAsZero = () => {
    return !!(
      this.courseFeatures.allowViewUngradedAsZero && this.gridDisplaySettings.viewUngradedAsZero
    )
  }

  allowApplyScoreToUngraded = () => this.options.allow_apply_score_to_ungraded

  onApplyScoreToUngradedRequested = (assignmentGroup: AssignmentGroup | null) => {
    const mountPoint = this.props.applyScoreToUngradedModalNode
    if (!this.allowApplyScoreToUngraded() || mountPoint == null) {
      return null
    }

    const close = () => {
      ReactDOM.unmountComponentAtNode(mountPoint)
    }

    const props = {
      assignmentGroup,
      onApply: (args: {
        assignmentGroupId?: string
        markAsMissing: boolean
        onlyPastDue: boolean
        value: number | 'excused'
      }) => {
        this.executeApplyScoreToUngraded(args)
        close()
      },
      onClose: close,
      open: true,
    }

    renderComponent(ApplyScoreToUngradedModal, mountPoint, props)
  }

  assignmentGroupColumnIds = () => {
    return Object.keys(this.assignmentGroups).map(id => `assignment_group_${id}`)
  }

  refreshScoreToUngradedColumnHeaders() {
    let columnIds: string[] = []
    if (!this.gridDisplaySettings.hideAssignmentGroupTotals) {
      columnIds = [...this.assignmentGroupColumnIds()]
    }
    if (!this.gridDisplaySettings.hideTotal) {
      columnIds.push('total_grade')
    }
    this.gradebookGrid?.gridSupport?.columns.updateColumnHeaders(columnIds)
  }

  executeApplyScoreToUngraded = (args: {
    assignmentGroupId?: string
    markAsMissing: boolean
    onlyPastDue: boolean
    value: number | 'excused'
  }) => {
    const {value, ...options} = args

    const optionsWithAssignmentsAndStudentIds: {
      assignment_ids: string[]
      excused?: boolean
      mark_as_missing?: boolean
      only_past_due?: boolean
      percent?: number
      student_ids: string[]
    } = {
      ...options,
      assignment_ids: this.getAssignmentOrder(args.assignmentGroupId),
      student_ids: this.getStudentOrder(),
    }

    if (value === 'excused') {
      optionsWithAssignmentsAndStudentIds.excused = true
    } else {
      optionsWithAssignmentsAndStudentIds.percent = value
    }

    this.isRunningScoreToUngraded = true
    this.refreshScoreToUngradedColumnHeaders()

    return Promise.resolve()
      .then(
        FlashAlert.showFlashSuccess(
          I18n.t(
            'Request successfully sent. Note that applying scores may take a while and changes will not appear until you reload the page.'
          )
        )
      )
      .then(() => {
        if (this.scoreToUngradedManager == null) {
          throw new Error('ScoreToUngradedManager is not initialized')
        }
        this.scoreToUngradedManager
          .startProcess(this.options.context_id, optionsWithAssignmentsAndStudentIds)
          .then(
            FlashAlert.showFlashSuccess(I18n.t('Score to ungraded process finished successfully'))
          )
          .finally(() => {
            this.isRunningScoreToUngraded = false
            this.refreshScoreToUngradedColumnHeaders()
          })
          .catch(FlashAlert.showFlashError(I18n.t('Score to ungraded process failed')))
      })
  }

  sendMessageStudentsWho = ({
    recipientsIds,
    subject,
    body,
    mediaFile,
    attachmentIds,
  }: SendMessageArgs) => {
    return MessageStudentsWhoHelper.sendMessageStudentsWho(
      recipientsIds,
      subject,
      body,
      `course_${this.options.context_id}`,
      mediaFile,
      attachmentIds
    )
      .then(FlashAlert.showFlashSuccess(I18n.t('Message sent successfully')))
      .catch(FlashAlert.showFlashError(I18n.t('There was an error sending the message')))
  }

  destroy = () => {
    $(window).unbind('resize.fillWindowWithMe')
    $(document).unbind('gridready')
    this.gradebookGrid?.destroy()
    this.scoreToUngradedManager?.clearMonitor()
    return this.postPolicies?.destroy()
  }

  // "PRIVILEGED" methods
  // The methods here are intended to support specs, but not intended to be a
  // permanent part of the API for this class. The existence of these methods
  // suggests that the behavior they provide does not yet have a more suitable
  // home elsewhere in the code. They are prefixed with '_' to suggest this
  // aspect of their presence here.
  _gridHasRendered = () => this.gridReady.state === 'resolved'

  _updateEssentialDataLoaded = () => {
    if (
      this.contentLoadStates.studentIdsLoaded &&
      !this.props.isModulesLoading &&
      this.props.isCustomColumnsLoaded &&
      this.contentLoadStates.assignmentGroupsLoaded &&
      this.assignmentsLoadedForCurrentView() &&
      (!this.gradingPeriodSet || this.contentLoadStates.gradingPeriodAssignmentsLoaded)
    ) {
      this.setState({isEssentialDataLoaded: true})
    }
  }

  componentDidMount() {
    this.onShow()
  }

  componentDidUpdate(prevProps: GradebookProps, prevState: GradebookState) {
    // Here we keep track of data loading states
    //   and filter changes until we use hooks

    // studentIds
    if (
      prevProps.isStudentIdsLoading !== this.props.isStudentIdsLoading &&
      !this.props.isStudentIdsLoading
    ) {
      this.updateStudentIds(this.props.studentIds)
    }

    // grading period assignments
    if (prevProps.gradingPeriodAssignments !== this.props.gradingPeriodAssignments) {
      this.updateGradingPeriodAssignments(this.props.gradingPeriodAssignments)
    }

    // assignment groups
    if (prevProps.recentlyLoadedAssignmentGroups !== this.props.recentlyLoadedAssignmentGroups) {
      this.updateAssignmentGroups(
        this.props.recentlyLoadedAssignmentGroups.assignmentGroups,
        this.props.recentlyLoadedAssignmentGroups.gradingPeriodIds
      )
    }

    // students
    if (prevProps.recentlyLoadedStudents !== this.props.recentlyLoadedStudents) {
      this.gotChunkOfStudents(this.props.recentlyLoadedStudents)
    }

    // submissions
    if (prevProps.recentlyLoadedSubmissions !== this.props.recentlyLoadedSubmissions) {
      this.gotSubmissionsChunk(this.props.recentlyLoadedSubmissions)
    }

    // students are done loading
    if (prevProps.isStudentDataLoaded !== this.props.isStudentDataLoaded) {
      this.updateStudentsLoaded(this.props.isStudentDataLoaded)
    }

    // updateSubmissionsLoaded
    if (prevProps.isSubmissionDataLoaded !== this.props.isSubmissionDataLoaded) {
      this.updateSubmissionsLoaded(this.props.isSubmissionDataLoaded)
    }

    // final grade overrides
    if (
      prevProps.finalGradeOverrides !== this.props.finalGradeOverrides &&
      this.props.finalGradeOverrides
    ) {
      this.finalGradeOverrides?.setGrades(this.props.finalGradeOverrides)
    }

    // sis overrides
    if (prevProps.sisOverrides !== this.props.sisOverrides) {
      this.addOverridesToPostGradesStore(this.props.sisOverrides)
    }

    // modules
    if (
      prevProps.isModulesLoading !== this.props.isModulesLoading &&
      !this.props.isModulesLoading
    ) {
      this.updateContextModules(this.props.modules)
    }

    // custom columns
    if (
      prevProps.isCustomColumnsLoaded !== this.props.isCustomColumnsLoaded &&
      this.props.isCustomColumnsLoaded
    ) {
      this.gotCustomColumns(this.props.customColumns)
    }

    // custom column data
    if (
      prevProps.recentlyLoadedCustomColumnData !== this.props.recentlyLoadedCustomColumnData &&
      this.props.recentlyLoadedCustomColumnData
    ) {
      this.gotCustomColumnDataChunk(
        this.props.recentlyLoadedCustomColumnData.customColumnId,
        this.props.recentlyLoadedCustomColumnData.columnData
      )
    }

    const didAppliedFilterValuesChange =
      prevProps.appliedFilters.map(c => c.value).join(',') !==
      this.props.appliedFilters.map(c => c.value).join(',')
    if (didAppliedFilterValuesChange) {
      // section
      const prevSectionIds = findFilterValuesOfType('section', prevProps.appliedFilters)
      const sectionIds = findFilterValuesOfType('section', this.props.appliedFilters)
      if (
        this.options.multiselect_gradebook_filters_enabled &&
        !idArraysEqual(prevSectionIds, sectionIds)
      ) {
        this.updateCurrentSections(sectionIds)
      } else if (prevSectionIds[0] !== sectionIds[0]) {
        if (sectionIds.length === 0) {
          this.updateCurrentSection(null)
        } else {
          this.updateCurrentSection(sectionIds[0] || null)
        }
      }

      // modules
      const prevModulesIds = findFilterValuesOfType('module', prevProps.appliedFilters)
      const moduleIds = findFilterValuesOfType('module', this.props.appliedFilters)
      if (
        this.options.multiselect_gradebook_filters_enabled &&
        !idArraysEqual(prevModulesIds, moduleIds)
      ) {
        this.updateCurrentModules(moduleIds)
      } else if (prevModulesIds[0] !== moduleIds[0]) {
        if (moduleIds.length === 0 || !moduleIds[0]) {
          this.updateCurrentModule(null)
        } else {
          this.updateCurrentModule(moduleIds[0])
        }
      }

      // assignment groups
      const prevAssignmentGroupIds = findFilterValuesOfType(
        'assignment-group',
        prevProps.appliedFilters
      )
      const assignmentGroupIds = findFilterValuesOfType(
        'assignment-group',
        this.props.appliedFilters
      )
      if (
        this.options.multiselect_gradebook_filters_enabled &&
        !idArraysEqual(prevAssignmentGroupIds, assignmentGroupIds)
      ) {
        this.updateCurrentAssignmentGroups(assignmentGroupIds)
      } else if (prevAssignmentGroupIds[0] !== assignmentGroupIds[0]) {
        if (assignmentGroupIds.length === 0 || !assignmentGroupIds[0]) {
          this.updateCurrentAssignmentGroup(null)
        } else {
          this.updateCurrentAssignmentGroup(assignmentGroupIds[0])
        }
      }

      // student groups
      const prevStudentGroupIds = findFilterValuesOfType('student-group', prevProps.appliedFilters)
      const studentGroupIds = findFilterValuesOfType('student-group', this.props.appliedFilters)
      if (this.options.multiselect_gradebook_filters_enabled) {
        if (!idArraysEqual(prevStudentGroupIds, studentGroupIds)) {
          this.updateCurrentStudentGroups(studentGroupIds)
        }
      } else if (prevStudentGroupIds[0] !== studentGroupIds[0]) {
        if (studentGroupIds.length === 0 || !studentGroupIds[0]) {
          this.updateCurrentStudentGroup(null)
        } else {
          this.updateCurrentStudentGroup(studentGroupIds[0])
        }
      }

      // grading period
      const prevGradingPeriodId = findFilterValuesOfType(
        'grading-period',
        prevProps.appliedFilters
      )[0]
      const gradingPeriodId = findFilterValuesOfType('grading-period', this.props.appliedFilters)[0]
      if (prevGradingPeriodId !== gradingPeriodId) {
        if (!gradingPeriodId) {
          this.updateCurrentGradingPeriod(null)
        } else {
          this.updateCurrentGradingPeriod(gradingPeriodId)
        }
      }

      // start-date
      const prevStartDate = findFilterValuesOfType('start-date', prevProps.appliedFilters)
      const startDate = findFilterValuesOfType('start-date', this.props.appliedFilters)
      if (prevStartDate[0] !== startDate[0]) {
        if (startDate.length === 0 || !startDate[0]) {
          this.updateCurrentStartDate(null)
        } else {
          this.updateCurrentStartDate(startDate[0])
        }
      }

      // end-date
      const prevEndDate = findFilterValuesOfType('end-date', prevProps.appliedFilters)
      const endDate = findFilterValuesOfType('end-date', this.props.appliedFilters)
      if (prevEndDate[0] !== endDate[0]) {
        if (startDate.length === 0 || !endDate[0]) {
          this.updateCurrentEndDate(null)
        } else {
          this.updateCurrentEndDate(endDate[0])
        }
      }

      // submissions
      const prevSubmissionsFilters = findFilterValuesOfType('submissions', prevProps.appliedFilters)
      const submissionFilters = findFilterValuesOfType('submissions', this.props.appliedFilters)
      if (
        this.options.multiselect_gradebook_filters_enabled &&
        !idArraysEqual(prevSubmissionsFilters, submissionFilters)
      ) {
        this.updateSubmissionsFilters(submissionFilters as SubmissionFilterValue[])
      } else if (prevSubmissionsFilters[0] !== submissionFilters[0]) {
        this.updateSubmissionsFilter(submissionFilters[0] as SubmissionFilterValue)
      }

      this.updateColumns()
      this.updateRows()
    }

    // Until GradebookGrid is rendered reactively, it will need to be rendered
    // once and only once. It depends on all essential data from the initial
    // data load. When all of that data has loaded, this deferred promise will
    // resolve and render the grid. As a promise, it only resolves once.
    if (
      !(prevState.isEssentialDataLoaded && prevState.isGridLoaded) &&
      this.state.isEssentialDataLoaded &&
      this.state.isGridLoaded
    ) {
      this.finishRenderingUI()
    }
  }

  handleGridLoad = (gradebookGrid: GradebookGridType) => {
    this.gradebookGrid = gradebookGrid
    this.bindGridEvents()

    this.setState({isGridLoaded: true})

    // eslint-disable-next-line promise/catch-or-return
    this.gridReady.promise.then(() => {
      // Preload the Grade Detail Tray
      AsyncComponents.loadGradeDetailTray()
      this.renderViewOptionsMenu()
      this.renderGradebookSettingsModal()
    })
  }

  render() {
    const students = this.courseContent.students.listStudents({includePlaceholders: false})
    const assignments = Object.values(this.assignments)

    return (
      <>
        <Portal node={this.props.flashMessageContainer}>
          {this.props.flashAlerts.map(alert => (
            <div key={alert.key} id={alert.key} className="Gradebook__FlashMessage">
              {/* eslint-disable-next-line react/jsx-pascal-case */}
              <FlashAlert.default
                message={alert.message}
                onClose={() => document.getElementById(alert.key)?.remove()}
                timeout={5000}
                variant={alert.variant}
              />
            </div>
          ))}
        </Portal>

        {this.state.isStatusesModalOpen && (
          <StatusesModal
            onClose={() => {
              this.viewOptionsMenu?.focus()
              this.setState({isStatusesModalOpen: false})
            }}
            colors={this.state.gridColors}
            afterUpdateStatusColors={this.updateGridColors}
          />
        )}

        <Portal node={this.props.settingsModalButtonContainer}>
          <IconButton
            renderIcon={IconSettingsSolid}
            ref={this.gradebookSettingsModalButton}
            data-testid="gradebook-settings-button"
            color="secondary"
            onClick={() => this.gradebookSettingsModal?.current?.open()}
            screenReaderLabel={I18n.t('Gradebook Settings')}
          />
        </Portal>
        <Portal node={this.props.gradebookMenuNode}>
          <GradebookMenu
            courseUrl={this.options.context_url}
            learningMasteryEnabled={this.options.outcome_gradebook_enabled}
            variant="DefaultGradebook"
          />
        </Portal>
        <ExportProgressBar
          exportState={this.state.exportState}
          exportManager={this.state.exportManager}
        />
        {(!this.state.isGridLoaded || !this.state.isEssentialDataLoaded) && (
          <div
            style={{
              width: '100%',
              position: 'absolute',
              top: '200px',
              textAlign: 'center',
            }}
          >
            <View as="div">
              <Spinner renderTitle={I18n.t('Loading Gradebook')} margin="large auto 0 auto" />
            </View>
          </div>
        )}
        <ErrorBoundary
          errorComponent={
            <GenericErrorPage imageUrl={errorShipUrl} errorCategory="GradebookGrid" />
          }
        >
          <Suspense fallback={<></>}>
            <GradebookGrid
              gradebook={this}
              gridData={this.gridData}
              gradebookGridNode={this.props.gradebookGridNode}
              gradebookIsEditable={this.options.gradebook_is_editable}
              onLoad={this.handleGridLoad}
            />
          </Suspense>
        </ErrorBoundary>
        <Portal node={this.props.gridColorNode}>
          <GridColor
            colors={this.state.gridColors}
            customStatuses={
              this.options.custom_grade_statuses_enabled ? this.options.custom_grade_statuses : []
            }
          />
        </Portal>

        <div style={{display: 'flex'}}>
          <div
            id="gradebook-student-search"
            style={{
              flex: 1,
              paddingInlineEnd: '12px',
            }}
          >
            <MultiSelectSearchInput
              id="student-names-filter"
              data-testid="students-filter-select"
              disabled={students.length === 0 || !this._gridHasRendered()}
              label={I18n.t('Student Names')}
              customMatcher={this.studentSearchMatcher}
              onChange={this.onFilterToStudents}
              options={students.map(student => ({id: student.id, text: student.displayName}))}
              placeholder={I18n.t('Search Students')}
            />
          </div>
          <div id="gradebook-assignment-search" style={{flex: 1}}>
            <MultiSelectSearchInput
              id="assignments-filter"
              data-testid="assignments-filter-select"
              disabled={assignments.length === 0 || !this._gridHasRendered()}
              label={I18n.t('Assignment Names')}
              customMatcher={assignmentSearchMatcher}
              onChange={this.onFilterToAssignments}
              options={assignments.map((assignment: Assignment) => ({
                id: assignment.id,
                text: assignment.name,
              }))}
              placeholder={I18n.t('Search Assignments')}
            />
          </div>
        </div>
        <div>
          {this.options.enhanced_gradebook_filters &&
            !this.props.isFiltersLoading &&
            this.state.isEssentialDataLoaded && (
              <FilterNav
                gradingPeriods={this.gradingPeriodSet?.gradingPeriods || []}
                modules={this.state.modules}
                assignmentGroups={this.state.assignmentGroups}
                sections={this.state.sections}
                studentGroupCategories={this.options.student_groups}
                customStatuses={
                  this.options.custom_grade_statuses_enabled
                    ? this.options.custom_grade_statuses
                    : []
                }
                multiselectGradebookFiltersEnabled={
                  this.options.multiselect_gradebook_filters_enabled
                }
              />
            )}
        </div>
        {this.state.isGridLoaded &&
          !this.props.isSubmissionDataLoaded &&
          Object.keys(this.props.assignmentMap).length * this.props.totalStudentsToLoad > 200 && (
            <div
              style={{
                position: 'absolute',
                bottom: '0',
                width: '100%',
                zIndex: 10, // over SlickGrid
                left: '0',
                right: '0',
              }}
            >
              <ProgressBar
                data-testid="gradebook-submission-progress-bar"
                margin="0"
                screenReaderLabel={I18n.t('Loading Gradebook submissions')}
                size="x-small"
                valueMax={
                  Object.keys(this.props.assignmentMap).length * this.props.totalStudentsToLoad
                }
                valueNow={this.props.totalSubmissionsLoaded}
              />
            </div>
          )}

        {this.options.custom_grade_statuses_enabled && (
          <TotalGradeOverrideTrayProvider
            customGradeStatuses={this.options.custom_grade_statuses}
            handleDismiss={(manualDismiss: boolean) => {
              this.gradebookGrid?.gridSupport?.helper.focus()
              if (manualDismiss) {
                this.gradebookGrid?.gridSupport?.helper.beginEdit()
              }
            }}
            handleOnGradeChange={(studentId, grade) =>
              this.finalGradeOverrides?.updateGrade(studentId, grade)
            }
            navigateDown={() => {
              this.gradebookGrid?.grid?.navigateDown()
              this.gradebookGrid?.gridSupport?.helper.commitCurrentEdit()
            }}
            navigateUp={() => {
              this.gradebookGrid?.grid?.navigateUp()
              this.gradebookGrid?.gridSupport?.helper.commitCurrentEdit()
            }}
            selectedGradingPeriodId={this.gradingPeriodId}
          />
        )}

        {this.options.rubric_assessment_imports_exports_enabled && (
          <RubricAssessmentImportTray
            currentImports={[]}
            onClickImport={() => {}}
            onImport={() => {}}
          />
        )}
<<<<<<< HEAD
=======

        {this.options.rubric_assessment_imports_exports_enabled && (
          <QueryProvider>
            <RubricAssessmentExportModal />
          </QueryProvider>
        )}
>>>>>>> f06b510f
      </>
    )
  }
}

export default Gradebook<|MERGE_RESOLUTION|>--- conflicted
+++ resolved
@@ -261,10 +261,7 @@
 import {TotalGradeOverrideTrayProvider} from './components/TotalGradeOverrideTray'
 import doFetchApi from '@canvas/do-fetch-api-effect'
 import {RubricAssessmentImportTray} from './RubricAssessmentImport/RubricAssessmentImportTray'
-<<<<<<< HEAD
-=======
 import {RubricAssessmentExportModal} from './RubricAssessmentExport/RubricAssessmentExportModal'
->>>>>>> f06b510f
 
 const I18n = useI18nScope('gradebook')
 
@@ -5402,15 +5399,12 @@
             onImport={() => {}}
           />
         )}
-<<<<<<< HEAD
-=======
 
         {this.options.rubric_assessment_imports_exports_enabled && (
           <QueryProvider>
             <RubricAssessmentExportModal />
           </QueryProvider>
         )}
->>>>>>> f06b510f
       </>
     )
   }
