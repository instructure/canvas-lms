/*
 * Copyright (C) 2020 - present Instructure, Inc.
 *
 * This file is part of Canvas.
 *
 * Canvas is free software: you can redistribute it and/or modify it under
 * the terms of the GNU Affero General Public License as published by the Free
 * Software Foundation, version 3 of the License.
 *
 * Canvas is distributed in the hope that it will be useful, but WITHOUT ANY
 * WARRANTY; without even the implied warranty of MERCHANTABILITY or FITNESS FOR
 * A PARTICULAR PURPOSE. See the GNU Affero General Public License for more
 * details.
 *
 * You should have received a copy of the GNU Affero General Public License along
 * with this program. If not, see <http://www.gnu.org/licenses/>.
 */

import type Gradebook from '../Gradebook'
import type {RequestDispatch} from '@canvas/network'
<<<<<<< HEAD
=======
import type {AssignmentGroup} from '../../../../../api.d'
>>>>>>> bb7bdd27

export default class SisOverridesLoader {
  _gradebook: Gradebook

  _dispatch: RequestDispatch

  constructor({dispatch, gradebook}: {dispatch: RequestDispatch; gradebook: Gradebook}) {
    this._dispatch = dispatch
    this._gradebook = gradebook
  }

  loadOverrides() {
    const courseId = this._gradebook.course.id
    const url = `/api/v1/courses/${courseId}/assignment_groups`

    const params = {
      exclude_assignment_submission_types: ['wiki_page'],
      exclude_response_fields: [
        'description',
        'in_closed_grading_period',
        'needs_grading_count',
        'rubric',
      ],
      include: ['assignments', 'grades_published', 'overrides'],
      override_assignment_dates: false,
    }

    // eslint-disable-next-line promise/catch-or-return
<<<<<<< HEAD
    this._dispatch.getDepaginated(url, params).then(data => {
=======
    this._dispatch.getDepaginated<AssignmentGroup[]>(url, params).then(data => {
>>>>>>> bb7bdd27
      this._gradebook.addOverridesToPostGradesStore(data)
    })
  }
}<|MERGE_RESOLUTION|>--- conflicted
+++ resolved
@@ -18,10 +18,7 @@
 
 import type Gradebook from '../Gradebook'
 import type {RequestDispatch} from '@canvas/network'
-<<<<<<< HEAD
-=======
 import type {AssignmentGroup} from '../../../../../api.d'
->>>>>>> bb7bdd27
 
 export default class SisOverridesLoader {
   _gradebook: Gradebook
@@ -50,11 +47,7 @@
     }
 
     // eslint-disable-next-line promise/catch-or-return
-<<<<<<< HEAD
-    this._dispatch.getDepaginated(url, params).then(data => {
-=======
     this._dispatch.getDepaginated<AssignmentGroup[]>(url, params).then(data => {
->>>>>>> bb7bdd27
       this._gradebook.addOverridesToPostGradesStore(data)
     })
   }
