--- conflicted
+++ resolved
@@ -18,10 +18,7 @@
 
 import type Gradebook from '../Gradebook'
 import type {RequestDispatch} from '@canvas/network'
-<<<<<<< HEAD
-=======
 import type {AssignmentGroup} from '../../../../../api.d'
->>>>>>> c4055bd5
 
 export default class SisOverridesLoader {
   _gradebook: Gradebook
@@ -50,11 +47,7 @@
     }
 
     // eslint-disable-next-line promise/catch-or-return
-<<<<<<< HEAD
-    this._dispatch.getDepaginated(url, params).then(data => {
-=======
     this._dispatch.getDepaginated<AssignmentGroup[]>(url, params).then(data => {
->>>>>>> c4055bd5
       this._gradebook.addOverridesToPostGradesStore(data)
     })
   }
