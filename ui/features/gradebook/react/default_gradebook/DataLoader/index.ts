--- conflicted
+++ resolved
@@ -17,10 +17,6 @@
  */
 
 import CustomColumnsDataLoader from './CustomColumnsDataLoader'
-<<<<<<< HEAD
-import StudentContentDataLoader from './StudentContentDataLoader'
-=======
->>>>>>> f841cad8
 import type Gradebook from '../Gradebook'
 import type {RequestDispatch} from '@canvas/network'
 import type PerformanceControls from '../PerformanceControls'
@@ -30,13 +26,6 @@
 
   customColumnsDataLoader: CustomColumnsDataLoader
 
-<<<<<<< HEAD
-  studentContentDataLoader: StudentContentDataLoader
-
-  fetchStudentIds: () => Promise<string[]>
-
-=======
->>>>>>> f841cad8
   constructor({
     dispatch,
     gradebook,
@@ -56,35 +45,9 @@
       performanceControls,
     }
     this.customColumnsDataLoader = new CustomColumnsDataLoader(loaderConfig)
-<<<<<<< HEAD
-    this.studentContentDataLoader = new StudentContentDataLoader(loaderConfig)
   }
 
   async loadInitialData() {
-    return this.__loadGradebookData()
-  }
-
-  loadCustomColumnData(customColumnId: string) {
-    this.customColumnsDataLoader.loadCustomColumnsData([customColumnId])
-  }
-
-  reloadStudentData() {
-    const gradebook = this._gradebook
-
-    gradebook.updateStudentsLoaded(false)
-    gradebook.updateSubmissionsLoaded(false)
-
-    return this.__loadGradebookData()
-  }
-
-  // PRIVATE
-
-  async __loadGradebookData() {
-=======
-  }
-
-  async loadInitialData() {
->>>>>>> f841cad8
     const dataLoader = this
 
     /*
