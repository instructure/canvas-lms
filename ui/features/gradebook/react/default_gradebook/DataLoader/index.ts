/*
 * Copyright (C) 2020 - present Instructure, Inc.
 *
 * This file is part of Canvas.
 *
 * Canvas is free software: you can redistribute it and/or modify it under
 * the terms of the GNU Affero General Public License as published by the Free
 * Software Foundation, version 3 of the License.
 *
 * Canvas is distributed in the hope that it will be useful, but WITHOUT ANY
 * WARRANTY; without even the implied warranty of MERCHANTABILITY or FITNESS FOR
 * A PARTICULAR PURPOSE. See the GNU Affero General Public License for more
 * details.
 *
 * You should have received a copy of the GNU Affero General Public License along
 * with this program. If not, see <http://www.gnu.org/licenses/>.
 */

import {difference} from 'lodash'
import AssignmentGroupsLoader from './AssignmentGroupsLoader'
import CustomColumnsDataLoader from './CustomColumnsDataLoader'
import SisOverridesLoader from './SisOverridesLoader'
import StudentContentDataLoader from './StudentContentDataLoader'
import type Gradebook from '../Gradebook'
import type {RequestDispatch} from '@canvas/network'
import type PerformanceControls from '../PerformanceControls'
<<<<<<< HEAD
=======
import type {GradingPeriodAssignmentMap} from '../gradebook.d'
>>>>>>> c4055bd5

export default class DataLoader {
  _gradebook: Gradebook

  assignmentGroupsLoader: AssignmentGroupsLoader

  customColumnsDataLoader: CustomColumnsDataLoader

<<<<<<< HEAD
  gradingPeriodAssignmentsLoader: GradingPeriodAssignmentsLoader

=======
>>>>>>> c4055bd5
  sisOverridesLoader: SisOverridesLoader

  studentContentDataLoader: StudentContentDataLoader

  fetchStudentIds: () => Promise<string[]>

<<<<<<< HEAD
=======
  fetchGradingPeriodAssignments: () => Promise<GradingPeriodAssignmentMap>

>>>>>>> c4055bd5
  constructor({
    dispatch,
    gradebook,
    performanceControls,
    fetchStudentIds,
<<<<<<< HEAD
=======
    fetchGradingPeriodAssignments,
>>>>>>> c4055bd5
  }: {
    dispatch: RequestDispatch
    gradebook: Gradebook
    performanceControls: PerformanceControls
    fetchStudentIds: () => Promise<string[]>
<<<<<<< HEAD
  }) {
    this._gradebook = gradebook
    this.fetchStudentIds = fetchStudentIds
=======
    fetchGradingPeriodAssignments: () => Promise<GradingPeriodAssignmentMap>
  }) {
    this._gradebook = gradebook
    this.fetchStudentIds = fetchStudentIds
    this.fetchGradingPeriodAssignments = fetchGradingPeriodAssignments
>>>>>>> c4055bd5

    const loaderConfig = {
      requestCharacterLimit: 8000, // apache limit
      dispatch,
      gradebook,
      performanceControls,
    }
    this.assignmentGroupsLoader = new AssignmentGroupsLoader(loaderConfig)
    this.customColumnsDataLoader = new CustomColumnsDataLoader(loaderConfig)
    this.sisOverridesLoader = new SisOverridesLoader(loaderConfig)
    this.studentContentDataLoader = new StudentContentDataLoader(loaderConfig)
  }

  loadInitialData() {
    const gradebook = this._gradebook

    return this.__loadGradebookData({
      dataLoader: this,
      gradebook,
      getAssignmentGroups: true,
      getModules: gradebook.options.has_modules,
      getGradingPeriodAssignments: gradebook.gradingPeriodSet != null,
    })
  }

  loadCustomColumnData(customColumnId: string) {
    this.customColumnsDataLoader.loadCustomColumnsData([customColumnId])
  }

  loadOverridesForSIS() {
    this.sisOverridesLoader.loadOverrides()
  }

  reloadStudentDataForEnrollmentFilterChange() {
    this.__reloadStudentData({
      getGradingPeriodAssignments: true,
    })
  }

  reloadStudentDataForSectionFilterChange() {
    this.__reloadStudentData({
      getGradingPeriodAssignments: false,
    })
  }

  reloadStudentDataForStudentGroupFilterChange() {
    this.__reloadStudentData({
      getGradingPeriodAssignments: false,
    })
  }

  // PRIVATE

  __reloadStudentData(loadOptions) {
    const gradebook = this._gradebook

    gradebook.updateStudentsLoaded(false)
    gradebook.updateSubmissionsLoaded(false)

    return this.__loadGradebookData({
      dataLoader: this,
      gradebook,
      getGradingPeriodAssignments:
        loadOptions.getGradingPeriodAssignments && gradebook.gradingPeriodSet != null,
    })
  }

  async __loadGradebookData(options: {
    dataLoader: DataLoader
    gradebook: Gradebook
    getGradingPeriodAssignments: boolean
    getAssignmentGroups?: boolean
    getModules?: boolean
  }) {
    const {dataLoader, gradebook} = options

    // Store currently-loaded student ids for diffing below.
    const loadedStudentIds = gradebook.courseContent.students.listStudentIds()

    // Begin loading Student IDs before any other data.
    const gotStudentIds: Promise<string[]> = this.fetchStudentIds()

    const gotGradingPeriodAssignments: null | Promise<GradingPeriodAssignmentMap> =
      options.getGradingPeriodAssignments ? this.fetchGradingPeriodAssignments() : null

    if (options.getAssignmentGroups) {
      if (gotGradingPeriodAssignments && gradebook.gradingPeriodId !== '0') {
        // eslint-disable-next-line promise/catch-or-return
        gotGradingPeriodAssignments.then(() => {
          dataLoader.assignmentGroupsLoader.loadAssignmentGroups()
        })
      } else {
        dataLoader.assignmentGroupsLoader.loadAssignmentGroups()
      }
    }

    const studentIds = await gotStudentIds

    const studentIdsToLoad = difference(studentIds, loadedStudentIds)

    await dataLoader.studentContentDataLoader.load(studentIdsToLoad)

    /*
     * Load custom column data if:
     *   Custom columns are not done loading (we'll ask for the data now in case custom columns exist), OR
     *   Custom columns are done loading, and at least one of them is being shown in the Gradebook.
     */
    if (
      !gradebook.contentLoadStates.customColumnsLoaded ||
      gradebook.listVisibleCustomColumns().length > 0
    ) {
      dataLoader.customColumnsDataLoader.loadCustomColumnsData()
    }
  }
}<|MERGE_RESOLUTION|>--- conflicted
+++ resolved
@@ -24,10 +24,7 @@
 import type Gradebook from '../Gradebook'
 import type {RequestDispatch} from '@canvas/network'
 import type PerformanceControls from '../PerformanceControls'
-<<<<<<< HEAD
-=======
 import type {GradingPeriodAssignmentMap} from '../gradebook.d'
->>>>>>> c4055bd5
 
 export default class DataLoader {
   _gradebook: Gradebook
@@ -36,47 +33,30 @@
 
   customColumnsDataLoader: CustomColumnsDataLoader
 
-<<<<<<< HEAD
-  gradingPeriodAssignmentsLoader: GradingPeriodAssignmentsLoader
-
-=======
->>>>>>> c4055bd5
   sisOverridesLoader: SisOverridesLoader
 
   studentContentDataLoader: StudentContentDataLoader
 
   fetchStudentIds: () => Promise<string[]>
 
-<<<<<<< HEAD
-=======
   fetchGradingPeriodAssignments: () => Promise<GradingPeriodAssignmentMap>
 
->>>>>>> c4055bd5
   constructor({
     dispatch,
     gradebook,
     performanceControls,
     fetchStudentIds,
-<<<<<<< HEAD
-=======
     fetchGradingPeriodAssignments,
->>>>>>> c4055bd5
   }: {
     dispatch: RequestDispatch
     gradebook: Gradebook
     performanceControls: PerformanceControls
     fetchStudentIds: () => Promise<string[]>
-<<<<<<< HEAD
-  }) {
-    this._gradebook = gradebook
-    this.fetchStudentIds = fetchStudentIds
-=======
     fetchGradingPeriodAssignments: () => Promise<GradingPeriodAssignmentMap>
   }) {
     this._gradebook = gradebook
     this.fetchStudentIds = fetchStudentIds
     this.fetchGradingPeriodAssignments = fetchGradingPeriodAssignments
->>>>>>> c4055bd5
 
     const loaderConfig = {
       requestCharacterLimit: 8000, // apache limit
