--- conflicted
+++ resolved
@@ -17,10 +17,7 @@
  */
 
 import type {GradebookStudent} from './gradebook.d'
-<<<<<<< HEAD
-=======
 import type {SubmissionComment} from '@canvas/grading.grading.d'
->>>>>>> 908c291f
 import type {StatusColors} from './constants/colors'
 import type LongTextEditor from '../../jquery/slickgrid.long_text_editor'
 
@@ -83,11 +80,7 @@
   assignmentGroupId: null | string
   contextModuleId: null | string
   gradingPeriodId: null | string
-<<<<<<< HEAD
-  submissions: null | string // 'has-ungraded-submissions' | 'has-submissions'
-=======
   submissions: null | 'has-ungraded-submissions' | 'has-submissions'
->>>>>>> 908c291f
   startDate: null | string
   endDate: null | string
 }
@@ -111,11 +104,7 @@
     open: boolean
     studentId: string
     assignmentId: string
-<<<<<<< HEAD
-    comments: any[]
-=======
     comments: SubmissionComment[]
->>>>>>> 908c291f
     commentsLoaded: boolean
     commentsUpdating: boolean
     editedCommentId: string | null
