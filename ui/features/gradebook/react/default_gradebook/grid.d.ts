--- conflicted
+++ resolved
@@ -43,10 +43,7 @@
   id: string
   cssClass: string
   headerCssClass: string
-<<<<<<< HEAD
-=======
   object: GridColumnObject
->>>>>>> 0889f4aa
   width: number
 } & Partial<{
   assignmentGroupId: string
@@ -59,10 +56,6 @@
   maxLength: number
   maxWidth: number
   minWidth: number
-<<<<<<< HEAD
-  object: GridColumnObject
-=======
->>>>>>> 0889f4aa
   resizable: boolean
   teacher_notes: string
   toolTip: string
