/*
 * Copyright (C) 2022 - present Instructure, Inc.
 *
 * This file is part of Canvas.
 *
 * Canvas is free software: you can redistribute it and/or modify it under
 * the terms of the GNU Affero General Public License as published by the Free
 * Software Foundation, version 3 of the License.
 *
 * Canvas is distributed in the hope that it will be useful, but WITHOUT ANY
 * WARRANTY; without even the implied warranty of MERCHANTABILITY or FITNESS FOR
 * A PARTICULAR PURPOSE. See the GNU Affero General Public License for more
 * details.
 *
 * You should have received a copy of the GNU Affero General Public License along
 * with this program. If not, see <http://www.gnu.org/licenses/>.
 */

<<<<<<< HEAD
import type {GradebookStudent} from './gradebook.d'
import type {SubmissionCommentCamelized} from '@canvas/grading/grading.d'
=======
import type {
  GradebookStudent,
  SubmissionFilterValue,
  SerializedComment,
  SortRowsSettingKey,
} from './gradebook.d'
import type {GradeEntryMode} from '@canvas/grading/grading.d'
>>>>>>> 8e93bf79
import type {StatusColors} from './constants/colors'
import type LongTextEditor from '../../jquery/slickgrid.long_text_editor'

export type GridColumnObject = Partial<{
  id: string
  due_at: string | null
  name: string
  position: number
  points_possible: number
  module_ids: string[]
  module_positions: number[]
  assignment_group: {
    position: number
  }
}>

export type GridColumn = {
  id: string
  cssClass: string
  headerCssClass: string
  width: number
} & Partial<{
  assignmentGroupId: string
  assignmentId: string
  autoEdit: boolean
  customColumnId: string
  editor: LongTextEditor
  field: string
  hidden: boolean
  maxLength: number
  maxWidth: number
  minWidth: number
  object: GridColumnObject
  resizable: boolean
  teacher_notes: string
  toolTip: string
  type: string
}>

export type GridDataColumns = {
  definitions: {
    // Add later: total_grade?: GridColumn
    // Add later: total_grade_override?: GridColumn
    [key: string]: GridColumn
  }
  frozen: string[]
  scrollable: string[]
}

export type GridDataColumnsWithObjects = {
  definitions: {
    [key: string]: GridColumn
  }
  frozen: {
    id: string
    customColumnId: string
    type: 'custom_column'
  }[]
  scrollable: {
    id: string
    customColumnId: string
    type: 'custom_column'
  }[]
}

export type GridData = {
  columns: GridDataColumns
  rows: GradebookStudent[]
}

export type RowFilterKey = 'sectionId' | 'studentGroupId'

export type ColumnFilterKey =
  | 'assignmentGroupId'
  | 'contextModuleId'
  | 'gradingPeriodId'
  | 'submissions'
  | 'startDate'
  | 'endDate'

export type FilterColumnsOptions = {
  assignmentGroupId: null | string
  contextModuleId: null | string
  gradingPeriodId: null | string
  submissions: null | SubmissionFilterValue
  startDate: null | string
  endDate: null | string
}

export type GridDisplaySettings = {
  colors: StatusColors
  enterGradesAs: {
    [assignmentId: string]: GradeEntryMode
  }
  filterColumnsBy: FilterColumnsOptions
  filterRowsBy: {sectionId: string | null; studentGroupId: string | null}
  hideTotal: boolean
  selectedPrimaryInfo: 'last_first' | 'first_last'
  selectedSecondaryInfo: string
  selectedViewOptionsFilters: string[]
  showEnrollments: {concluded: boolean; inactive: boolean}
  sortRowsBy: {
    columnId: string // the column controlling the sort
    settingKey: SortRowsSettingKey // the key describing the sort criteria
    direction: 'ascending' | 'descending' // the direction of the sort
  }
  submissionTray: {
    open: boolean
    studentId: string
    assignmentId: string
<<<<<<< HEAD
    comments: SubmissionCommentCamelized[]
=======
    comments: SerializedComment[]
>>>>>>> 8e93bf79
    commentsLoaded: boolean
    commentsUpdating: boolean
    editedCommentId: string | null
  }
  viewUngradedAsZero: boolean
  showUnpublishedAssignments: boolean
  showSeparateFirstLastNames: boolean
  hideAssignmentGroupTotals: boolean
  hideAssignmentGroupTotals: boolean
  hideTotal: boolean
}

export type GridLocation = {
  columnId: string
  region: 'body' | 'header' | 'footer'
}

export type SlickGridKeyboardEvent = KeyboardEvent & {
  originalEvent: {skipSlickGridDefaults?: boolean | undefined}
}<|MERGE_RESOLUTION|>--- conflicted
+++ resolved
@@ -16,10 +16,6 @@
  * with this program. If not, see <http://www.gnu.org/licenses/>.
  */
 
-<<<<<<< HEAD
-import type {GradebookStudent} from './gradebook.d'
-import type {SubmissionCommentCamelized} from '@canvas/grading/grading.d'
-=======
 import type {
   GradebookStudent,
   SubmissionFilterValue,
@@ -27,7 +23,6 @@
   SortRowsSettingKey,
 } from './gradebook.d'
 import type {GradeEntryMode} from '@canvas/grading/grading.d'
->>>>>>> 8e93bf79
 import type {StatusColors} from './constants/colors'
 import type LongTextEditor from '../../jquery/slickgrid.long_text_editor'
 
@@ -138,11 +133,7 @@
     open: boolean
     studentId: string
     assignmentId: string
-<<<<<<< HEAD
-    comments: SubmissionCommentCamelized[]
-=======
     comments: SerializedComment[]
->>>>>>> 8e93bf79
     commentsLoaded: boolean
     commentsUpdating: boolean
     editedCommentId: string | null
