/*
 * Copyright (C) 2022 - present Instructure, Inc.
 *
 * This file is part of Canvas.
 *
 * Canvas is free software: you can redistribute it and/or modify it under
 * the terms of the GNU Affero General Public License as published by the Free
 * Software Foundation, version 3 of the License.
 *
 * Canvas is distributed in the hope that it will be useful, but WITHOUT ANY
 * WARRANTY; without even the implied warranty of MERCHANTABILITY or FITNESS FOR
 * A PARTICULAR PURPOSE. See the GNU Affero General Public License for more
 * details.
 *
 * You should have received a copy of the GNU Affero General Public License along
 * with this program. If not, see <http://www.gnu.org/licenses/>.
 */

import type {GradebookStudent} from './gradebook.d'
import type {SubmissionComment} from '@canvas/grading.grading.d'
import type {StatusColors} from './constants/colors'
import type LongTextEditor from '../../jquery/slickgrid.long_text_editor'

<<<<<<< HEAD
export type GridColumn = {id: string} & Partial<{
  assignmentGroupId: string
  autoEdit: boolean
  cssClass: string
  customColumnId: string
  editor: LongTextEditor
  field: string
  headerCssClass: string
=======
export type GridColumn = {id: string; cssClass: string; headerCssClass: string} & Partial<{
  assignmentGroupId: string
  autoEdit: boolean
  customColumnId: string
  editor: LongTextEditor
  field: string
>>>>>>> c4055bd5
  hidden: boolean
  maxLength: number
  maxWidth: number
  minWidth: number
  postAssignmentGradesTrayOpenForAssignmentId: string
  resizable: boolean
  teacher_notes: string
  toolTip: string
  type: string
  width: number
  object: Partial<{
    id: string
    due_at: string | null
    name: string
    position: number
    points_possible: number
    module_ids: string[]
    module_positions: number[]
    assignment_group: {
      position: number
    }
  }>
}>

export type GridData = {
  columns: {
    definitions: {
      // Add later: total_grade?: GridColumn
      // Add later: total_grade_override?: GridColumn
      [key: string]: GridColumn
    }
    frozen: string[]
    scrollable: string[]
  }
  rows: GradebookStudent[]
}

export type RowFilterKey = 'sectionId' | 'studentGroupId'

export type ColumnFilterKey =
  | 'assignmentGroupId'
  | 'contextModuleId'
  | 'gradingPeriodId'
  | 'submissions'
  | 'startDate'
  | 'endDate'

export type FilterColumnsOptions = {
  assignmentGroupId: null | string
  contextModuleId: null | string
  gradingPeriodId: null | string
  submissions: null | 'has-ungraded-submissions' | 'has-submissions'
  startDate: null | string
  endDate: null | string
}

export type GridDisplaySettings = {
  colors: StatusColors
  enterGradesAs: string
  filterColumnsBy: FilterColumnsOptions
  filterRowsBy: {sectionId: string | null; studentGroupId: string | null}
  hideTotal: boolean
  selectedPrimaryInfo: 'last_first' | 'first_last'
  selectedSecondaryInfo: string
  selectedViewOptionsFilters: string[]
  showEnrollments: {concluded: boolean; inactive: boolean}
  sortRowsBy: {
    columnId: string // the column controlling the sort
    settingKey: string // the key describing the sort criteria
    direction: 'ascending' | 'descending' // the direction of the sort
  }
  submissionTray: {
    open: boolean
    studentId: string
    assignmentId: string
    comments: SubmissionComment[]
    commentsLoaded: boolean
    commentsUpdating: boolean
    editedCommentId: string | null
  }
  viewUngradedAsZero: boolean
  showUnpublishedAssignments: boolean
  showSeparateFirstLastNames: boolean
  hideAssignmentGroupTotals: boolean
  hideAssignmentGroupTotals: boolean
  hideTotal: boolean
}<|MERGE_RESOLUTION|>--- conflicted
+++ resolved
@@ -21,23 +21,12 @@
 import type {StatusColors} from './constants/colors'
 import type LongTextEditor from '../../jquery/slickgrid.long_text_editor'
 
-<<<<<<< HEAD
-export type GridColumn = {id: string} & Partial<{
-  assignmentGroupId: string
-  autoEdit: boolean
-  cssClass: string
-  customColumnId: string
-  editor: LongTextEditor
-  field: string
-  headerCssClass: string
-=======
 export type GridColumn = {id: string; cssClass: string; headerCssClass: string} & Partial<{
   assignmentGroupId: string
   autoEdit: boolean
   customColumnId: string
   editor: LongTextEditor
   field: string
->>>>>>> c4055bd5
   hidden: boolean
   maxLength: number
   maxWidth: number
