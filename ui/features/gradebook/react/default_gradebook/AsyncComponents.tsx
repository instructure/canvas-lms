/*
 * Copyright (C) 2020 - present Instructure, Inc.
 *
 * This file is part of Canvas.
 *
 * Canvas is free software: you can redistribute it and/or modify it under
 * the terms of the GNU Affero General Public License as published by the Free
 * Software Foundation, version 3 of the License.
 *
 * Canvas is distributed in the hope that it will be useful, but WITHOUT ANY
 * WARRANTY; without even the implied warranty of MERCHANTABILITY or FITNESS FOR
 * A PARTICULAR PURPOSE. See the GNU Affero General Public License for more
 * details.
 *
 * You should have received a copy of the GNU Affero General Public License along
 * with this program. If not, see <http://www.gnu.org/licenses/>.
 */

import React from 'react'
import {render} from 'react-dom'
import type {GradebookSettingsModalProps} from './components/GradebookSettingsModal'

async function loadAssignmentPostingPolicyTray() {
  return (await import('../AssignmentPostingPolicyTray/index')).default
}

async function loadCurveGradesDialog() {
<<<<<<< HEAD
  // @ts-expect-error
=======
>>>>>>> eb82fcc9
  return (await import('@canvas/grading/jquery/CurveGradesDialog')).default
}

async function loadGradeDetailTray() {
  return (await import('./components/SubmissionTray')).default
}

async function loadGradebookSettingsModal() {
  return (await import('./components/GradebookSettingsModal')).default
}

async function loadHideAssignmentGradesTray() {
  return (await import('@canvas/hide-assignment-grades-tray')).default
}

async function loadMessageStudentsWhoDialog() {
  return (await import('../shared/MessageStudentsWhoDialog')).default
}

async function loadMessageStudentsWithObserversDialog() {
  return (await import('@canvas/message-students-dialog/react/MessageStudentsWhoDialog')).default
}

async function loadPostAssignmentGradesTray() {
  return (await import('@canvas/post-assignment-grades-tray')).default
}

async function loadSetDefaultGradeDialog() {
<<<<<<< HEAD
  // @ts-expect-error
=======
>>>>>>> eb82fcc9
  return (await import('@canvas/grading/jquery/SetDefaultGradeDialog')).default
}

const AsyncComponents = {
  loadAssignmentPostingPolicyTray,
  loadCurveGradesDialog,
  loadGradeDetailTray,
  loadGradebookSettingsModal,
  loadHideAssignmentGradesTray,
  loadMessageStudentsWhoDialog,
  loadMessageStudentsWithObserversDialog,
  loadPostAssignmentGradesTray,
  loadSetDefaultGradeDialog,

  async renderGradeDetailTray(props, $container) {
    const GradeDetailTray = await loadGradeDetailTray()
    render(<GradeDetailTray {...props} />, $container)
  },

  async renderGradebookSettingsModal(props: GradebookSettingsModalProps, $container: HTMLElement) {
    const GradebookSettingsModal = await loadGradebookSettingsModal()
    render(<GradebookSettingsModal key="grade_details_tray" {...props} />, $container)
  },
}

export default AsyncComponents<|MERGE_RESOLUTION|>--- conflicted
+++ resolved
@@ -25,10 +25,6 @@
 }
 
 async function loadCurveGradesDialog() {
-<<<<<<< HEAD
-  // @ts-expect-error
-=======
->>>>>>> eb82fcc9
   return (await import('@canvas/grading/jquery/CurveGradesDialog')).default
 }
 
@@ -57,10 +53,6 @@
 }
 
 async function loadSetDefaultGradeDialog() {
-<<<<<<< HEAD
-  // @ts-expect-error
-=======
->>>>>>> eb82fcc9
   return (await import('@canvas/grading/jquery/SetDefaultGradeDialog')).default
 }
 
