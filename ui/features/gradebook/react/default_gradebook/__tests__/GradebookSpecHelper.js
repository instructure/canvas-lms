/*
 * Copyright (C) 2017 - present Instructure, Inc.
 *
 * This file is part of Canvas.
 *
 * Canvas is free software: you can redistribute it and/or modify it under
 * the terms of the GNU Affero General Public License as published by the Free
 * Software Foundation, version 3 of the License.
 *
 * Canvas is distributed in the hope that it will be useful, but WITHOUT ANY
 * WARRANTY; without even the implied warranty of MERCHANTABILITY or FITNESS FOR
 * A PARTICULAR PURPOSE. See the GNU Affero General Public License for more
 * details.
 *
 * You should have received a copy of the GNU Affero General Public License along
 * with this program. If not, see <http://www.gnu.org/licenses/>.
 */

import Gradebook from '../Gradebook'
import GradebookGrid from '../GradebookGrid/index'
import CellFormatterFactory from '../GradebookGrid/formatters/CellFormatterFactory'
import ColumnHeaderRenderer from '../GradebookGrid/headers/ColumnHeaderRenderer'
import PerformanceControls from '../PerformanceControls'
import {RequestDispatch} from '@canvas/network'
import {camelize} from 'convert-case'

const performance_controls = {
  students_chunk_size: 2 // students per page
}

export const defaultGradebookEnv = {
  allow_apply_score_to_ungraded: false,
  allow_separate_first_last_names: true,
  api_max_per_page: 50,
  chunk_size: 50,
  closed_grading_period_ids: [],
  colors: {},
  context_allows_gradebook_uploads: true,
  context_id: '1',
  context_url: '/courses/1/',
  course_settings: {
    allow_final_grade_override: false,
    filter_speed_grader_by_student_group: false
  },
  currentUserId: '1',
  dataloader_improvements: true,
  default_grading_standard: [
    ['A', 0.9],
    ['B', 0.8],
    ['C', 0.7],
    ['D', 0.6],
    ['F', 0.0]
  ],
  editable: true,
  export_gradebook_csv_url: 'http://example.com/export',
  final_grade_override_enabled: false,
  gradebook_column_order_settings_url: 'http://example.com/gradebook_column_order_settings_url',
  gradebook_import_url: 'http://example.com/import',
  gradebook_is_editable: true,
  graded_late_submissions_exist: false,
  grading_schemes: [
    {
      id: '2801',
      data: [
        ['😂', 0.9],
        ['🙂', 0.8],
        ['😐', 0.7],
        ['😢', 0.6],
        ['💩', 0]
      ],
      title: 'Emoji Grades'
    }
  ],
  has_modules: true,
  hideAssignmentGroupTotals: false,
<<<<<<< HEAD
=======
  hideTotal: false,
>>>>>>> f36f2b64
  hideGrid: true,
  latePolicyStatusDisabled: false,
  locale: 'en',
  new_gradebook_development_enabled: true,
  outcome_gradebook_enabled: false,
  post_grades_ltis: [],
  publish_to_sis_enabled: false,
  sections: [],
  settings: {
    show_concluded_enrollments: 'false',
    show_inactive_enrollments: 'false'
  },
  settings_update_url: '/path/to/settingsUpdateUrl',
  speed_grader_enabled: true,
  student_groups: {}
}

export const defaultGradebookProps = {
  appliedFilterConditions: [],
  filters: [],
  isFiltersLoading: false,
  onFiltersChange: () => {},
  flashAlerts: [],
  modules: [
    {id: '1', name: 'Module 1', position: 1},
    {id: '2', name: 'Another Module', position: 2},
    {id: '3', name: 'Module 2', position: 3}
  ],
  isModulesLoading: false,
  flashMessageContainer: document.createElement('div'),
  gradebookMenuNode: document.createElement('div'),
  settingsModalButtonContainer: document.createElement('div'),
  gridColorNode: document.createElement('div'),
  filterNavNode: document.createElement('div'),
  viewOptionsMenuNode: document.createElement('div'),
  gradingPeriodsFilterContainer: document.createElement('div'),
  gradebookEnv: defaultGradebookEnv
}

export function createGradebook(options = {}) {
  const performanceControls = new PerformanceControls({
    ...performance_controls,
    ...camelize(options.performance_controls)
  })
  const dispatch = new RequestDispatch({
    activeRequestLimit: performanceControls.activeRequestLimit
  })

  const gradebook = new Gradebook({
    ...defaultGradebookProps,
    ...options,
    performanceControls,
    dispatch
  })

  gradebook.keyboardNav = {
    addGradebookElement() {},
    removeGradebookElement() {}
  }

  const formatterFactory = new CellFormatterFactory(gradebook)
  const columnHeaderRenderer = new ColumnHeaderRenderer(gradebook)
  gradebook.gradebookGrid = new GradebookGrid({
    $container: options.gradebookGridNode || document.getElementById('gradebook_grid'),
    activeBorderColor: '#1790DF', // $active-border-color
    data: gradebook.gridData,
    editable: options.gradebook_is_editable,
    formatterFactory,
    columnHeaderRenderer
  })

  gradebook.gradebookGrid.gridSupport = {
    columns: {
      updateColumnHeaders() {},
      scrollToStart() {},
      scrollToEnd() {}
    }
  }

  gradebook.bindGridEvents()

  return gradebook
}

export function setFixtureHtml($fixture) {
  return ($fixture.innerHTML = `
    <div id="application">
      <div id="wrapper">
        <div data-component="GridColor"></div>
        <span data-component="GradebookMenu" data-variant="DefaultGradebook"></span>
        <span data-component="ViewOptionsMenu"></span>
        <span data-component="ActionMenu"></span>
        <div id="assignment-group-filter-container"></div>
        <div id="grading-periods-filter-container"></div>
        <div id="modules-filter-container"></div>
        <div id="sections-filter-container"></div>
        <div id="student-group-filter-container"></div>
        <span data-component="EnhancedActionMenu"></span>
        <div id="search-filter-container">
          <input type="text" />
        </div>
        <div id="gradebook-settings-modal-button-container"></div>
        <div data-component="GradebookSettingsModal"></div>
        <div id="hide-assignment-grades-tray"></div>
        <div id="post-assignment-grades-tray"></div>
        <div id="assignment-posting-policy-tray"></div>
        <div data-component="StatusesModal"></div>
        <div data-component="AnonymousSpeedGraderAlert"></div>
        <div id="StudentTray__Container"></div>
        <div id="gradebook_grid"></div>
        <div id="gradebook-student-search"></div>
        <div id="gradebook-assignment-search"></div>
      </div>
    </div>
  `)
}<|MERGE_RESOLUTION|>--- conflicted
+++ resolved
@@ -73,10 +73,7 @@
   ],
   has_modules: true,
   hideAssignmentGroupTotals: false,
-<<<<<<< HEAD
-=======
   hideTotal: false,
->>>>>>> f36f2b64
   hideGrid: true,
   latePolicyStatusDisabled: false,
   locale: 'en',
