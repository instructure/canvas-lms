--- conflicted
+++ resolved
@@ -73,10 +73,7 @@
   ],
   has_modules: true,
   hideAssignmentGroupTotals: false,
-<<<<<<< HEAD
-=======
   hideTotal: false,
->>>>>>> 8ae2c262
   hideGrid: true,
   latePolicyStatusDisabled: false,
   locale: 'en',
