--- conflicted
+++ resolved
@@ -74,10 +74,6 @@
   has_modules: true,
   hideAssignmentGroupTotals: false,
   hideTotal: false,
-<<<<<<< HEAD
-  hideGrid: true,
-=======
->>>>>>> 72259c2d
   latePolicyStatusDisabled: false,
   locale: 'en',
   new_gradebook_development_enabled: true,
@@ -96,11 +92,7 @@
 
 export const defaultGradebookProps = {
   appliedFilterConditions: [],
-<<<<<<< HEAD
-  filters: [],
-=======
   hideGrid: true,
->>>>>>> 72259c2d
   isFiltersLoading: false,
   onFiltersChange: () => {},
   flashAlerts: [],
