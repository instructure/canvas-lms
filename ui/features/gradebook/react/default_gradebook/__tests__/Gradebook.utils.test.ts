--- conflicted
+++ resolved
@@ -42,13 +42,8 @@
 import {fireEvent, screen, waitFor} from '@testing-library/dom'
 import type {FilterPreset, Filter} from '../gradebook.d'
 import type {SlickGridKeyboardEvent} from '../grid.d'
-<<<<<<< HEAD
-import type {Submission, Student, Enrollment} from '../../../../../api.d'
-import {enrollment, student, enrollmentFilter, appliedFilters} from './fixtures'
-=======
 import type {Submission, Student, Enrollment, GradingPeriod} from '../../../../../api.d'
 import {enrollment, student, enrollmentFilter, appliedFilters, student2} from './fixtures'
->>>>>>> ce0ea233
 
 const unsubmittedSubmission: Submission = {
   anonymous_id: 'dNq5T',
@@ -635,15 +630,12 @@
     const enrollmentFilterTest = {...enrollmentFilter}
     const appliedFilterTest = [...appliedFilters]
     let modifiedStudents: Student[]
-<<<<<<< HEAD
-=======
     const enrollment3: Enrollment = {
       ...enrollment,
       course_section_id: 'section2',
       enrollment_state: 'active',
     }
     const modifiedStudent2: Student = {...student2, enrollments: [enrollment3]}
->>>>>>> ce0ea233
     beforeEach(() => {
       const enrollment1: Enrollment = {
         ...enrollment,
@@ -682,8 +674,6 @@
       )
       expect(filteredStudentsSection2[0].name).toBe('Jim Doe')
     })
-<<<<<<< HEAD
-=======
 
     it('filteredStudents include all students when appliedFilters includes multiple sections when multiselect_gradebook_filters_enabled is true', () => {
       modifiedStudents.push(modifiedStudent2)
@@ -730,7 +720,6 @@
       )
       expect(filteredStudents.length).toBe(1)
     })
->>>>>>> ce0ea233
   })
 
   describe('filter start and end date pill display', () => {
