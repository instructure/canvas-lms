/*
 * Copyright (C) 2021 - present Instructure, Inc.
 *
 * This file is part of Canvas.
 *
 * Canvas is free software: you can redistribute it and/or modify it under
 * the terms of the GNU Affero General Public License as published by the Free
 * Software Foundation, version 3 of the License.
 *
 * Canvas is distributed in the hope that it will be useful, but WITHOUT ANY
 * WARRANTY; without even the implied warranty of MERCHANTABILITY or FITNESS FOR
 * A PARTICULAR PURPOSE. See the GNU Affero General Public License for more
 * details.
 *
 * You should have received a copy of the GNU Affero General Public License along
 * with this program. If not, see <http://www.gnu.org/licenses/>.
 */

import {
  assignmentSearchMatcher,
  confirmViewUngradedAsZero,
  doesSubmissionNeedGrading,
  doFiltersMatch,
  findFilterValuesOfType,
  filterStudentBySectionFn,
  getAssignmentColumnId,
  getAssignmentGroupColumnId,
  getCustomColumnId,
  getDefaultSettingKeyForColumnType,
  getGradeAsPercent,
  getStudentGradeForColumn,
  isGradedOrExcusedSubmissionUnposted,
  maxAssignmentCount,
  onGridKeyDown,
  otherGradingPeriodAssignmentIds,
  sectionList,
  getLabelForFilter,
} from '../Gradebook.utils'
import {isDefaultSortOrder, localeSort} from '../Gradebook.sorting'
import {createGradebook} from './GradebookSpecHelper'
import {fireEvent, screen, waitFor} from '@testing-library/dom'
import type {FilterPreset, Filter} from '../gradebook.d'
import type {SlickGridKeyboardEvent} from '../grid.d'
import type {Submission, Student, Enrollment} from '../../../../../api.d'
import {enrollment, student, enrollmentFilter, appliedFilters} from './fixtures'

const unsubmittedSubmission: Submission = {
  anonymous_id: 'dNq5T',
  assignment_id: '32',
  attempt: 1,
  cached_due_date: null,
  custom_grade_status_id: null,
  drop: undefined,
  entered_grade: null,
  entered_score: null,
  excused: false,
  grade_matches_current_submission: true,
  grade: null,
  graded_at: null,
  gradeLocked: false,
  grading_period_id: '2',
  grading_type: 'points',
  gradingType: 'points',
  has_originality_report: false,
  has_postable_comments: false,
  hidden: false,
  id: '160',
  late_policy_status: null,
  late: false,
  missing: false,
  points_deducted: null,
  posted_at: null,
  provisional_grade_id: '3',
  rawGrade: null,
  redo_request: false,
  score: null,
  seconds_late: 0,
  similarityInfo: null,
  submission_comments: [],
  submission_type: 'online_text_entry',
  submitted_at: new Date(),
  url: null,
  user_id: '28',
  word_count: null,
  workflow_state: 'unsubmitted',
  updated_at: new Date().toString(),
}

const ungradedSubmission: Submission = {
  ...unsubmittedSubmission,
  attempt: 1,
  workflow_state: 'submitted',
}

const zeroGradedSubmission: Submission = {
  ...unsubmittedSubmission,
  attempt: 1,
  entered_grade: '0',
  entered_score: 0,
  grade: '0',
  grade_matches_current_submission: true,
  rawGrade: '0',
  score: 0,
  workflow_state: 'graded',
}

const gradedSubmission: Submission = {
  ...unsubmittedSubmission,
  attempt: 1,
  entered_grade: '5',
  entered_score: 5,
  grade: '5',
  grade_matches_current_submission: true,
  rawGrade: '5',
  score: 5,
  workflow_state: 'graded',
}

const gradedPostedSubmission: Submission = {
  ...gradedSubmission,
  posted_at: new Date(),
}

describe('getGradeAsPercent', () => {
  it('returns a percent for a grade with points possible', () => {
    const percent = getGradeAsPercent({score: 5, possible: 10})
    expect(percent).toStrictEqual(0.5)
  })

  it('returns null for a grade with no points possible', () => {
    const percent = getGradeAsPercent({score: 5, possible: 0})
    expect(percent).toStrictEqual(null)
  })

  it('returns 0 for a grade with a null score', () => {
    const percent = getGradeAsPercent({score: null, possible: 10})
    expect(percent).toStrictEqual(0)
  })

  it('returns 0 for a grade with an undefined score', () => {
    const percent = getGradeAsPercent({score: undefined, possible: 10})
    expect(percent).toStrictEqual(0)
  })
})

describe('getStudentGradeForColumn', () => {
  it('returns the grade stored on the student for the column id', () => {
    const student = {total_grade: {score: 5, possible: 10}}
    const grade = getStudentGradeForColumn(student, 'total_grade')
    expect(grade).toEqual(student.total_grade)
  })

  it('returns an empty grade when the student has no grade for the column id', () => {
    const student = {total_grade: undefined}
    const grade = getStudentGradeForColumn(student, 'total_grade')
    expect(grade.score).toStrictEqual(null)
    expect(grade.possible).toStrictEqual(0)
  })
})

describe('onGridKeyDown', () => {
  let grid: any
  let columns: any

  beforeEach(() => {
    columns = [
      {id: 'student', type: 'student'},
      {id: 'assignment_2301', type: 'assignment'},
    ]
    grid = {
      getColumns() {
        return columns
      },
    }
  })

  it('skips SlickGrid default behavior when pressing "enter" on a "student" cell', () => {
    const event = {
      which: 13,
      originalEvent: {skipSlickGridDefaults: undefined},
    } as any
    onGridKeyDown(event, {grid, cell: 0, row: 0}) // 0 is the index of the 'student' column
    expect(event.originalEvent.skipSlickGridDefaults).toStrictEqual(true)
  })

  it('does not skip SlickGrid default behavior when pressing other keys on a "student" cell', function () {
    const event = {which: 27, originalEvent: {}} as SlickGridKeyboardEvent
    onGridKeyDown(event, {grid, cell: 0, row: 0}) // 0 is the index of the 'student' column
    // skipSlickGridDefaults is not applied
    expect('skipSlickGridDefaults' in event.originalEvent).toBeFalsy()
  })

  it('does not skip SlickGrid default behavior when pressing "enter" on other cells', function () {
    const event = {which: 27, originalEvent: {}} as SlickGridKeyboardEvent
    onGridKeyDown(event, {grid, cell: 1, row: 0}) // 1 is the index of the 'assignment' column
    // skipSlickGridDefaults is not applied
    expect('skipSlickGridDefaults' in event.originalEvent).toBeFalsy()
  })

  it('does not skip SlickGrid default behavior when pressing "enter" off the grid', function () {
    const event = {which: 27, originalEvent: {}} as SlickGridKeyboardEvent
    onGridKeyDown(event, {grid, cell: null, row: null})
    // skipSlickGridDefaults is not applied
    expect('skipSlickGridDefaults' in event.originalEvent).toBeFalsy()
  })
})

describe('confirmViewUngradedAsZero', () => {
  let onAccepted: () => void

  const confirm = (currentValue: boolean) => {
    document.body.innerHTML = '<div id="confirmation_dialog_holder" />'
    confirmViewUngradedAsZero({currentValue, onAccepted})
  }

  beforeEach(() => {
    onAccepted = jest.fn()
  })

  describe('when initialValue is false', () => {
    it('shows a confirmation dialog', () => {
      confirm(false)
      expect(
        screen.getByText(/This setting only affects your view of student grades/)
      ).toBeInTheDocument()
    })

    it('calls the onAccepted prop if the user accepts the confirmation', async () => {
      confirm(false)
      const confirmButton = await waitFor(() => screen.getByRole('button', {name: /OK/}))
      fireEvent.click(confirmButton)
      await waitFor(() => {
        expect(onAccepted).toHaveBeenCalled()
      })
    })

    it('does not call the onAccepted prop if the user does not accept the confirmation', async () => {
      confirm(false)
      const cancelButton = await waitFor(() => screen.getByRole('button', {name: /Cancel/}))
      fireEvent.click(cancelButton)
      expect(onAccepted).not.toHaveBeenCalled()
    })
  })

  describe('when initialValue is true', () => {
    it('calls the onAccepted prop immediately', () => {
      confirm(true)
      expect(onAccepted).toHaveBeenCalled()
    })
  })
})

describe('isDefaultSortOrder', () => {
  it('returns false if called with due_date', () => {
    expect(isDefaultSortOrder('due_date')).toStrictEqual(false)
  })

  it('returns false if called with name', () => {
    expect(isDefaultSortOrder('name')).toStrictEqual(false)
  })

  it('returns false if called with points', () => {
    expect(isDefaultSortOrder('points')).toStrictEqual(false)
  })

  it('returns false if called with custom', () => {
    expect(isDefaultSortOrder('custom')).toStrictEqual(false)
  })

  it('returns false if called with module_position', () => {
    expect(isDefaultSortOrder('module_position')).toStrictEqual(false)
  })

  it('returns true if called with anything else', () => {
    expect(isDefaultSortOrder('alpha')).toStrictEqual(true)
    expect(isDefaultSortOrder('assignment_group')).toStrictEqual(true)
  })
})

describe('localeSort', () => {
  it('returns 1 if nullsLast is true and only first item is null', function () {
    expect(localeSort(null, 'fred', {nullsLast: true})).toStrictEqual(1)
  })

  it('returns -1 if nullsLast is true and only second item is null', function () {
    expect(localeSort('fred', null, {nullsLast: true})).toStrictEqual(-1)
  })
})

describe('getDefaultSettingKeyForColumnType', () => {
  it('returns grade for assignment', function () {
    expect(getDefaultSettingKeyForColumnType('assignment')).toStrictEqual('grade')
  })

  it('returns grade for assignment_group', function () {
    expect(getDefaultSettingKeyForColumnType('assignment_group')).toStrictEqual('grade')
  })

  it('returns grade for total_grade', function () {
    expect(getDefaultSettingKeyForColumnType('total_grade')).toStrictEqual('grade')
  })

  it('returns sortable_name for student', function () {
    expect(getDefaultSettingKeyForColumnType('student')).toStrictEqual('sortable_name')
  })

  it('relies on localeSort when rows have equal sorting criteria results', () => {
    const gradebook = createGradebook()
    gradebook.gridData.rows = [
      {id: '3', sortable_name: 'Z Lastington', someProperty: false},
      {id: '4', sortable_name: 'A Firstington', someProperty: true},
    ]

    const value = 0
    gradebook.gridData.rows[0].someProperty = value
    gradebook.gridData.rows[1].someProperty = value
    const sortFn = (row: any) => row.someProperty
    gradebook.sortRowsWithFunction(sortFn)
    const [firstRow, secondRow] = gradebook.gridData.rows

    expect(firstRow.sortable_name).toStrictEqual('A Firstington')
    expect(secondRow.sortable_name).toStrictEqual('Z Lastington')
  })
})

describe('sectionList', () => {
  const sections = {
    2: {
      id: '2',
      name: 'Hello &lt;script>while(1);&lt;/script> world!',
    },
    1: {id: '1', name: 'Section 1', course_id: '1'},
  }

  it('sorts by id', () => {
    const results = sectionList(sections)
    expect(results[0].id).toStrictEqual('1')
    expect(results[1].id).toStrictEqual('2')
  })

  it('unescapes section names', () => {
    const results = sectionList(sections)
    expect(results[1].name).toStrictEqual('Hello <script>while(1);</script> world!')
  })
})

describe('getCustomColumnId', () => {
  it('returns a unique key for the custom column', () => {
    expect(getCustomColumnId('2401')).toStrictEqual('custom_col_2401')
  })
})

describe('getAssignmentColumnId', () => {
  it('returns a unique key for the assignment column', () => {
    expect(getAssignmentColumnId('201')).toStrictEqual('assignment_201')
  })
})

describe('getAssignmentGroupColumnId', () => {
  it('returns a unique key for the assignment column', () => {
    expect(getAssignmentGroupColumnId('301')).toStrictEqual('assignment_group_301')
  })
})

describe('findConditionValuesOfType', () => {
  const filterPreset: FilterPreset[] = [
    {
      id: '1',
      name: 'Filter 1',
      filters: [
        {id: '1', type: 'module', value: '1', created_at: ''},
        {id: '2', type: 'assignment-group', value: '2', created_at: ''},
        {id: '3', type: 'assignment-group', value: '7', created_at: ''},
        {id: '4', type: 'module', value: '3', created_at: ''},
      ],
      created_at: '2019-01-01T00:00:00Z',
      updated_at: '2019-01-01T00:00:00Z',
    },
    {
      id: '2',
      name: 'Filter 2',
      filters: [
        {id: '1', type: 'module', value: '4', created_at: ''},
        {id: '2', type: 'assignment-group', value: '5', created_at: ''},
        {id: '3', type: 'module', value: '6', created_at: ''},
      ],
      created_at: '2019-01-01T00:00:01Z',
      updated_at: '2019-01-01T00:00:00Z',
    },
  ]

  it('returns module condition values', () => {
    expect(findFilterValuesOfType('module', filterPreset[0].filters)).toStrictEqual(['1', '3'])
  })

  it('returns assignment-group condition values', () => {
    expect(findFilterValuesOfType('assignment-group', filterPreset[1].filters)).toStrictEqual(['5'])
  })
})

describe('doFiltersMatch', () => {
  const filterPreset: FilterPreset[] = [
    {
      id: '1',
      name: 'Filter 1',
      filters: [
        {id: '1', type: 'module', value: '1', created_at: ''},
        {id: '2', type: 'assignment-group', value: '2', created_at: ''},
        {id: '3', type: 'assignment-group', value: '7', created_at: ''},
        {id: '4', type: 'module', value: '3', created_at: ''},
      ],
      created_at: '2019-01-01T00:00:00Z',
      updated_at: '2019-01-01T00:00:00Z',
    },
    {
      id: '2',
      name: 'Filter 2',
      filters: [
        {id: '1', type: 'module', value: '4', created_at: ''},
        {id: '2', type: 'assignment-group', value: '5', created_at: ''},
        {id: '3', type: 'module', value: '6', created_at: ''},
      ],
      created_at: '2019-01-01T00:00:01Z',
      updated_at: '2019-01-01T00:00:00Z',
    },
    {
      id: '3',
      name: 'Filter 3',
      filters: [
        {id: '1', type: 'module', value: '4', created_at: ''},
        {id: '2', type: 'assignment-group', value: '5', created_at: ''},
        {id: '3', type: 'module', value: '6', created_at: ''},
      ],
      created_at: '2019-01-01T00:00:01Z',
      updated_at: '2019-01-01T00:00:00Z',
    },
  ]

  it('returns false if filter conditions are different', () => {
    expect(doFiltersMatch(filterPreset[0].filters, filterPreset[1].filters)).toStrictEqual(false)
  })

  it('returns true if filter conditions are the same', () => {
    expect(doFiltersMatch(filterPreset[1].filters, filterPreset[2].filters)).toStrictEqual(true)
  })
})

describe('doesSubmissionNeedGrading', () => {
  it('unsubmitted submission does not need grading', () => {
    expect(doesSubmissionNeedGrading(unsubmittedSubmission)).toStrictEqual(false)
  })

  it('submitted but ungraded submission needs grading', () => {
    expect(doesSubmissionNeedGrading(ungradedSubmission)).toStrictEqual(true)
  })

  it('zero-graded submission does not need grading', () => {
    expect(doesSubmissionNeedGrading(zeroGradedSubmission)).toStrictEqual(false)
  })

  it('none-zero graded submission does not needs grading', () => {
    expect(doesSubmissionNeedGrading(gradedSubmission)).toStrictEqual(false)
  })
})

describe('assignmentSearchMatcher', () => {
  it('returns true if the search term is a substring of the assignment name (case insensitive)', () => {
    const option = {id: '122', label: 'Science Lab II'}
    expect(assignmentSearchMatcher(option, 'lab')).toStrictEqual(true)
  })

  test('returns false if the search term is not a substring of the assignment name', () => {
    const option = {id: '122', label: 'Science Lab II'}
    expect(assignmentSearchMatcher(option, 'Lib')).toStrictEqual(false)
  })

  test('does not treat the search term as a regular expression', () => {
    const option = {id: '122', label: 'Science Lab II'}
    expect(assignmentSearchMatcher(option, 'Science.*II')).toStrictEqual(false)
  })
})

describe('maxAssignmentCount', () => {
  it('computes max number of assignments that can be made in a request', () => {
    expect(
      maxAssignmentCount(
        {
          include: ['a', 'b'],
          override_assignment_dates: true,
          exclude_response_fields: ['c', 'd'],
          exclude_assignment_submission_types: ['on_paper', 'discussion_topic'],
          per_page: 10,
          assignment_ids: '1,2,3',
        },
        'courses/1/long/1/url'
      )
    ).toStrictEqual(698)
  })
})

describe('otherGradingPeriodAssignmentIds', () => {
  it('computes max number of assignments that can be made in a request', () => {
    const gradingPeriodAssignments = {
      1: ['1', '2', '3', '4', '5'],
      2: ['6', '7', '8', '9', '10'],
    }
    const selectedAssignmentIds = ['1', '2']
    const selectedPeriodId = '1'
    expect(
      otherGradingPeriodAssignmentIds(
        gradingPeriodAssignments,
        selectedAssignmentIds,
        selectedPeriodId
      )
    ).toStrictEqual({
      otherGradingPeriodIds: ['2'],
      otherAssignmentIds: ['3', '4', '5', '6', '7', '8', '9', '10'],
    })
  })
})

describe('isGradedOrExcusedSubmissionUnposted', () => {
  it('returns true if submission is graded or excused but not posted', () => {
    expect(isGradedOrExcusedSubmissionUnposted(gradedSubmission)).toStrictEqual(true)
  })

  it('returns false if submission is graded or excused and posted', () => {
    expect(isGradedOrExcusedSubmissionUnposted(gradedPostedSubmission)).toStrictEqual(false)
  })

  it('returns false if submission is ungraded', () => {
    expect(isGradedOrExcusedSubmissionUnposted(ungradedSubmission)).toStrictEqual(false)
  })
})

describe('filterStudentBySectionFn', () => {
  describe('section filtering', () => {
    let modifiedStudents: Student[]
    const enrollmentFilterTest = {...enrollmentFilter}
    const appliedFilterTest = [...appliedFilters]
    beforeEach(() => {
      const enrollment1: Enrollment = {
        ...enrollment,
        course_section_id: 'section1',
        enrollment_state: 'active',
      }
      const enrollment2: Enrollment = {
        ...enrollment,
        course_section_id: 'section1',
        enrollment_state: 'active',
      }
      const enrollment3: Enrollment = {
        ...enrollment,
        course_section_id: 'section2',
        enrollment_state: 'active',
      }
      const modifiedStudent1: Student = {...student, name: 'Jim Doe', enrollments: [enrollment1]}
      const modifiedStudent2: Student = {
        ...student,
        name: 'Bob Jim',
        enrollments: [enrollment2, enrollment3],
      }
      modifiedStudents = [modifiedStudent1, modifiedStudent2]
    })
    it('students appear in the correct sections when switching between filters', () => {
      appliedFilterTest[0].value = 'section1'
      const filteredStudentsSection1 = modifiedStudents.filter(
        filterStudentBySectionFn(appliedFilters, enrollmentFilterTest)
      )
      expect(filteredStudentsSection1.length).toBe(2)
      appliedFilterTest[0].value = 'section2'
      const filteredStudentsSection2 = modifiedStudents.filter(
        filterStudentBySectionFn(appliedFilters, enrollmentFilterTest)
      )
      expect(filteredStudentsSection2[0].name).toBe('Bob Jim')
    })
  })

  describe('enrollment filters', () => {
    let modifiedStudents: Student[]
    const enrollmentFilterTest = {...enrollmentFilter}
    const appliedFilterTest = [...appliedFilters]
    beforeEach(() => {
      const enrollment1: Enrollment = {
        ...enrollment,
        course_section_id: 'section1',
        enrollment_state: 'completed',
      }
      const enrollment2: Enrollment = {
        ...enrollment,
        course_section_id: 'section1',
        enrollment_state: 'inactive',
      }
      const modifiedStudent1: Student = {...student, name: 'Jim Doe', enrollments: [enrollment1]}
      const modifiedStudent2: Student = {...student, name: 'Bob Jim', enrollments: [enrollment2]}
      modifiedStudents = [modifiedStudent1, modifiedStudent2]
    })
    it('student appears in section 1 with a completed enrollment when the concluded enrollment filter is on ', () => {
      enrollmentFilterTest.concluded = true
      appliedFilterTest[0].value = 'section1'
      const filteredStudentsSection1 = modifiedStudents.filter(
        filterStudentBySectionFn(appliedFilters, enrollmentFilterTest)
      )
      expect(filteredStudentsSection1.length).toBe(1)
      expect(filteredStudentsSection1[0].name).toBe('Jim Doe')
    })
    it('student appears in section 1 with a inactive enrollment when the inactive enrollment filter is on ', () => {
      enrollmentFilterTest.inactive = true
      enrollmentFilterTest.concluded = false
      appliedFilterTest[0].value = 'section1'
      const filteredStudentsSection1 = modifiedStudents.filter(
        filterStudentBySectionFn(appliedFilters, enrollmentFilterTest)
      )
      expect(filteredStudentsSection1.length).toBe(1)
      expect(filteredStudentsSection1[0].name).toBe('Bob Jim')
    })
    it('both students appear in section 1 when concluded and inactive enrollment filters are both on ', () => {
      enrollmentFilterTest.inactive = true
      enrollmentFilterTest.concluded = true
      appliedFilterTest[0].value = 'section1'
      const filteredStudentsSection1 = modifiedStudents.filter(
        filterStudentBySectionFn(appliedFilters, enrollmentFilterTest)
      )
      expect(filteredStudentsSection1.length).toBe(2)
    })
  })

  describe('dual enrollment', () => {
    const enrollmentFilterTest = {...enrollmentFilter}
    const appliedFilterTest = [...appliedFilters]
    let modifiedStudents: Student[]
    beforeEach(() => {
      const enrollment1: Enrollment = {
        ...enrollment,
        course_section_id: 'section1',
        enrollment_state: 'active',
      }
      const enrollment2: Enrollment = {
        ...enrollment,
        course_section_id: 'section2',
        enrollment_state: 'completed',
      }
      const modifiedStudent: Student = {...student, enrollments: [enrollment1, enrollment2]}
      modifiedStudents = [modifiedStudent]
    })
    it('dual enrollment student appears in section 1 with an active enrollment ', () => {
      appliedFilterTest[0].value = 'section1'
      const filteredStudentsSection1 = modifiedStudents.filter(
        filterStudentBySectionFn(appliedFilterTest, enrollmentFilterTest)
      )
      expect(filteredStudentsSection1[0].name).toBe('Jim Doe')
    })

    it('dual enrollment student does not appear section 2 with a concluded enrollment ', () => {
      appliedFilterTest[0].value = 'section2'
      const filteredStudentsSection2 = modifiedStudents.filter(
        filterStudentBySectionFn(appliedFilterTest, enrollmentFilterTest)
      )
      expect(filteredStudentsSection2.length).toBe(0)
    })

    it('dual enrollment student appears in section 2 with a concluded enrollment when the concluded enrollment filter is on ', () => {
      enrollmentFilterTest.concluded = true
      appliedFilterTest[0].value = 'section2'
      const filteredStudentsSection2 = modifiedStudents.filter(
        filterStudentBySectionFn(appliedFilterTest, enrollmentFilterTest)
      )
      expect(filteredStudentsSection2[0].name).toBe('Jim Doe')
    })
<<<<<<< HEAD
=======
  })

  describe('filter start and end date pill display', () => {
    ENV.TIMEZONE = 'Asia/Tokyo'

    const startFilter: Filter = {
      id: '1',
      type: 'start-date',
      created_at: '',
      value: '2023-12-13T16:00:00.000Z',
    }

    const endFilter: Filter = {
      id: '1',
      type: 'end-date',
      created_at: '',
      value: '2023-12-15T16:00:00.000Z',
    }

    it('takes the UTC filter start-date and converts it to user local time for filter pill display', () => {
      const result = getLabelForFilter(startFilter, [], [], [], [], {}, [])
      expect(result).toEqual('Start Date 12/14/2023')
    })

    it('takes the UTC filter end-date and converts it to user local time for filter pill display', () => {
      const result = getLabelForFilter(endFilter, [], [], [], [], {}, [])
      expect(result).toEqual('End Date 12/16/2023')
    })
>>>>>>> cdbe51e4
  })
})<|MERGE_RESOLUTION|>--- conflicted
+++ resolved
@@ -667,8 +667,6 @@
       )
       expect(filteredStudentsSection2[0].name).toBe('Jim Doe')
     })
-<<<<<<< HEAD
-=======
   })
 
   describe('filter start and end date pill display', () => {
@@ -697,6 +695,5 @@
       const result = getLabelForFilter(endFilter, [], [], [], [], {}, [])
       expect(result).toEqual('End Date 12/16/2023')
     })
->>>>>>> cdbe51e4
   })
 })