--- conflicted
+++ resolved
@@ -95,10 +95,6 @@
 export const defaultGradebookProps: GradebookProps = {
   appliedFilters: [],
   applyScoreToUngradedModalNode: document.createElement('div'),
-<<<<<<< HEAD
-  customColumns: [],
-  dispatch: new RequestDispatch(),
-=======
   colors: {
     dropped: 'test',
     excused: 'test',
@@ -110,7 +106,6 @@
   customColumns: [],
   dispatch: new RequestDispatch(),
   fetchGradingPeriodAssignments: () => Promise.resolve({}),
->>>>>>> c4055bd5
   fetchStudentIds: () => Promise.resolve([]),
   filterNavNode: document.createElement('div'),
   flashAlerts: [],
@@ -122,7 +117,6 @@
   gradingPeriodsFilterContainer: document.createElement('div'),
   gridColorNode: document.createElement('div'),
   hideGrid: true,
-  isCustomColumnsLoading: false,
   isFiltersLoading: false,
   isGradingPeriodAssignmentsLoading: false,
   isModulesLoading: false,
@@ -136,26 +130,8 @@
   settingsModalButtonContainer: document.createElement('div'),
   studentIds: [],
   viewOptionsMenuNode: document.createElement('div'),
-<<<<<<< HEAD
-  gradingPeriodsFilterContainer: document.createElement('div'),
-  gradebookEnv: defaultGradebookEnv,
-  colors: {
-    dropped: 'test',
-    excused: 'test',
-    extended: 'test',
-    late: 'test',
-    missing: 'test',
-    resubmitted: 'test'
-  },
-  dispatch: new RequestDispatch(),
-  gradebookGridNode: document.createElement('div'),
   performanceControls: new PerformanceControls(),
   isCustomColumnsLoading: false,
-  customColumns: [],
-=======
-  performanceControls: new PerformanceControls(),
-  isCustomColumnsLoading: false,
->>>>>>> c4055bd5
 }
 
 export function createGradebook(
