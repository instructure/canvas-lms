--- conflicted
+++ resolved
@@ -19,11 +19,8 @@
 import GradebookApi from '../apis/GradebookApi'
 import {createGradebook, setFixtureHtml} from './GradebookSpecHelper'
 import AsyncComponents from '../AsyncComponents'
-<<<<<<< HEAD
-=======
 import {http, HttpResponse} from 'msw'
 import {setupServer} from 'msw/node'
->>>>>>> e6b3b88b
 
 // Add fixtures div for Jest tests
 document.body.innerHTML = '<div id="fixtures"></div>'
@@ -32,8 +29,6 @@
 
 let oldEnv
 let server
-
-window.ENV.SETTINGS = {}
 
 window.ENV.SETTINGS = {}
 
@@ -401,17 +396,6 @@
 
   beforeEach(() => {
     options = {settings_update_url: '/course/1/gradebook_settings'}
-<<<<<<< HEAD
-    // Mock fetch for the POST request
-    global.fetch = jest.fn(() =>
-      Promise.resolve({
-        ok: true,
-        status: 200,
-        json: () => Promise.resolve({}),
-      }),
-    )
-=======
->>>>>>> e6b3b88b
     gradebook = createGradebook(options)
     gradebook.setAssignments({
       2301: {id: '2301', grading_type: 'points', name: 'Math Assignment', published: true},
@@ -430,11 +414,7 @@
   })
 
   afterEach(() => {
-<<<<<<< HEAD
-    delete global.fetch
-=======
     server.resetHandlers()
->>>>>>> e6b3b88b
     window.ENV = oldEnv
   })
 
