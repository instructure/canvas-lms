--- conflicted
+++ resolved
@@ -16,11 +16,7 @@
  * with this program. If not, see <http://www.gnu.org/licenses/>.
  */
 
-<<<<<<< HEAD
-import type {FinalGradeOverrideMap} from '@canvas/grading/grading'
-=======
 import type {FinalGradeOverrideMap} from '@canvas/grading/grading.d'
->>>>>>> 96ecb267
 
 export const gradeOverrideCustomStatus = (
   finalGradeOverrides: FinalGradeOverrideMap,
