/*
 * Copyright (C) 2023 - present Instructure, Inc.
 *
 * This file is part of Canvas.
 *
 * Canvas is free software: you can redistribute it and/or modify it under
 * the terms of the GNU Affero General Public License as published by the Free
 * Software Foundation, version 3 of the License.
 *
 * Canvas is distributed in the hope that it will be useful, but WITHOUT ANY
 * WARRANTY; without even the implied warranty of MERCHANTABILITY or FITNESS FOR
 * A PARTICULAR PURPOSE. See the GNU Affero General Public License for more
 * details.
 *
 * You should have received a copy of the GNU Affero General Public License along
 * with this program. If not, see <http://www.gnu.org/licenses/>.
 */

<<<<<<< HEAD
import type {FinalGradeOverrideMap} from '@canvas/grading/grading'
=======
import type {FinalGradeOverrideMap} from '@canvas/grading/grading.d'
>>>>>>> 0d1b4c3f

export const gradeOverrideCustomStatus = (
  finalGradeOverrides: FinalGradeOverrideMap,
  studentId: string,
  gradingPeriodId?: string
): string | null | undefined => {
  const overridesForStudent = finalGradeOverrides[studentId]
  if (!overridesForStudent) return null

  if (!gradingPeriodId || gradingPeriodId === '0') {
    return overridesForStudent.courseGrade?.customGradeStatusId
  }

  return overridesForStudent.gradingPeriodGrades?.[gradingPeriodId]?.customGradeStatusId
}<|MERGE_RESOLUTION|>--- conflicted
+++ resolved
@@ -16,11 +16,7 @@
  * with this program. If not, see <http://www.gnu.org/licenses/>.
  */
 
-<<<<<<< HEAD
-import type {FinalGradeOverrideMap} from '@canvas/grading/grading'
-=======
 import type {FinalGradeOverrideMap} from '@canvas/grading/grading.d'
->>>>>>> 0d1b4c3f
 
 export const gradeOverrideCustomStatus = (
   finalGradeOverrides: FinalGradeOverrideMap,
