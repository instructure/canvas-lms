--- conflicted
+++ resolved
@@ -71,15 +71,12 @@
   const isStudentIdsLoading = useStore(state => state.isStudentIdsLoading)
   const fetchStudentIds = useStore(state => state.fetchStudentIds)
 
-<<<<<<< HEAD
-=======
   const gradingPeriodAssignments = useStore(state => state.gradingPeriodAssignments)
   const isGradingPeriodAssignmentsLoading = useStore(
     state => state.isGradingPeriodAssignmentsLoading
   )
   const fetchGradingPeriodAssignments = useStore(state => state.fetchGradingPeriodAssignments)
 
->>>>>>> bb7bdd27
   // Initial state
   // We might be able to do this in gradebook/index.tsx instead
   useEffect(() => {
@@ -87,10 +84,7 @@
       courseId,
       dispatch: dispatch.current,
       performanceControls: performanceControls.current,
-<<<<<<< HEAD
-=======
       hasModules: props.gradebookEnv.has_modules,
->>>>>>> bb7bdd27
     })
     initializeAppliedFilters(
       props.gradebookEnv.settings.filter_rows_by || {},
@@ -130,10 +124,7 @@
       {...props}
       appliedFilters={appliedFilters}
       customColumns={customColumns}
-<<<<<<< HEAD
-=======
       fetchGradingPeriodAssignments={fetchGradingPeriodAssignments}
->>>>>>> bb7bdd27
       fetchStudentIds={fetchStudentIds}
       flashAlerts={flashMessages}
       gradingPeriodAssignments={gradingPeriodAssignments}
