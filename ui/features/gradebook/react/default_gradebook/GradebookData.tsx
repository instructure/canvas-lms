/*
 * Copyright (C) 2021 - present Instructure, Inc.
 *
 * This file is part of Canvas.
 *
 * Canvas is free software: you can redistribute it and/or modify it under
 * the terms of the GNU Affero General Public License as published by the Free
 * Software Foundation, version 3 of the License.
 *
 * Canvas is distributed in the hope that it will be useful, but WITHOUT ANY
 * WARRANTY; without even the implied warranty of MERCHANTABILITY or FITNESS FOR
 * A PARTICULAR PURPOSE. See the GNU Affero General Public License for more
 * details.
 *
 * You should have received a copy of the GNU Affero General Public License along
 * with this program. If not, see <http://www.gnu.org/licenses/>.
 */

import React, {useRef, useEffect, useCallback} from 'react'
import shallow from 'zustand/shallow'
import {camelize} from 'convert-case'
import Gradebook from './Gradebook'
import {findFilterValuesOfType} from './Gradebook.utils'
import type {GradebookOptions} from './gradebook.d'
import PerformanceControls from './PerformanceControls'
import {RequestDispatch} from '@canvas/network'
import useStore from './stores/index'

type Props = {
  applyScoreToUngradedModalNode: HTMLElement
  currentUserId: string
  filterNavNode: HTMLElement
  flashMessageContainer: HTMLElement
  gradebookEnv: GradebookOptions
  gradebookGridNode: HTMLElement
  gradebookMenuNode: HTMLElement
  gradingPeriodsFilterContainer: HTMLElement
  gridColorNode: HTMLElement
  hideGrid?: false
  locale: string
  settingsModalButtonContainer: HTMLElement
  viewOptionsMenuNode: HTMLElement
}

export default function GradebookData(props: Props) {
  const performanceControls = useRef(
    new PerformanceControls(camelize(props.gradebookEnv.performance_controls))
  )
  const dispatch = useRef(
    new RequestDispatch({
      activeRequestLimit: performanceControls.current.activeRequestLimit,
    })
  )
  const courseId = props.gradebookEnv.context_id
  const flashMessages = useStore(state => state.flashMessages)

  const appliedFilters = useStore(state => state.appliedFilters, shallow)
  const isFiltersLoading = useStore(state => state.isFiltersLoading)
  const initializeAppliedFilters = useStore(state => state.initializeAppliedFilters)
  const initializeStagedFilters = useStore(state => state.initializeStagedFilters)
  const fetchFilters = useStore(state => state.fetchFilters)

  const modules = useStore(state => state.modules)
  const isModulesLoading = useStore(state => state.isModulesLoading)
  const fetchModules = useStore(state => state.fetchModules)

  const customColumns = useStore(state => state.customColumns, shallow)
  const isCustomColumnsLoading = useStore(state => state.isCustomColumnsLoading)
  const fetchCustomColumns = useStore(state => state.fetchCustomColumns)

  const finalGradeOverrides = useStore(state => state.finalGradeOverrides)
  const fetchFinalGradeOverrides = useStore(state => state.fetchFinalGradeOverrides)

  const studentIds = useStore(state => state.studentIds, shallow)
  const isStudentIdsLoading = useStore(state => state.isStudentIdsLoading)
  const recentlyLoadedStudents = useStore(state => state.recentlyLoadedStudents)
  const recentlyLoadedSubmissions = useStore(state => state.recentlyLoadedSubmissions)
  const fetchStudentIds = useStore(state => state.fetchStudentIds)
  const loadStudentData = useStore(state => state.loadStudentData)
  const isStudentDataLoaded = useStore(state => state.isStudentDataLoaded)
  const isSubmissionDataLoaded = useStore(state => state.isSubmissionDataLoaded)

  const sisOverrides = useStore(state => state.sisOverrides)
  const fetchSisOverrides = useStore(state => state.fetchSisOverrides)

  const sisOverrides = useStore(state => state.sisOverrides)
  const fetchSisOverrides = useStore(state => state.fetchSisOverrides)

  const gradingPeriodAssignments = useStore(state => state.gradingPeriodAssignments)
  const isGradingPeriodAssignmentsLoading = useStore(
    state => state.isGradingPeriodAssignmentsLoading
  )
  const fetchGradingPeriodAssignments = useStore(state => state.fetchGradingPeriodAssignments)
  const loadAssignmentGroups = useStore(state => state.loadAssignmentGroups)
  const recentlyLoadedAssignmentGroups = useStore(state => state.recentlyLoadedAssignmentGroups)

  const currentGradingPeriodId = findFilterValuesOfType('grading-period', appliedFilters)[0]
  const gradingPeriodSet = props.gradebookEnv.grading_period_set

  // Initial state
  useEffect(() => {
    useStore.setState({
      courseId,
      dispatch: dispatch.current,
      performanceControls: performanceControls.current,
      hasModules: props.gradebookEnv.has_modules,
      allowFinalGradeOverride: props.gradebookEnv.course_settings.allow_final_grade_override,
    })
    initializeAppliedFilters(
      props.gradebookEnv.settings.filter_rows_by || {},
      props.gradebookEnv.settings.filter_columns_by || {}
    )
  }, [
    courseId,
    props.gradebookEnv.enhanced_gradebook_filters,
    props.gradebookEnv.settings.filter_rows_by,
    props.gradebookEnv.settings.filter_columns_by,
    props.gradebookEnv.has_modules,
    props.gradebookEnv.course_settings.allow_final_grade_override,
    initializeAppliedFilters,
  ])

  // Data loading logic goes here
  useEffect(() => {
    if (props.gradebookEnv.enhanced_gradebook_filters) {
      fetchFilters()
    }
    if (props.gradebookEnv.has_modules) {
      fetchModules()
    }
    if (props.gradebookEnv.course_settings.allow_final_grade_override) {
      fetchFinalGradeOverrides()
    }
    if (props.gradebookEnv.post_grades_feature) {
      fetchSisOverrides()
    }
    fetchCustomColumns()
    loadStudentData()
  }, [
    fetchCustomColumns,
    fetchFilters,
    fetchFinalGradeOverrides,
    fetchModules,
<<<<<<< HEAD
=======
    loadStudentData,
>>>>>>> a9e15ed7
    fetchSisOverrides,
    initializeStagedFilters,
    props.gradebookEnv.course_settings.allow_final_grade_override,
    props.gradebookEnv.enhanced_gradebook_filters,
    props.gradebookEnv.has_modules,
    props.gradebookEnv.post_grades_feature,
    props.gradebookEnv.settings.filter_columns_by,
    props.gradebookEnv.settings.filter_rows_by,
  ])

  useEffect(() => {
    if (gradingPeriodSet) {
      fetchGradingPeriodAssignments()
        .then(() => {
          if (currentGradingPeriodId !== '0') {
            loadAssignmentGroups(currentGradingPeriodId)
          }
        })
        .catch(error => {
          throw new Error('Failed to load grading period assignments', error)
        })
    } else {
      loadAssignmentGroups().catch(error => {
        throw new Error('Failed to load assignment groups', error)
      })
    }
  }, [
    gradingPeriodSet,
    currentGradingPeriodId,
    fetchGradingPeriodAssignments,
    loadAssignmentGroups,
  ])

  const reloadStudentData = useCallback(() => {
    loadStudentData()
  }, [loadStudentData])

  return (
    <Gradebook
      {...props}
      appliedFilters={appliedFilters}
      customColumns={customColumns}
      fetchFinalGradeOverrides={fetchFinalGradeOverrides}
      fetchGradingPeriodAssignments={fetchGradingPeriodAssignments}
      fetchStudentIds={fetchStudentIds}
      flashAlerts={flashMessages}
      gradingPeriodAssignments={gradingPeriodAssignments}
      hideGrid={false}
      isCustomColumnsLoading={isCustomColumnsLoading}
      isFiltersLoading={isFiltersLoading}
      isGradingPeriodAssignmentsLoading={isGradingPeriodAssignmentsLoading}
      isModulesLoading={isModulesLoading}
      isStudentIdsLoading={isStudentIdsLoading}
<<<<<<< HEAD
=======
      isStudentDataLoaded={isStudentDataLoaded}
      isSubmissionDataLoaded={isSubmissionDataLoaded}
>>>>>>> a9e15ed7
      finalGradeOverrides={finalGradeOverrides}
      modules={modules}
      recentlyLoadedAssignmentGroups={recentlyLoadedAssignmentGroups}
      sisOverrides={sisOverrides}
<<<<<<< HEAD
=======
      recentlyLoadedStudents={recentlyLoadedStudents}
      recentlyLoadedSubmissions={recentlyLoadedSubmissions}
      reloadStudentData={reloadStudentData}
>>>>>>> a9e15ed7
      studentIds={studentIds}
      // when the rest of DataLoader is moved we can remove these
      performanceControls={performanceControls.current}
      dispatch={dispatch.current}
    />
  )
}<|MERGE_RESOLUTION|>--- conflicted
+++ resolved
@@ -79,9 +79,6 @@
   const loadStudentData = useStore(state => state.loadStudentData)
   const isStudentDataLoaded = useStore(state => state.isStudentDataLoaded)
   const isSubmissionDataLoaded = useStore(state => state.isSubmissionDataLoaded)
-
-  const sisOverrides = useStore(state => state.sisOverrides)
-  const fetchSisOverrides = useStore(state => state.fetchSisOverrides)
 
   const sisOverrides = useStore(state => state.sisOverrides)
   const fetchSisOverrides = useStore(state => state.fetchSisOverrides)
@@ -141,10 +138,7 @@
     fetchFilters,
     fetchFinalGradeOverrides,
     fetchModules,
-<<<<<<< HEAD
-=======
     loadStudentData,
->>>>>>> a9e15ed7
     fetchSisOverrides,
     initializeStagedFilters,
     props.gradebookEnv.course_settings.allow_final_grade_override,
@@ -198,21 +192,15 @@
       isGradingPeriodAssignmentsLoading={isGradingPeriodAssignmentsLoading}
       isModulesLoading={isModulesLoading}
       isStudentIdsLoading={isStudentIdsLoading}
-<<<<<<< HEAD
-=======
       isStudentDataLoaded={isStudentDataLoaded}
       isSubmissionDataLoaded={isSubmissionDataLoaded}
->>>>>>> a9e15ed7
       finalGradeOverrides={finalGradeOverrides}
       modules={modules}
       recentlyLoadedAssignmentGroups={recentlyLoadedAssignmentGroups}
       sisOverrides={sisOverrides}
-<<<<<<< HEAD
-=======
       recentlyLoadedStudents={recentlyLoadedStudents}
       recentlyLoadedSubmissions={recentlyLoadedSubmissions}
       reloadStudentData={reloadStudentData}
->>>>>>> a9e15ed7
       studentIds={studentIds}
       // when the rest of DataLoader is moved we can remove these
       performanceControls={performanceControls.current}
