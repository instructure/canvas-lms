--- conflicted
+++ resolved
@@ -71,15 +71,12 @@
   const isStudentIdsLoading = useStore(state => state.isStudentIdsLoading)
   const fetchStudentIds = useStore(state => state.fetchStudentIds)
 
-<<<<<<< HEAD
-=======
   const gradingPeriodAssignments = useStore(state => state.gradingPeriodAssignments)
   const isGradingPeriodAssignmentsLoading = useStore(
     state => state.isGradingPeriodAssignmentsLoading
   )
   const fetchGradingPeriodAssignments = useStore(state => state.fetchGradingPeriodAssignments)
 
->>>>>>> c4055bd5
   // Initial state
   // We might be able to do this in gradebook/index.tsx instead
   useEffect(() => {
@@ -87,10 +84,7 @@
       courseId,
       dispatch: dispatch.current,
       performanceControls: performanceControls.current,
-<<<<<<< HEAD
-=======
       hasModules: props.gradebookEnv.has_modules,
->>>>>>> c4055bd5
     })
     initializeAppliedFilters(
       props.gradebookEnv.settings.filter_rows_by || {},
@@ -130,10 +124,7 @@
       {...props}
       appliedFilters={appliedFilters}
       customColumns={customColumns}
-<<<<<<< HEAD
-=======
       fetchGradingPeriodAssignments={fetchGradingPeriodAssignments}
->>>>>>> c4055bd5
       fetchStudentIds={fetchStudentIds}
       flashAlerts={flashMessages}
       gradingPeriodAssignments={gradingPeriodAssignments}
