--- conflicted
+++ resolved
@@ -90,9 +90,6 @@
   })
 }
 
-<<<<<<< HEAD
-function sendMesssageStudentsWho(recipientsIds, subject, body, contextCode) {
-=======
 function sendMessageStudentsWho(
   recipientsIds,
   subject,
@@ -101,7 +98,6 @@
   mediaFile,
   attachmentIds
 ) {
->>>>>>> deb6e9a2
   const params = {
     recipients: recipientsIds,
     subject,
@@ -111,8 +107,6 @@
     group_conversation: true,
     bulk_message: true
   }
-<<<<<<< HEAD
-=======
 
   if (mediaFile) {
     params.media_comment_id = mediaFile.id
@@ -123,7 +117,6 @@
     params.attachment_ids = attachmentIds
   }
 
->>>>>>> deb6e9a2
   return axios.post('/api/v1/conversations', params)
 }
 
@@ -137,9 +130,5 @@
   updateGradebookFilter,
   updateSubmission,
   updateTeacherNotesColumn,
-<<<<<<< HEAD
-  sendMesssageStudentsWho
-=======
   sendMessageStudentsWho
->>>>>>> deb6e9a2
 }