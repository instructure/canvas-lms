--- conflicted
+++ resolved
@@ -44,11 +44,7 @@
 
 export default (
   set: StoreApi<GradebookStore>['setState'],
-<<<<<<< HEAD
-  get: StoreApi<GradebookStore>['getState']
-=======
   get: StoreApi<GradebookStore>['getState'],
->>>>>>> 4b8c5dea
 ): CustomColumnsState => ({
   reorderCustomColumnsUrl: '',
 
