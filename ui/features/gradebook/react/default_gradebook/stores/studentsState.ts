--- conflicted
+++ resolved
@@ -50,11 +50,7 @@
 
 export default (
   set: StoreApi<GradebookStore>['setState'],
-<<<<<<< HEAD
-  get: StoreApi<GradebookStore>['getState']
-=======
   get: StoreApi<GradebookStore>['getState'],
->>>>>>> 51db239a
 ): StudentsState => ({
   studentIds: [],
 
@@ -213,11 +209,7 @@
           )
 
           // when the current chunk requests are all enqueued
-<<<<<<< HEAD
-           
-=======
-
->>>>>>> 51db239a
+
           chunkRequestDatum.allEnqueued.then(() => {
             submissionRequests.push(...chunkRequestDatum.submissionRequests)
             studentRequests.push(chunkRequestDatum.studentRequest)
