--- conflicted
+++ resolved
@@ -50,11 +50,7 @@
 
 export default (
   set: StoreApi<GradebookStore>['setState'],
-<<<<<<< HEAD
-  get: StoreApi<GradebookStore>['getState']
-=======
   get: StoreApi<GradebookStore>['getState'],
->>>>>>> 4b8c5dea
 ): StudentsState => ({
   studentIds: [],
 
@@ -213,11 +209,7 @@
           )
 
           // when the current chunk requests are all enqueued
-<<<<<<< HEAD
-           
-=======
-
->>>>>>> 4b8c5dea
+
           chunkRequestDatum.allEnqueued.then(() => {
             submissionRequests.push(...chunkRequestDatum.submissionRequests)
             studentRequests.push(chunkRequestDatum.studentRequest)
