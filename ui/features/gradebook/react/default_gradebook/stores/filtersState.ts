/*
 * Copyright (C) 2022 - present Instructure, Inc.
 *
 * This file is part of Canvas.
 *
 * Canvas is free software: you can redistribute it and/or modify it under
 * the terms of the GNU Affero General Public License as published by the Free
 * Software Foundation, version 3 of the License.
 *
 * Canvas is distributed in the hope that it will be useful, but WITHOUT ANY
 * WARRANTY; without even the implied warranty of MERCHANTABILITY or FITNESS FOR
 * A PARTICULAR PURPOSE. See the GNU Affero General Public License for more
 * details.
 *
 * You should have received a copy of the GNU Affero General Public License along
 * with this program. If not, see <http://www.gnu.org/licenses/>.
 */

import {SetState, GetState} from 'zustand'
import uuid from 'uuid'
import doFetchApi from '@canvas/do-fetch-api-effect'
// @ts-ignore
import I18n from 'i18n!gradebook'
<<<<<<< HEAD
import type {PartialFilter, AppliedFilter, Filter} from '../gradebook.d'
import {deserializeFilter, serializeFilter} from '../Gradebook.utils'
=======
import type {PartialFilter, AppliedFilter, FilterCondition, Filter} from '../gradebook.d'
import {
  deserializeFilter,
  serializeFilter,
  compareFilterByDate,
  findAllAppliedFilterValuesOfType
} from '../Gradebook.utils'
>>>>>>> a6bcc411
import type {GradebookStore} from './index'

export type FiltersState = {
  filters: Filter[]
  stagedFilter: null | PartialFilter
  isFiltersLoading: boolean

  appliedFilters: () => AppliedFilter[]
  initializeStagedFilter: (InitialColumnFilterSettings, InitialRowFilterSettings) => void
  fetchFilters: () => Promise<void>
  saveStagedFilter: () => Promise<void>
  updateFilter: (filter: Filter) => Promise<void>
  deleteFilter: (filter: Filter) => Promise<any>
}

type InitialColumnFilterSettings = {
  assignment_group_id: null | string
  context_module_id: null | string
  grading_period_id: null | string
}

type InitialRowFilterSettings = {
  section_id: null | string
  student_group_id: null | string
}

export default (set: SetState<GradebookStore>, get: GetState<GradebookStore>): FiltersState => ({
  filters: [],

  stagedFilter: null,

  isFiltersLoading: false,

  appliedFilters: () => {
    const allFilters = get().stagedFilter ? [...get().filters, get().stagedFilter!] : get().filters
    return allFilters.filter(filter => filter.is_applied) as AppliedFilter[]
  },

  initializeStagedFilter: (
    initialRowFilterSettings: InitialRowFilterSettings,
    initialColumnFilterSettings: InitialColumnFilterSettings
  ) => {
    const conditions: FilterCondition[] = []

    // Is section filter not represented?
    if (
      initialRowFilterSettings.section_id &&
      !findAllAppliedFilterValuesOfType('section', get().filters).includes(
        initialRowFilterSettings.section_id
      )
    ) {
      conditions.push({
        id: uuid.v4(),
        value: initialRowFilterSettings.section_id,
        type: 'section',
        created_at: new Date().toISOString()
      })
    }

    // Is student group filter not represented?
    if (
      initialRowFilterSettings.student_group_id &&
      !findAllAppliedFilterValuesOfType('student-group', get().filters).includes(
        initialRowFilterSettings.student_group_id
      )
    ) {
      conditions.push({
        id: uuid.v4(),
        value: initialRowFilterSettings.student_group_id,
        type: 'student-group',
        created_at: new Date().toISOString()
      })
    }

    // Is assignment group filter not represented?
    if (
      initialColumnFilterSettings.assignment_group_id &&
      !findAllAppliedFilterValuesOfType('assignment-group', get().filters).includes(
        initialColumnFilterSettings.assignment_group_id
      )
    ) {
      conditions.push({
        id: uuid.v4(),
        value: initialColumnFilterSettings.assignment_group_id,
        type: 'assignment-group',
        created_at: new Date().toISOString()
      })
    }

    // Is module filter not represented?
    if (
      initialColumnFilterSettings.context_module_id &&
      !findAllAppliedFilterValuesOfType('module', get().filters).includes(
        initialColumnFilterSettings.context_module_id
      )
    ) {
      conditions.push({
        id: uuid.v4(),
        value: initialColumnFilterSettings.context_module_id,
        type: 'module',
        created_at: new Date().toISOString()
      })
    }

    // Is grading period filter not represented?
    if (
      initialColumnFilterSettings.grading_period_id &&
      !findAllAppliedFilterValuesOfType('grading-period', get().filters).includes(
        initialColumnFilterSettings.grading_period_id
      )
    ) {
      conditions.push({
        id: uuid.v4(),
        value: initialColumnFilterSettings.grading_period_id,
        type: 'grading-period',
        created_at: new Date().toISOString()
      })
    }

    if (conditions.length > 0) {
      const stagedFilter: PartialFilter = {
        name: '',
        conditions,
        is_applied: true,
        created_at: new Date().toISOString()
      }
      set({stagedFilter})
    }
  },

  fetchFilters: async () => {
    set({isFiltersLoading: true})
    const path = `/api/v1/courses/${get().courseId}/gradebook_filters`
    return doFetchApi({path})
      .then(response => {
        set({
          filters: response.json.map(deserializeFilter),
          isFiltersLoading: false
        })
      })
      .catch(() => {
        set({
          filters: [],
          isFiltersLoading: false,
          flashMessages: get().flashMessages.concat([
            {
              key: 'filters-loading-error',
              message: I18n.t('There was an error fetching gradebook filters.'),
              variant: 'error'
            }
          ])
        })
      })
  },

  saveStagedFilter: () => {
    const stagedFilter = get().stagedFilter
    if (!stagedFilter) throw new Error('staged filter is null')

    const {name, payload} = serializeFilter(stagedFilter)

    return doFetchApi({
      path: `/api/v1/courses/${get().courseId}/gradebook_filters`,
      method: 'POST',
      body: {gradebook_filter: {name, payload}}
    })
      .then(response => {
        const newFilter = deserializeFilter(response.json)
        set({
          stagedFilter: null,
          filters: get().filters.concat([newFilter])
        })
      })
      .catch(() => {
        set({
          flashMessages: get().flashMessages.concat([
            {
              key: `filters-create-error-${Date.now()}`,
              message: I18n.t('There was an error creating a new filter.'),
              variant: 'error'
            }
          ])
        })
      })
  },

  updateFilter: (filter: Filter) => {
    const originalFilter = get().filters.find(f => f.id !== filter.id)

    // optimistic update
    set({
      filters: get()
        .filters.filter(f => f.id !== filter.id)
        .concat([filter])
    })

    const {name, payload} = serializeFilter(filter)

    return doFetchApi({
      path: `/api/v1/courses/${get().courseId}/gradebook_filters/${filter.id}`,
      method: 'PUT',
      body: {gradebook_filter: {name, payload}}
    })
      .then(response => {
        const updatedFilter = deserializeFilter(response.json)
        set({
          filters: get()
            .filters.filter(f => f.id !== filter.id)
            .concat([updatedFilter])
        })
      })
      .catch(() => {
        // rewind
        if (originalFilter) {
          set({
            filters: get()
              .filters.filter(f => f.id !== filter.id)
              .concat([originalFilter])
          })
        }

        set({
          flashMessages: get().flashMessages.concat([
            {
              key: `filters-create-error-${Date.now()}`,
              message: I18n.t('There was an error updating a filter.'),
              variant: 'error'
            }
          ])
        })
      })
  },

  deleteFilter: (filter: Filter) => {
    // Optimistic update
    set({filters: get().filters.filter(f => f.id !== filter.id)})

    return doFetchApi({
      path: `/api/v1/courses/${get().courseId}/gradebook_filters/${filter.id}`,
      method: 'DELETE'
    }).catch(() => {
      // rewind
      const isAbsent = get().filters.some(f => f.id === filter.id)
      if (!isAbsent) {
        set({filters: get().filters.concat([filter])})
      }

      set({
        flashMessages: get().flashMessages.concat([
          {
            key: `filters-delete-error-${filter.id}-${Date.now()}`,
            message: I18n.t('There was an error deleting "%{name}".', {name: filter.name}),
            variant: 'error'
          }
        ])
      })
    })
  }
})<|MERGE_RESOLUTION|>--- conflicted
+++ resolved
@@ -21,10 +21,6 @@
 import doFetchApi from '@canvas/do-fetch-api-effect'
 // @ts-ignore
 import I18n from 'i18n!gradebook'
-<<<<<<< HEAD
-import type {PartialFilter, AppliedFilter, Filter} from '../gradebook.d'
-import {deserializeFilter, serializeFilter} from '../Gradebook.utils'
-=======
 import type {PartialFilter, AppliedFilter, FilterCondition, Filter} from '../gradebook.d'
 import {
   deserializeFilter,
@@ -32,7 +28,6 @@
   compareFilterByDate,
   findAllAppliedFilterValuesOfType
 } from '../Gradebook.utils'
->>>>>>> a6bcc411
 import type {GradebookStore} from './index'
 
 export type FiltersState = {
@@ -203,7 +198,7 @@
         const newFilter = deserializeFilter(response.json)
         set({
           stagedFilter: null,
-          filters: get().filters.concat([newFilter])
+          filters: get().filters.concat([newFilter]).sort(compareFilterByDate)
         })
       })
       .catch(() => {
@@ -227,6 +222,7 @@
       filters: get()
         .filters.filter(f => f.id !== filter.id)
         .concat([filter])
+        .sort(compareFilterByDate)
     })
 
     const {name, payload} = serializeFilter(filter)
@@ -242,6 +238,7 @@
           filters: get()
             .filters.filter(f => f.id !== filter.id)
             .concat([updatedFilter])
+            .sort(compareFilterByDate)
         })
       })
       .catch(() => {
@@ -251,6 +248,7 @@
             filters: get()
               .filters.filter(f => f.id !== filter.id)
               .concat([originalFilter])
+              .sort(compareFilterByDate)
           })
         }
 
@@ -277,7 +275,7 @@
       // rewind
       const isAbsent = get().filters.some(f => f.id === filter.id)
       if (!isAbsent) {
-        set({filters: get().filters.concat([filter])})
+        set({filters: get().filters.concat([filter]).sort(compareFilterByDate)})
       }
 
       set({
