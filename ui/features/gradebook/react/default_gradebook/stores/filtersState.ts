--- conflicted
+++ resolved
@@ -198,12 +198,7 @@
     )
 
     set({
-<<<<<<< HEAD
-      appliedFilters: filters,
-      stagedFilters: !savedFilterAlreadyMatches ? filters : [],
-=======
       stagedFilters: !savedFilterAlreadyMatches ? appliedFilters : [],
->>>>>>> c4055bd5
     })
   },
 
