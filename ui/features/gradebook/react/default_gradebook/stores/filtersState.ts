--- conflicted
+++ resolved
@@ -90,11 +90,7 @@
 
 export default (
   set: StoreApi<GradebookStore>['setState'],
-<<<<<<< HEAD
-  get: StoreApi<GradebookStore>['getState']
-=======
   get: StoreApi<GradebookStore>['getState'],
->>>>>>> 51db239a
 ): FiltersState => ({
   appliedFilters: [],
 
