--- conflicted
+++ resolved
@@ -154,15 +154,12 @@
         'has-submissions',
         'has-no-submissions',
         'has-unposted-grades',
-<<<<<<< HEAD
-=======
         'late',
         'missing',
         'resubmitted',
         'dropped',
         'excused',
         'extended',
->>>>>>> 0889f4aa
       ].includes(initialColumnFilterSettings.submissions || '')
     ) {
       appliedFilters.push({
