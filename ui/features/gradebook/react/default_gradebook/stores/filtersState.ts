/*
 * Copyright (C) 2022 - present Instructure, Inc.
 *
 * This file is part of Canvas.
 *
 * Canvas is free software: you can redistribute it and/or modify it under
 * the terms of the GNU Affero General Public License as published by the Free
 * Software Foundation, version 3 of the License.
 *
 * Canvas is distributed in the hope that it will be useful, but WITHOUT ANY
 * WARRANTY; without even the implied warranty of MERCHANTABILITY or FITNESS FOR
 * A PARTICULAR PURPOSE. See the GNU Affero General Public License for more
 * details.
 *
 * You should have received a copy of the GNU Affero General Public License along
 * with this program. If not, see <http://www.gnu.org/licenses/>.
 */

import {SetState, GetState} from 'zustand'
import uuid from 'uuid'
import doFetchApi from '@canvas/do-fetch-api-effect'
import {useScope as useI18nScope} from '@canvas/i18n'
import type {Filter, FilterPreset, PartialFilterPreset} from '../gradebook.d'
import {
  compareFilterSetByUpdatedDate,
  deserializeFilter,
  doFiltersMatch,
<<<<<<< HEAD
  isFilterNotEmpty
=======
  isFilterNotEmpty,
>>>>>>> d9328659
} from '../Gradebook.utils'
import GradebookApi from '../apis/GradebookApi'
import type {GradebookStore} from './index'

const I18n = useI18nScope('gradebook')

export type FiltersState = {
  appliedFilters: Filter[]
  filterPresets: FilterPreset[]
  stagedFilters: Filter[]
  isFiltersLoading: boolean

  addFilters: (filters: Filter[]) => void
  applyFilters: (filters: Filter[]) => void
  toggleFilter: (filter: Filter) => void
  initializeStagedFilter: (InitialColumnFilterSettings, InitialRowFilterSettings) => void
  fetchFilters: () => Promise<void>
  saveStagedFilter: (filterPreset: PartialFilterPreset) => Promise<void>
  updateStagedFilterPreset: (filters: Filter[]) => void
  updateFilterPreset: (filterPreset: FilterPreset) => Promise<void>
  deleteFilterPreset: (filterPreset: FilterPreset) => Promise<void>
}

export type InitialColumnFilterSettings = {
  assignment_group_id: null | string
  context_module_id: null | string
  grading_period_id: null | string
  submissions: null | 'has-submissions' | 'has-ungraded-submissions'
  start_date: null | string
  end_date: null | string
}

export type InitialRowFilterSettings = {
  section_id: null | string
  student_group_id: null | string
}

export default (set: SetState<GradebookStore>, get: GetState<GradebookStore>): FiltersState => ({
  appliedFilters: [],

  filterPresets: [],

  stagedFilters: [],

  isFiltersLoading: false,

  applyFilters: (appliedFilters: Filter[]) => {
    set({appliedFilters})
  },

  addFilters: (filters: Filter[]) => {
    const types = filters.map(c => c.type)
    const newFilters = [...get().appliedFilters.filter(c => !types.includes(c.type))].concat(
      filters
    )
    get().applyFilters(newFilters)
  },

  toggleFilter: (filter: Filter) => {
    const existingFilter = get().appliedFilters.find(
      f => f.type === filter.type && f.value === filter.value
    )
    set({
      appliedFilters: [...get().appliedFilters.filter(f => f.type !== filter.type)].concat(
        existingFilter ? [] : [filter]
<<<<<<< HEAD
      )
=======
      ),
>>>>>>> d9328659
    })
  },

  initializeStagedFilter: (
    initialRowFilterSettings: InitialRowFilterSettings,
    initialColumnFilterSettings: InitialColumnFilterSettings
  ) => {
    const filters: Filter[] = []

    if (typeof initialRowFilterSettings.section_id === 'string') {
      filters.push({
        id: uuid.v4(),
        value: initialRowFilterSettings.section_id,
        type: 'section',
        created_at: new Date().toISOString(),
      })
    }

    if (typeof initialRowFilterSettings.student_group_id === 'string') {
      filters.push({
        id: uuid.v4(),
        value: initialRowFilterSettings.student_group_id,
        type: 'student-group',
        created_at: new Date().toISOString(),
      })
    }

    if (
      typeof initialColumnFilterSettings.assignment_group_id === 'string' &&
      initialColumnFilterSettings.assignment_group_id !== '0'
    ) {
      filters.push({
        id: uuid.v4(),
        value: initialColumnFilterSettings.assignment_group_id,
        type: 'assignment-group',
        created_at: new Date().toISOString(),
      })
    }

    if (
      ['has-ungraded-submissions', 'has-submissions'].includes(
        initialColumnFilterSettings.submissions || ''
      )
    ) {
      filters.push({
        id: uuid.v4(),
        value: initialColumnFilterSettings.submissions || undefined,
        type: 'submissions',
        created_at: new Date().toISOString(),
      })
    }

    if (
      typeof initialColumnFilterSettings.context_module_id === 'string' &&
      initialColumnFilterSettings.context_module_id !== '0'
    ) {
      filters.push({
        id: uuid.v4(),
        value: initialColumnFilterSettings.context_module_id,
        type: 'module',
        created_at: new Date().toISOString(),
      })
    }

    if (initialColumnFilterSettings.start_date && initialColumnFilterSettings.start_date !== '0') {
      filters.push({
        id: uuid.v4(),
        value: initialColumnFilterSettings.start_date,
        type: 'start-date',
        created_at: new Date().toISOString(),
      })
    }

    if (initialColumnFilterSettings.end_date && initialColumnFilterSettings.end_date !== '0') {
      filters.push({
        id: uuid.v4(),
        value: initialColumnFilterSettings.end_date,
        type: 'end-date',
        created_at: new Date().toISOString(),
      })
    }

    if (
      typeof initialColumnFilterSettings.grading_period_id === 'string' &&
      initialColumnFilterSettings.grading_period_id !== '0'
    ) {
      filters.push({
        id: uuid.v4(),
        value: initialColumnFilterSettings.grading_period_id,
        type: 'grading-period',
        created_at: new Date().toISOString(),
      })
    }

    const savedFilterAlreadyMatches = get().filterPresets.some(filterPreset =>
      doFiltersMatch(filterPreset.filters, filters)
    )

    set({
      appliedFilters: filters,
<<<<<<< HEAD
      stagedFilters: !savedFilterAlreadyMatches ? filters : []
=======
      stagedFilters: !savedFilterAlreadyMatches ? filters : [],
>>>>>>> d9328659
    })
  },

  fetchFilters: async () => {
    set({isFiltersLoading: true})
    const path = `/api/v1/courses/${get().courseId}/gradebook_filters`
    return doFetchApi({path})
      .then(response => {
        set({
          filterPresets: response.json.map(deserializeFilter).sort(compareFilterSetByUpdatedDate),
<<<<<<< HEAD
          isFiltersLoading: false
=======
          isFiltersLoading: false,
>>>>>>> d9328659
        })
      })
      .catch(() => {
        set({
          filterPresets: [],
          isFiltersLoading: false,
          flashMessages: get().flashMessages.concat([
            {
              key: 'filter-presets-loading-error',
              message: I18n.t('There was an error fetching gradebook filters.'),
              variant: 'error',
            },
          ]),
        })
      })
  },

  updateStagedFilterPreset: (newStagedFilters: Filter[]) => {
    const appliedFilters = get().appliedFilters.filter(isFilterNotEmpty)
    const stagedFilters = get().stagedFilters
    const isFilterApplied = doFiltersMatch(stagedFilters, appliedFilters)

    set({
      stagedFilters: newStagedFilters,
      appliedFilters: isFilterApplied
        ? newStagedFilters.filter(isFilterNotEmpty)
<<<<<<< HEAD
        : get().appliedFilters
=======
        : get().appliedFilters,
>>>>>>> d9328659
    })
  },

  saveStagedFilter: async (filterPreset: PartialFilterPreset) => {
    const filters = filterPreset.filters.filter(isFilterNotEmpty)
    if (!filters.length) return
    const originalFilters = get().filterPresets
<<<<<<< HEAD
    const stagedFilter = {
      id: uuid.v4(),
      name: filterPreset.name,
      filters,
      created_at: new Date().toISOString(),
      updated_at: new Date().toISOString()
=======
    const stagedFilter: FilterPreset = {
      id: uuid.v4() as string,
      name: filterPreset.name,
      filters,
      created_at: new Date().toISOString(),
      updated_at: new Date().toISOString(),
>>>>>>> d9328659
    }

    // optimistic update
    set({
      filterPresets: get().filterPresets.concat([stagedFilter]).sort(compareFilterSetByUpdatedDate),
<<<<<<< HEAD
      stagedFilters: []
=======
      stagedFilters: [],
>>>>>>> d9328659
    })

    return GradebookApi.createGradebookFilterPreset(get().courseId, stagedFilter)
      .then(response => {
        const newFilter = deserializeFilter(response.json)
        set({
          stagedFilters: [],
<<<<<<< HEAD
          filterPresets: originalFilters.concat([newFilter]).sort(compareFilterSetByUpdatedDate)
=======
          filterPresets: originalFilters.concat([newFilter]).sort(compareFilterSetByUpdatedDate),
>>>>>>> d9328659
        })
      })
      .catch(() => {
        set({
          stagedFilters: filterPreset.filters,
          flashMessages: get().flashMessages.concat([
            {
              key: `filter-presets-create-error-${Date.now()}`,
              message: I18n.t('There was an error creating a new filter.'),
              variant: 'error',
            },
          ]),
        })
      })
  },

  updateFilterPreset: async (filterPreset: FilterPreset) => {
    const originalFilter = get().filterPresets.find(f => f.id === filterPreset.id)
    const otherFilters = get().filterPresets.filter(f => f.id !== filterPreset.id)
    const appliedFilters = get().appliedFilters

    const isFilterApplied = doFiltersMatch(originalFilter?.filters || [], appliedFilters)

    // optimistic update
    set({
      filterPresets: otherFilters.concat([filterPreset]).sort(compareFilterSetByUpdatedDate),
<<<<<<< HEAD
      appliedFilters: isFilterApplied ? filterPreset.filters : appliedFilters
=======
      appliedFilters: isFilterApplied ? filterPreset.filters : appliedFilters,
>>>>>>> d9328659
    })

    try {
      const response = await GradebookApi.updateGradebookFilterPreset(get().courseId, filterPreset)
      const updatedFilter = deserializeFilter(response.json)
      set({
        filterPresets: get()
          .filterPresets.filter(f => f.id !== filterPreset.id)
          .concat([updatedFilter])
          .sort(compareFilterSetByUpdatedDate),
<<<<<<< HEAD
        appliedFilters: isFilterApplied ? updatedFilter.filters : appliedFilters
=======
        appliedFilters: isFilterApplied ? updatedFilter.filters : appliedFilters,
>>>>>>> d9328659
      })
    } catch (err) {
      // rewind
      if (originalFilter) {
        set({
          filterPresets: get()
            .filterPresets.filter(f => f.id !== filterPreset.id)
            .concat([originalFilter])
            .sort(compareFilterSetByUpdatedDate),
<<<<<<< HEAD
          appliedFilters
=======
          appliedFilters,
>>>>>>> d9328659
        })
      }

      set({
        flashMessages: get().flashMessages.concat([
          {
            key: `filter-presets-create-error-${Date.now()}`,
            message: I18n.t('There was an error updating a filter.'),
            variant: 'error',
          },
        ]),
      })
    }
  },

  deleteFilterPreset: (filterPreset: FilterPreset) => {
    const appliedFilters = get().appliedFilters
    const isFilterApplied = doFiltersMatch(filterPreset.filters, get().appliedFilters)

    // Optimistic update
    set({
      filterPresets: get().filterPresets.filter(f => f.id !== filterPreset.id),
<<<<<<< HEAD
      appliedFilters: isFilterApplied ? [] : appliedFilters
=======
      appliedFilters: isFilterApplied ? [] : appliedFilters,
>>>>>>> d9328659
    })

    return GradebookApi.deleteGradebookFilterPreset(get().courseId, filterPreset.id).catch(() => {
      // rewind
      const isAbsent = get().filterPresets.some(f => f.id === filterPreset.id)
      if (!isAbsent) {
        set({
          filterPresets: get()
            .filterPresets.concat([filterPreset])
<<<<<<< HEAD
            .sort(compareFilterSetByUpdatedDate)
=======
            .sort(compareFilterSetByUpdatedDate),
>>>>>>> d9328659
        })
      }

      set({
        flashMessages: get().flashMessages.concat([
          {
            key: `filter-presets-delete-error-${filterPreset.id}-${Date.now()}`,
            message: I18n.t('There was an error deleting "%{name}".', {name: filterPreset.name}),
<<<<<<< HEAD
            variant: 'error'
          }
        ]),
        appliedFilters
=======
            variant: 'error',
          },
        ]),
        appliedFilters,
>>>>>>> d9328659
      })
    })
  },
})<|MERGE_RESOLUTION|>--- conflicted
+++ resolved
@@ -25,11 +25,7 @@
   compareFilterSetByUpdatedDate,
   deserializeFilter,
   doFiltersMatch,
-<<<<<<< HEAD
-  isFilterNotEmpty
-=======
   isFilterNotEmpty,
->>>>>>> d9328659
 } from '../Gradebook.utils'
 import GradebookApi from '../apis/GradebookApi'
 import type {GradebookStore} from './index'
@@ -95,11 +91,7 @@
     set({
       appliedFilters: [...get().appliedFilters.filter(f => f.type !== filter.type)].concat(
         existingFilter ? [] : [filter]
-<<<<<<< HEAD
-      )
-=======
       ),
->>>>>>> d9328659
     })
   },
 
@@ -200,11 +192,7 @@
 
     set({
       appliedFilters: filters,
-<<<<<<< HEAD
-      stagedFilters: !savedFilterAlreadyMatches ? filters : []
-=======
       stagedFilters: !savedFilterAlreadyMatches ? filters : [],
->>>>>>> d9328659
     })
   },
 
@@ -215,11 +203,7 @@
       .then(response => {
         set({
           filterPresets: response.json.map(deserializeFilter).sort(compareFilterSetByUpdatedDate),
-<<<<<<< HEAD
-          isFiltersLoading: false
-=======
           isFiltersLoading: false,
->>>>>>> d9328659
         })
       })
       .catch(() => {
@@ -246,11 +230,7 @@
       stagedFilters: newStagedFilters,
       appliedFilters: isFilterApplied
         ? newStagedFilters.filter(isFilterNotEmpty)
-<<<<<<< HEAD
-        : get().appliedFilters
-=======
         : get().appliedFilters,
->>>>>>> d9328659
     })
   },
 
@@ -258,31 +238,18 @@
     const filters = filterPreset.filters.filter(isFilterNotEmpty)
     if (!filters.length) return
     const originalFilters = get().filterPresets
-<<<<<<< HEAD
-    const stagedFilter = {
-      id: uuid.v4(),
-      name: filterPreset.name,
-      filters,
-      created_at: new Date().toISOString(),
-      updated_at: new Date().toISOString()
-=======
     const stagedFilter: FilterPreset = {
       id: uuid.v4() as string,
       name: filterPreset.name,
       filters,
       created_at: new Date().toISOString(),
       updated_at: new Date().toISOString(),
->>>>>>> d9328659
     }
 
     // optimistic update
     set({
       filterPresets: get().filterPresets.concat([stagedFilter]).sort(compareFilterSetByUpdatedDate),
-<<<<<<< HEAD
-      stagedFilters: []
-=======
       stagedFilters: [],
->>>>>>> d9328659
     })
 
     return GradebookApi.createGradebookFilterPreset(get().courseId, stagedFilter)
@@ -290,11 +257,7 @@
         const newFilter = deserializeFilter(response.json)
         set({
           stagedFilters: [],
-<<<<<<< HEAD
-          filterPresets: originalFilters.concat([newFilter]).sort(compareFilterSetByUpdatedDate)
-=======
           filterPresets: originalFilters.concat([newFilter]).sort(compareFilterSetByUpdatedDate),
->>>>>>> d9328659
         })
       })
       .catch(() => {
@@ -321,11 +284,7 @@
     // optimistic update
     set({
       filterPresets: otherFilters.concat([filterPreset]).sort(compareFilterSetByUpdatedDate),
-<<<<<<< HEAD
-      appliedFilters: isFilterApplied ? filterPreset.filters : appliedFilters
-=======
       appliedFilters: isFilterApplied ? filterPreset.filters : appliedFilters,
->>>>>>> d9328659
     })
 
     try {
@@ -336,11 +295,7 @@
           .filterPresets.filter(f => f.id !== filterPreset.id)
           .concat([updatedFilter])
           .sort(compareFilterSetByUpdatedDate),
-<<<<<<< HEAD
-        appliedFilters: isFilterApplied ? updatedFilter.filters : appliedFilters
-=======
         appliedFilters: isFilterApplied ? updatedFilter.filters : appliedFilters,
->>>>>>> d9328659
       })
     } catch (err) {
       // rewind
@@ -350,11 +305,7 @@
             .filterPresets.filter(f => f.id !== filterPreset.id)
             .concat([originalFilter])
             .sort(compareFilterSetByUpdatedDate),
-<<<<<<< HEAD
-          appliedFilters
-=======
           appliedFilters,
->>>>>>> d9328659
         })
       }
 
@@ -377,11 +328,7 @@
     // Optimistic update
     set({
       filterPresets: get().filterPresets.filter(f => f.id !== filterPreset.id),
-<<<<<<< HEAD
-      appliedFilters: isFilterApplied ? [] : appliedFilters
-=======
       appliedFilters: isFilterApplied ? [] : appliedFilters,
->>>>>>> d9328659
     })
 
     return GradebookApi.deleteGradebookFilterPreset(get().courseId, filterPreset.id).catch(() => {
@@ -391,11 +338,7 @@
         set({
           filterPresets: get()
             .filterPresets.concat([filterPreset])
-<<<<<<< HEAD
-            .sort(compareFilterSetByUpdatedDate)
-=======
             .sort(compareFilterSetByUpdatedDate),
->>>>>>> d9328659
         })
       }
 
@@ -404,17 +347,10 @@
           {
             key: `filter-presets-delete-error-${filterPreset.id}-${Date.now()}`,
             message: I18n.t('There was an error deleting "%{name}".', {name: filterPreset.name}),
-<<<<<<< HEAD
-            variant: 'error'
-          }
-        ]),
-        appliedFilters
-=======
             variant: 'error',
           },
         ]),
         appliedFilters,
->>>>>>> d9328659
       })
     })
   },
