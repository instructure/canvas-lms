--- conflicted
+++ resolved
@@ -21,16 +21,7 @@
 import doFetchApi from '@canvas/do-fetch-api-effect'
 import {useScope as useI18nScope} from '@canvas/i18n'
 import type {FilterCondition, Filter} from '../gradebook.d'
-<<<<<<< HEAD
-import {
-  compareFilterByDate,
-  deserializeFilter,
-  doFilterConditionsMatch,
-  findConditionValuesOfType
-} from '../Gradebook.utils'
-=======
 import {compareFilterByDate, deserializeFilter, doFilterConditionsMatch} from '../Gradebook.utils'
->>>>>>> 59e3f8cf
 import GradebookApi from '../apis/GradebookApi'
 import type {GradebookStore} from './index'
 
@@ -42,11 +33,7 @@
   stagedFilterConditions: FilterCondition[]
   isFiltersLoading: boolean
 
-<<<<<<< HEAD
-  applyConditions: (appliedFilterConditions: FilterCondition[]) => Promise<void>
-=======
   applyConditions: (conditions: FilterCondition[]) => Promise<void>
->>>>>>> 59e3f8cf
   initializeStagedFilter: (InitialColumnFilterSettings, InitialRowFilterSettings) => void
   fetchFilters: () => Promise<void>
   saveStagedFilter: (name: string) => Promise<void>
@@ -85,80 +72,46 @@
     initialRowFilterSettings: InitialRowFilterSettings,
     initialColumnFilterSettings: InitialColumnFilterSettings
   ) => {
-    const appliedFilterConditions: FilterCondition[] = []
+    const conditions: FilterCondition[] = []
 
     // Is section filter not represented?
-<<<<<<< HEAD
+    if (initialRowFilterSettings.section_id) {
+      conditions.push({
+        id: uuid.v4(),
+        value: initialRowFilterSettings.section_id,
+        type: 'section',
+        created_at: new Date().toISOString()
+      })
+    }
+
+    // Is student group filter not represented?
+    if (initialRowFilterSettings.student_group_id) {
+      conditions.push({
+        id: uuid.v4(),
+        value: initialRowFilterSettings.student_group_id,
+        type: 'student-group',
+        created_at: new Date().toISOString()
+      })
+    }
+
     if (
-      initialRowFilterSettings.section_id &&
-      !findConditionValuesOfType('section', get().filters).includes(
-        initialRowFilterSettings.section_id
+      initialColumnFilterSettings.assignment_group_id &&
+      initialColumnFilterSettings.assignment_group_id !== '0'
+    ) {
+      conditions.push({
+        id: uuid.v4(),
+        value: initialColumnFilterSettings.assignment_group_id,
+        type: 'assignment-group',
+        created_at: new Date().toISOString()
+      })
+    }
+
+    if (
+      ['has-ungraded-submissions', 'has-submissions'].includes(
+        initialColumnFilterSettings.submissions || ''
       )
     ) {
-      appliedFilterConditions.push({
-=======
-    if (initialRowFilterSettings.section_id) {
-      conditions.push({
->>>>>>> 59e3f8cf
-        id: uuid.v4(),
-        value: initialRowFilterSettings.section_id,
-        type: 'section',
-        created_at: new Date().toISOString()
-      })
-    }
-
-    // Is student group filter not represented?
-<<<<<<< HEAD
-    if (
-      initialRowFilterSettings.student_group_id &&
-      !findConditionValuesOfType('student-group', get().filters).includes(
-        initialRowFilterSettings.student_group_id
-      )
-    ) {
-      appliedFilterConditions.push({
-=======
-    if (initialRowFilterSettings.student_group_id) {
-      conditions.push({
->>>>>>> 59e3f8cf
-        id: uuid.v4(),
-        value: initialRowFilterSettings.student_group_id,
-        type: 'student-group',
-        created_at: new Date().toISOString()
-      })
-    }
-
-    if (
-      initialColumnFilterSettings.assignment_group_id &&
-<<<<<<< HEAD
-      initialColumnFilterSettings.assignment_group_id !== '0' &&
-      !findConditionValuesOfType('assignment-group', get().filters).includes(
-        initialColumnFilterSettings.assignment_group_id
-      )
-=======
-      initialColumnFilterSettings.assignment_group_id !== '0'
->>>>>>> 59e3f8cf
-    ) {
-      appliedFilterConditions.push({
-        id: uuid.v4(),
-        value: initialColumnFilterSettings.assignment_group_id,
-        type: 'assignment-group',
-        created_at: new Date().toISOString()
-      })
-    }
-
-    if (
-<<<<<<< HEAD
-      initialColumnFilterSettings.context_module_id &&
-      initialColumnFilterSettings.context_module_id !== '0' &&
-      !findConditionValuesOfType('module', get().filters).includes(
-        initialColumnFilterSettings.context_module_id
-=======
-      ['has-ungraded-submissions', 'has-submissions'].includes(
-        initialColumnFilterSettings.submissions || ''
->>>>>>> 59e3f8cf
-      )
-    ) {
-      appliedFilterConditions.push({
+      conditions.push({
         id: uuid.v4(),
         value: initialColumnFilterSettings.submissions || undefined,
         type: 'submissions',
@@ -179,18 +132,8 @@
     }
 
     // Is grading period filter not represented?
-<<<<<<< HEAD
-    if (
-      initialColumnFilterSettings.grading_period_id &&
-      !findConditionValuesOfType('grading-period', get().filters).includes(
-        initialColumnFilterSettings.grading_period_id
-      )
-    ) {
-      appliedFilterConditions.push({
-=======
     if (initialColumnFilterSettings.grading_period_id) {
       conditions.push({
->>>>>>> 59e3f8cf
         id: uuid.v4(),
         value: initialColumnFilterSettings.grading_period_id,
         type: 'grading-period',
@@ -199,14 +142,6 @@
     }
 
     const savedFilterAlreadyMatches = get().filters.some(filter =>
-<<<<<<< HEAD
-      doFilterConditionsMatch(filter.conditions, appliedFilterConditions)
-    )
-
-    if (!savedFilterAlreadyMatches) {
-      set({stagedFilterConditions: appliedFilterConditions})
-    }
-=======
       doFilterConditionsMatch(filter.conditions, conditions)
     )
 
@@ -214,7 +149,6 @@
       appliedFilterConditions: conditions,
       stagedFilterConditions: !savedFilterAlreadyMatches ? conditions : []
     })
->>>>>>> 59e3f8cf
   },
 
   fetchFilters: async () => {
@@ -254,16 +188,6 @@
     })
   },
 
-<<<<<<< HEAD
-  updateStagedFilter: (stagedFilterConditions: FilterCondition[]) => {
-    const appliedFilterConditions = get().appliedFilterConditions
-    const isFilterApplied = doFilterConditionsMatch(stagedFilterConditions, appliedFilterConditions)
-
-    set({
-      stagedFilterConditions,
-      appliedFilterConditions: isFilterApplied
-        ? stagedFilterConditions
-=======
   updateStagedFilter: (newStagedFilterConditions: FilterCondition[]) => {
     const appliedFilterConditions = get().appliedFilterConditions
     const stagedFilterConditions = get().stagedFilterConditions
@@ -273,7 +197,6 @@
       stagedFilterConditions: newStagedFilterConditions,
       appliedFilterConditions: isFilterApplied
         ? newStagedFilterConditions
->>>>>>> 59e3f8cf
         : get().appliedFilterConditions
     })
   },
