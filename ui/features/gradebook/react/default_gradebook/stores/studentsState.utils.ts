/*
 * Copyright (C) 2022 - present Instructure, Inc.
 *
 * This file is part of Canvas.
 *
 * Canvas is free software: you can redistribute it and/or modify it under
 * the terms of the GNU Affero General Public License as published by the Free
 * Software Foundation, version 3 of the License.
 *
 * Canvas is distributed in the hope that it will be useful, but WITHOUT ANY
 * WARRANTY; without even the implied warranty of MERCHANTABILITY or FITNESS FOR
 * A PARTICULAR PURPOSE. See the GNU Affero General Public License for more
 * details.
 *
 * You should have received a copy of the GNU Affero General Public License along
 * with this program. If not, see <http://www.gnu.org/licenses/>.
 */

import {chunk} from 'lodash'
import {useScope as createI18nScope} from '@canvas/i18n'
import {showFlashAlert} from '@canvas/alerts/react/FlashAlert'
import type {RequestDispatch} from '@canvas/network'
import type {Student, UserSubmissionGroup} from '../../../../../api.d'

const I18n = createI18nScope('gradebook')

export function flashStudentLoadError(): void {
  showFlashAlert({
    message: I18n.t('There was a problem loading students.'),
    type: 'error',
    err: null,
  })
}

export function flashSubmissionLoadError(): void {
  showFlashAlert({
    message: I18n.t('There was a problem loading submissions.'),
    type: 'error',
    err: null,
  })
}

// @ts-expect-error
export function reportCatch(error) {
<<<<<<< HEAD
   
=======
>>>>>>> 4b8c5dea
  console.warn(error)
}

export const submissionsParams = {
  include: ['sub_assignment_submissions'],
  exclude_response_fields: ['preview_url', 'external_tool_url', 'url'],
  grouped: 1,
  response_fields: [
    'assignment_id',
    'attachments',
    'attempt',
    'cached_due_date',
    'custom_grade_status_id',
    'entered_grade',
    'entered_score',
    'excused',
    'grade',
    'grade_matches_current_submission',
    'grading_period_id',
    'id',
    'late',
    'late_policy_status',
    'missing',
    'points_deducted',
    'posted_at',
    'proxy_submitter',
    'proxy_submitter_id',
    'redo_request',
    'score',
    'seconds_late',
    'sticker',
    'submission_type',
    'submitted_at',
    'user_id',
    'workflow_state',
  ],
}

export function getStudentsChunk(
  courseId: string,
  studentIds: string[],
  dispatch: RequestDispatch,
) {
  const params = {
    enrollment_state: ['active', 'completed', 'inactive', 'invited'],
    enrollment_type: ['student', 'student_view'],
    include: ['avatar_url', 'enrollments', 'group_ids', 'last_name', 'first_name'],
    per_page: studentIds.length,
    user_ids: studentIds,
  }
  return dispatch.getJSON<Student[]>(`/api/v1/courses/${courseId}/users`, params)
}

export function getSubmissionsForStudents(
  submissionsPerPage: number,
  courseId: string,
  studentIds: string[],
  // @ts-expect-error
  allEnqueued,
  dispatch: RequestDispatch,
) {
  return new Promise((resolve, reject) => {
    const url = `/api/v1/courses/${courseId}/students/submissions`
    const params = {...submissionsParams, student_ids: studentIds, per_page: submissionsPerPage}

    dispatch
      .getDepaginated<Student[]>(url, params, undefined, allEnqueued)
      .then(resolve)
      .catch(() => {
        flashSubmissionLoadError()
        reject()
      })
  })
}

export function getContentForStudentIdChunk(
  studentIds: string[],
  courseId: string,
  dispatch: RequestDispatch,
  submissionsChunkSize: number,
  submissionsPerPage: number,
  gotChunkOfStudents: (students: Student[]) => void,
  gotSubmissionsChunk: (student_submission_groups: UserSubmissionGroup[]) => void,
) {
  // @ts-expect-error
  let resolveEnqueued
  const allEnqueued = new Promise(resolve => {
    resolveEnqueued = resolve
  })

  const studentRequest = getStudentsChunk(courseId, studentIds, dispatch).then(gotChunkOfStudents)

  const submissionRequestChunks = chunk(studentIds, submissionsChunkSize)
  const submissionRequests: Promise<void>[] = []

  submissionRequestChunks.forEach(submissionRequestChunkIds => {
    // @ts-expect-error
    let submissions

    const submissionRequest = getSubmissionsForStudents(
      submissionsPerPage,
      courseId,
      submissionRequestChunkIds,
      // @ts-expect-error
      resolveEnqueued,
      dispatch,
    )
      .then(subs => (submissions = subs))
      // within the main Gradebook object, students must be received before
      // their related submissions can be received
      .then(() => studentRequest)
      .then(() => {
        // if the student request fails, this callback will not be called
        // the failure will be caught and otherwise ignored
        // @ts-expect-error
        return gotSubmissionsChunk(submissions)
      })
      .catch(reportCatch)

    submissionRequests.push(submissionRequest)
  })

  return {
    allEnqueued,
    studentRequest: studentRequest.catch(flashStudentLoadError), // ignore failed student requests
    submissionRequests,
  }
}<|MERGE_RESOLUTION|>--- conflicted
+++ resolved
@@ -42,10 +42,6 @@
 
 // @ts-expect-error
 export function reportCatch(error) {
-<<<<<<< HEAD
-   
-=======
->>>>>>> 4b8c5dea
   console.warn(error)
 }
 
