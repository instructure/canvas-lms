--- conflicted
+++ resolved
@@ -108,7 +108,6 @@
     include: ['avatar_url', 'enrollments', 'group_ids', 'last_name', 'first_name'],
     per_page: studentIds.length,
     user_ids: studentIds,
-    correlation_id: correlationId, // Enables request correlation for performance monitoring and analysis
   }
   return dispatch.getJSON<Student[]>(`/api/v1/courses/${courseId}/users`, params, {
     'Correlation-Id': correlationId, // Enables request correlation for performance monitoring and analysis
@@ -130,10 +129,6 @@
       ...submissionsParams,
       student_ids: studentIds,
       per_page: submissionsPerPage,
-<<<<<<< HEAD
-      correlation_id: correlationId, // Enables request correlation for performance monitoring and analysis
-=======
->>>>>>> 53aa8385
     }
 
     dispatch
