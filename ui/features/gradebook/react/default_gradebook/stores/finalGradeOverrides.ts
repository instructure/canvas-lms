--- conflicted
+++ resolved
@@ -46,11 +46,7 @@
 
 export default (
   set: StoreApi<GradebookStore>['setState'],
-<<<<<<< HEAD
-  get: StoreApi<GradebookStore>['getState']
-=======
   get: StoreApi<GradebookStore>['getState'],
->>>>>>> 51db239a
 ): FinalGradeOverrideState => ({
   allowFinalGradeOverride: false,
 
