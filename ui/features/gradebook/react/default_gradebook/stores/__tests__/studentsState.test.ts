/*
 * Copyright (C) 2022 - present Instructure, Inc.
 *
 * This file is part of Canvas.
 *
 * Canvas is free software: you can redistribute test and/or modify test under
 * the terms of the GNU Affero General Public License as published by the Free
 * Software Foundation, version 3 of the License.
 *
 * Canvas is distributed in the hope that test will be useful, but WITHOUT ANY
 * WARRANTY; without even the implied warranty of MERCHANTABILITY or FITNESS FOR
 * A PARTICULAR PURPOSE. See the GNU Affero General Public License for more
 * details.
 *
 * You should have received a copy of the GNU Affero General Public License along
 * with this program. If not, see <http://www.gnu.org/licenses/>.
 */

import store from '../index'
import {clearPrefetchedXHRs, getPrefetchedXHR, setPrefetchedXHR} from '@canvas/util/xhr'
import {RequestDispatch} from '@canvas/network'
import PerformanceControls from '../../PerformanceControls'
import {http, HttpResponse} from 'msw'
import {setupServer} from 'msw/node'
import {getUsers} from '../graphql/users/getUsers'
import {
  getSubmissions,
  GetSubmissionsParams,
  Submission,
} from '../graphql/submissions/getSubmissions'
import {numberToLetters} from '../graphql/buildGraphQLQuery'

// Helper function to validate student data loading
const verifyStudentDataLoaded = () => {
  expect(store.getState().isStudentDataLoaded).toStrictEqual(true)
  expect(store.getState().isSubmissionDataLoaded).toStrictEqual(true)
  expect(store.getState().studentIds).toMatchObject(['1101', '1102', '1103'])
  expect(store.getState().recentlyLoadedStudents).toMatchObject([{id: '1103'}])
  expect(store.getState().recentlyLoadedSubmissions).toMatchObject([
    {
      submissions: [
        {
          assignment_id: '2301',
          score: 9,
          user_id: '1103',
        },
      ],
      user_id: '1103',
    },
  ])
  expect(store.getState().studentList).toMatchObject([{id: '1101'}, {id: '1102'}, {id: '1103'}])
  expect(store.getState().studentMap).toMatchObject({
    1101: {id: '1101'},
    1102: {id: '1102'},
    1103: {id: '1103'},
  })
  expect(store.getState().assignmentUserSubmissionMap).toStrictEqual({
    '2301': {
      '1101': {
        assignment_id: '2301',
        score: 7,
        user_id: '1101',
      },
      '1102': {
        assignment_id: '2301',
        score: 8,
        user_id: '1102',
      },
      '1103': {
        assignment_id: '2301',
        score: 9,
        user_id: '1103',
      },
    },
  })
}

jest.mock('../graphql/users/getUsers', () => {
  const actual = jest.requireActual('../graphql/users/getUsers')
  return {
    ...actual,
    getUsers: jest.fn(),
  }
})

jest.mock('../graphql/enrollments/getEnrollments', () => {
  const actual = jest.requireActual('../graphql/enrollments/getEnrollments')
  return {
    ...actual,
    getEnrollments: jest.fn().mockResolvedValue({
      course: {
        enrollmentsConnection: {
          nodes: [],
          pageInfo: {
            hasNextPage: false,
            endCursor: '',
          },
        },
      },
    }),
  }
})

jest.mock('../graphql/users/transformUser', () => ({
  transformUser: jest.fn(user => ({id: user._id})),
}))

jest.mock('../graphql/submissions/getSubmissions', () => {
  const actual = jest.requireActual('../graphql/submissions/getSubmissions')
  return {
    ...actual,
    getSubmissions: jest.fn(),
  }
})

jest.mock('../graphql/submissions/transformSubmission', () => ({
  transformSubmission: jest.fn(submission => ({
    assignment_id: submission.assignmentId,
    score: submission.score,
    user_id: submission.userId,
  })),
}))

const initialState = store.getState()

const exampleData = {
  finalGradeOverrides: {
    1101: {
      courseGrade: {
        percentage: 91.23,
      },
    },
  },

  studentIds: ['1101', '1102', '1103'],
  students: [{id: '1101'}, {id: '1102'}, {id: '1103'}],
  submissions: [
    {
      user_id: '1101',
      submissions: [{assignment_id: '2301', score: 7, user_id: '1101'}],
    },
    {
      user_id: '1102',
      submissions: [{assignment_id: '2301', score: 8, user_id: '1102'}],
    },
    {
      user_id: '1103',
      submissions: [{assignment_id: '2301', score: 9, user_id: '1103'}],
    },
  ],
}

const urls = {
  studentIds: '/courses/0/gradebook/user_ids',
  students: '/api/v1/courses/0/users',
  submissions: '/api/v1/courses/0/students/submissions',
}

describe('Gradebook > fetchStudentIds', () => {
  const url = '/courses/*/gradebook/user_ids'
  const server = setupServer()
  const capturedRequests: any[] = []

  let exampleData_: {studentIds: string[]}

  beforeAll(() => {
    server.listen()
  })

  beforeEach(() => {
    capturedRequests.length = 0
    exampleData_ = {
      studentIds: ['1101', '1102', '1103'],
    }
  })

  afterEach(() => {
    server.resetHandlers()
    store.setState(initialState, true)
  })

  afterAll(() => {
    server.close()
  })

  describe('#fetchStudentIds()', () => {
    function getRequestsForUserIds() {
      return capturedRequests.filter(request => {
        return request.url.includes('/user_ids')
      })
    }

    test('sends the request using the given course id', async () => {
      server.use(
        http.get(url, async ({request}) => {
          capturedRequests.push({url: request.url})
          return HttpResponse.json({user_ids: exampleData_.studentIds})
        }),
      )

      await store.getState().fetchStudentIds()
      const requests = getRequestsForUserIds()
      expect(requests).toHaveLength(1)
    })

    describe('when student ids have been prefetched', () => {
      beforeEach(() => {
        const jsonString = JSON.stringify({user_ids: exampleData_.studentIds})
        const response = new Response(jsonString)
        setPrefetchedXHR('user_ids', Promise.resolve(response))
      })

      afterEach(() => {
        clearPrefetchedXHRs()
      })

      test('does not send a request for student ids', async () => {
        server.use(
          http.get(url, async ({request}) => {
            capturedRequests.push({url: request.url})
            return HttpResponse.json({user_ids: exampleData_.studentIds})
          }),
        )

        await store.getState().fetchStudentIds()
        const requests = getRequestsForUserIds()
        expect(requests).toHaveLength(0)
      })

      test('removes the prefetch request', async () => {
        await store.getState().fetchStudentIds()
        expect(typeof getPrefetchedXHR('user_ids')).toStrictEqual('undefined')
      })
    })
  })
})

describe('#loadStudentData()', () => {
  beforeEach(() => {
    store.setState({loadCompositeStudentData: jest.fn(), loadGraphqlStudentData: jest.fn()})
  })

  afterEach(() => {
    store.setState(initialState, true)
  })

  it('calls loadCompositeStudentData if useGraphQL is false', async () => {
    await store.getState().loadStudentData(false)
    expect(store.getState().loadCompositeStudentData).toHaveBeenCalledTimes(1)
    expect(store.getState().loadGraphqlStudentData).not.toHaveBeenCalled()
  })

  it('calls loadGraphqlStudentData if useGraphQL is true', async () => {
    await store.getState().loadStudentData(true)
    expect(store.getState().loadGraphqlStudentData).toHaveBeenCalledTimes(1)
    expect(store.getState().loadCompositeStudentData).not.toHaveBeenCalled()
  })
})

describe('#loadCompositeStudentData()', () => {
  const server = setupServer()

  beforeAll(() => {
    server.listen()
  })

  beforeEach(() => {
    const performanceControls = new PerformanceControls({
      studentsChunkSize: 2,
      submissionsChunkSize: 2,
    })

    const dispatch = new RequestDispatch({
      activeRequestLimit: performanceControls.activeRequestLimit,
    })

    store.setState({performanceControls, dispatch, courseId: '0'})

    server.use(
      http.get(urls.studentIds, () => {
        return HttpResponse.json({user_ids: exampleData.studentIds})
      }),
      http.get(urls.students, ({request}) => {
        const url = new URL(request.url)
        const userIds = url.searchParams.getAll('user_ids[]').join(',')
        if (userIds === exampleData.studentIds.slice(0, 2).join(',')) {
          return HttpResponse.json(exampleData.students.slice(0, 2))
        } else if (userIds === exampleData.studentIds.slice(2, 3).join(',')) {
          return HttpResponse.json(exampleData.students.slice(2, 3))
        }
        return HttpResponse.json([])
      }),
      http.get(urls.submissions, ({request}) => {
        const url = new URL(request.url)
        const studentIds = url.searchParams.getAll('student_ids[]').join(',')
        if (studentIds === exampleData.studentIds.slice(0, 2).join(',')) {
          return HttpResponse.json(exampleData.submissions.slice(0, 2))
        } else if (studentIds === exampleData.studentIds.slice(2, 3).join(',')) {
          return HttpResponse.json(exampleData.submissions.slice(2, 3))
        }
        return HttpResponse.json([])
      }),
    )
  })

  afterEach(() => {
    server.resetHandlers()
    store.setState(initialState, true)
  })

  afterAll(() => {
    server.close()
  })

  test('returns student and submission data', async () => {
    await store.getState().loadCompositeStudentData()
    verifyStudentDataLoaded()
  })
})

describe('#loadGraphqlStudentData()', () => {
  const server = setupServer()
  const mockUsers = [{id: '1101'}, {id: '1102'}, {id: '1103'}]

  beforeAll(() => {
    server.listen()
  })

  beforeEach(() => {
    ;(getUsers as jest.Mock).mockImplementation((params: {after?: string}) => {
      const firstPage = mockUsers.slice(0, 2)
      const secondPage = mockUsers.slice(2, 3)
      let res = null

      if (params.after === '') {
        res = {
          course: {
            usersConnection: {
              nodes: firstPage.map(it => ({_id: it.id})),
              pageInfo: {hasNextPage: true, endCursor: 'cursor-0-end'},
            },
          },
        }
      } else {
        res = {
          course: {
            usersConnection: {
              nodes: secondPage.map(it => ({_id: it.id})),
              pageInfo: {hasNextPage: false, endCursor: 'cursor-1-end'},
            },
          },
        }
      }
      return Promise.resolve(res)
    })
    ;(getSubmissions as jest.Mock).mockImplementation(({userIds}: GetSubmissionsParams) => {
      const res: Awaited<ReturnType<typeof getSubmissions>> = {course: {}}

      userIds.forEach(userId => {
        const nodes = (
          exampleData.submissions.find(it => userId === it.user_id)?.submissions ?? []
        ).map(it => ({
          assignmentId: it.assignment_id,
          score: it.score,
          userId: it.user_id,
        })) as unknown as Submission[]
        if (nodes) {
          const alias = numberToLetters(parseInt(userId, 10))
          res.course[alias] = {
            nodes,
            pageInfo: {
              hasNextPage: false,
              endCursor: '',
            },
          }
        }
      })
      return Promise.resolve(res)
    })

    const performanceControls = new PerformanceControls({
      studentsChunkSize: 2,
      submissionsChunkSize: 2,
    })

    const dispatch = new RequestDispatch({
      activeRequestLimit: performanceControls.activeRequestLimit,
    })

    store.setState({performanceControls, dispatch, courseId: '0'})

<<<<<<< HEAD
    server = new FakeServer()
    server.for(urls.studentIds).respond({status: 200, body: {user_ids: exampleData.studentIds}})
=======
    server.use(
      http.get(urls.studentIds, () => {
        return HttpResponse.json({user_ids: exampleData.studentIds})
      }),
    )
>>>>>>> 1593bcca
  })

  afterEach(() => {
    jest.resetAllMocks()
    server.resetHandlers()
    store.setState(initialState, true)
  })

  afterAll(() => {
    server.close()
  })

  test('returns student and submission data', async () => {
    await store.getState().loadGraphqlStudentData()
    verifyStudentDataLoaded()
  })
})<|MERGE_RESOLUTION|>--- conflicted
+++ resolved
@@ -389,16 +389,11 @@
 
     store.setState({performanceControls, dispatch, courseId: '0'})
 
-<<<<<<< HEAD
-    server = new FakeServer()
-    server.for(urls.studentIds).respond({status: 200, body: {user_ids: exampleData.studentIds}})
-=======
     server.use(
       http.get(urls.studentIds, () => {
         return HttpResponse.json({user_ids: exampleData.studentIds})
       }),
     )
->>>>>>> 1593bcca
   })
 
   afterEach(() => {
