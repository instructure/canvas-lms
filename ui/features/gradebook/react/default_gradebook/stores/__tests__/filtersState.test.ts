--- conflicted
+++ resolved
@@ -70,13 +70,8 @@
         id: '321',
         name: 'filter 1',
         filters: [],
-<<<<<<< HEAD
-        created_at: '2020-01-01T00:00:00Z'
-      }
-=======
         created_at: '2020-01-01T00:00:00Z',
       },
->>>>>>> d9328659
     ])
   })
 
@@ -98,19 +93,11 @@
           id: '234',
           type: 'student-group',
           value: '2',
-<<<<<<< HEAD
-          created_at: '2022-01-01T00:00:00Z'
-        }
-      ],
-      created_at: '2022-01-01T00:00:00Z',
-      updated_at: '2022-01-01T00:00:00Z'
-=======
           created_at: '2022-01-01T00:00:00Z',
         },
       ],
       created_at: '2022-01-01T00:00:00Z',
       updated_at: '2022-01-01T00:00:00Z',
->>>>>>> d9328659
     }
     const url = `/api/v1/courses/${courseId}/gradebook_filters`
     fetchMock.post(url, mockResponse[0])
@@ -123,13 +110,8 @@
         name: 'filter 1',
         filters: [],
         created_at: '2020-01-01T00:00:00Z',
-<<<<<<< HEAD
-        updated_at: '2020-01-01T00:00:00Z'
-      }
-=======
         updated_at: '2020-01-01T00:00:00Z',
       },
->>>>>>> d9328659
     ])
   })
 
@@ -141,15 +123,9 @@
           name: 'filter 1',
           filters: [],
           created_at: '2020-01-01T00:00:00Z',
-<<<<<<< HEAD
-          updated_at: '2020-01-01T00:00:00Z'
-        }
-      ]
-=======
           updated_at: '2020-01-01T00:00:00Z',
         },
       ],
->>>>>>> d9328659
     })
     const url = `/api/v1/courses/${courseId}/gradebook_filters/321`
     fetchMock.put(url, {
@@ -163,11 +139,7 @@
       name: 'filter 1 (renamed)',
       filters: [],
       created_at: '2020-01-01T00:00:00Z',
-<<<<<<< HEAD
-      updated_at: '2020-01-01T00:00:00Z'
-=======
-      updated_at: '2020-01-01T00:00:00Z',
->>>>>>> d9328659
+      updated_at: '2020-01-01T00:00:00Z',
     })
     expect(fetchMock.called(url, 'PUT')).toBe(true)
     expect(store.getState().filterPresets).toMatchObject([
@@ -175,13 +147,8 @@
         id: '321',
         name: 'filter 1 (renamed)',
         filters: [],
-<<<<<<< HEAD
-        created_at: '2020-01-01T00:00:00Z'
-      }
-=======
         created_at: '2020-01-01T00:00:00Z',
       },
->>>>>>> d9328659
     ])
   })
 
@@ -193,15 +160,9 @@
           name: 'filter 1',
           filters: [],
           created_at: '2020-01-01T00:00:00Z',
-<<<<<<< HEAD
-          updated_at: '2020-01-01T00:00:00Z'
-        }
-      ]
-=======
           updated_at: '2020-01-01T00:00:00Z',
         },
       ],
->>>>>>> d9328659
     })
     const url = `/api/v1/courses/${courseId}/gradebook_filters/321`
     fetchMock.delete(url, mockResponse[0])
@@ -210,11 +171,7 @@
       name: 'filter 1 (renamed)',
       filters: [],
       created_at: '2020-01-01T00:00:00Z',
-<<<<<<< HEAD
-      updated_at: '2020-01-01T00:00:00Z'
-=======
-      updated_at: '2020-01-01T00:00:00Z',
->>>>>>> d9328659
+      updated_at: '2020-01-01T00:00:00Z',
     })
     expect(fetchMock.called(url, 'DELETE')).toBe(true)
     expect(store.getState().filterPresets).toMatchObject([])
@@ -440,26 +397,16 @@
           name: 'filter 1',
           filters: [],
           created_at: '2020-01-01T00:00:00Z',
-<<<<<<< HEAD
-          updated_at: '2020-01-01T00:00:00Z'
-=======
           updated_at: '2020-01-01T00:00:00Z',
->>>>>>> d9328659
         },
         {
           id: '432',
           name: 'filter 2',
           filters: [],
           created_at: '2020-01-02T00:00:00Z',
-<<<<<<< HEAD
-          updated_at: '2020-01-02T00:00:00Z'
-        }
-      ]
-=======
           updated_at: '2020-01-02T00:00:00Z',
         },
       ],
->>>>>>> d9328659
     })
 
     fetchMock
@@ -472,33 +419,21 @@
       name: 'filter 1',
       filters: [],
       created_at: '2020-01-01T00:00:00Z',
-<<<<<<< HEAD
-      updated_at: '2020-01-01T00:00:00Z'
-=======
-      updated_at: '2020-01-01T00:00:00Z',
->>>>>>> d9328659
+      updated_at: '2020-01-01T00:00:00Z',
     })
     expect(store.getState().filterPresets[1]).toMatchObject({
       id: '321',
       name: 'filter 1',
       filters: [],
       created_at: '2020-01-01T00:00:00Z',
-<<<<<<< HEAD
-      updated_at: '2020-01-01T00:00:00Z'
-=======
-      updated_at: '2020-01-01T00:00:00Z',
->>>>>>> d9328659
+      updated_at: '2020-01-01T00:00:00Z',
     })
     expect(store.getState().filterPresets[0]).toMatchObject({
       id: '432',
       name: 'filter 2',
       filters: [],
       created_at: '2020-01-02T00:00:00Z',
-<<<<<<< HEAD
-      updated_at: '2020-01-02T00:00:00Z'
-=======
       updated_at: '2020-01-02T00:00:00Z',
->>>>>>> d9328659
     })
   })
 })