/*
 * Copyright (C) 2021 - present Instructure, Inc.
 *
 * This file is part of Canvas.
 *
 * Canvas is free software: you can redistribute it and/or modify it under
 * the terms of the GNU Affero General Public License as published by the Free
 * Software Foundation, version 3 of the License.
 *
 * Canvas is distributed in the hope that it will be useful, but WITHOUT ANY
 * WARRANTY; without even the implied warranty of MERCHANTABILITY or FITNESS FOR
 * A PARTICULAR PURPOSE. See the GNU Affero General Public License for more
 * details.
 *
 * You should have received a copy of the GNU Affero General Public License along
 * with this program. If not, see <http://www.gnu.org/licenses/>.
 */

import store from '../index'
import fetchMock from 'fetch-mock'
import type {GradebookFilterApiResponse} from '../../gradebook.d'

const originalState = store.getState()

const mockResponse: GradebookFilterApiResponse[] = [
  {
    gradebook_filter: {
      id: '321',
      course_id: '1',
      user_id: '1',
      name: 'filter name',
      payload: {
        conditions: [],
        is_applied: true
      },
      created_at: '2020-01-01T00:00:00Z',
      updated_at: '2020-01-01T00:00:00Z'
    }
  }
]

describe('filterState', () => {
  const courseId = store.getState().courseId

  afterEach(() => {
    store.setState(originalState, true)
    fetchMock.restore()
  })

  it('fetches filters', async () => {
    const url = `/api/v1/courses/${courseId}/gradebook_filters`
    fetchMock.get(url, mockResponse)
    await store.getState().fetchFilters()
    expect(fetchMock.called(url, 'GET')).toBe(true)
    expect(store.getState().filters).toMatchObject([
      {
        id: '321',
        name: 'filter name',
        conditions: [],
        is_applied: true,
        created_at: '2020-01-01T00:00:00Z'
      }
    ])
  })

  it('saves staged filter', async () => {
    store.setState({
      stagedFilter: {
        name: 'filter name',
        conditions: [
          {
            id: '123',
            type: 'student-group',
            value: '1',
            created_at: '2022-01-01T00:00:00Z'
          }
        ],
        created_at: '2022-01-01T00:00:00Z',
        is_applied: true
      }
    })
    const url = `/api/v1/courses/${courseId}/gradebook_filters`
    fetchMock.post(url, mockResponse[0])
    await store.getState().saveStagedFilter()
    expect(fetchMock.called(url, 'POST')).toBe(true)
    expect(store.getState().stagedFilter).toBeNull()
    expect(store.getState().filters).toMatchObject([
      {
        id: '321',
        name: 'filter name',
        conditions: [],
        is_applied: true,
        created_at: '2020-01-01T00:00:00Z'
      }
    ])
  })

  it('updates filter', async () => {
    store.setState({
      filters: [
        {
          id: '321',
          name: 'filter name',
          conditions: [],
          is_applied: true,
          created_at: '2020-01-01T00:00:00Z'
        }
      ]
    })
    const url = `/api/v1/courses/${courseId}/gradebook_filters/321`
    fetchMock.put(url, {
      gradebook_filter: {
        ...mockResponse[0],
        name: 'filter name (renamed)'
      }
    })
    await store.getState().updateFilter({
      id: '321',
      name: 'filter name (renamed)',
      conditions: [],
      is_applied: true,
      created_at: '2020-01-01T00:00:00Z'
    })
    expect(fetchMock.called(url, 'PUT')).toBe(true)
    expect(store.getState().filters).toMatchObject([
      {
        id: '321',
        name: 'filter name (renamed)',
        conditions: [],
        is_applied: true,
        created_at: '2020-01-01T00:00:00Z'
      }
    ])
  })

  it('deletes filter', async () => {
    store.setState({
      filters: [
        {
          id: '321',
          name: 'filter name',
          conditions: [],
          is_applied: true,
          created_at: '2020-01-01T00:00:00Z'
        }
      ]
    })
    const url = `/api/v1/courses/${courseId}/gradebook_filters/321`
    fetchMock.delete(url, mockResponse[0])
    await store.getState().deleteFilter({
      id: '321',
      name: 'filter name (renamed)',
      conditions: [],
      is_applied: true,
      created_at: '2020-01-01T00:00:00Z'
    })
    expect(fetchMock.called(url, 'DELETE')).toBe(true)
    expect(store.getState().filters).toMatchObject([])
  })
<<<<<<< HEAD
=======

  it('does not derive staged filter from empty gradebook settings', async () => {
    const url = `/api/v1/courses/${courseId}/gradebook_filters`
    fetchMock.post(url, mockResponse[0])
    const initialRowFilterSettings = {
      section_id: null,
      student_group_id: null
    }
    const initialColumnFilterSettings = {
      assignment_group_id: null,
      context_module_id: null,
      grading_period_id: null
    }
    store.getState().initializeStagedFilter(initialRowFilterSettings, initialColumnFilterSettings)
    expect(store.getState().stagedFilter).toBeNull()
  })

  it('derive staged section filter from gradebook settings', async () => {
    const url = `/api/v1/courses/${courseId}/gradebook_filters`
    fetchMock.post(url, mockResponse[0])
    const initialRowFilterSettings = {
      section_id: 1,
      student_group_id: null
    }
    const initialColumnFilterSettings = {
      assignment_group_id: null,
      context_module_id: null,
      grading_period_id: null
    }
    store.getState().initializeStagedFilter(initialRowFilterSettings, initialColumnFilterSettings)
    expect(store.getState().stagedFilter).not.toBeNull()
    expect(store.getState().stagedFilter).toMatchObject({
      name: '',
      conditions: [
        {
          id: expect.any(String),
          type: 'section',
          value: 1
        }
      ],
      is_applied: true,
      created_at: expect.any(String)
    })
  })

  it('derive staged student group filter from gradebook settings', async () => {
    const url = `/api/v1/courses/${courseId}/gradebook_filters`
    fetchMock.post(url, mockResponse[0])
    const initialRowFilterSettings = {
      section_id: null,
      student_group_id: 1
    }
    const initialColumnFilterSettings = {
      assignment_group_id: null,
      context_module_id: null,
      grading_period_id: null
    }
    store.getState().initializeStagedFilter(initialRowFilterSettings, initialColumnFilterSettings)
    expect(store.getState().stagedFilter).not.toBeNull()
    expect(store.getState().stagedFilter).toMatchObject({
      name: '',
      conditions: [
        {
          id: expect.any(String),
          type: 'student-group',
          value: 1
        }
      ],
      is_applied: true,
      created_at: expect.any(String)
    })
  })

  it('derive staged assignment group filter from gradebook settings', async () => {
    const url = `/api/v1/courses/${courseId}/gradebook_filters`
    fetchMock.post(url, mockResponse[0])
    const initialRowFilterSettings = {
      section_id: null,
      student_group_id: null
    }
    const initialColumnFilterSettings = {
      assignment_group_id: 1,
      context_module_id: null,
      grading_period_id: null
    }
    store.getState().initializeStagedFilter(initialRowFilterSettings, initialColumnFilterSettings)
    expect(store.getState().stagedFilter).not.toBeNull()
    expect(store.getState().stagedFilter).toMatchObject({
      name: '',
      conditions: [
        {
          id: expect.any(String),
          type: 'assignment-group',
          value: 1
        }
      ],
      is_applied: true,
      created_at: expect.any(String)
    })
  })

  it('derive staged grading period filter from gradebook settings', async () => {
    const url = `/api/v1/courses/${courseId}/gradebook_filters`
    fetchMock.post(url, mockResponse[0])
    const initialRowFilterSettings = {
      section_id: null,
      student_group_id: null
    }
    const initialColumnFilterSettings = {
      assignment_group_id: null,
      context_module_id: null,
      grading_period_id: 1
    }
    store.getState().initializeStagedFilter(initialRowFilterSettings, initialColumnFilterSettings)
    expect(store.getState().stagedFilter).not.toBeNull()
    expect(store.getState().stagedFilter).toMatchObject({
      name: '',
      conditions: [
        {
          id: expect.any(String),
          type: 'grading-period',
          value: 1
        }
      ],
      is_applied: true,
      created_at: expect.any(String)
    })
  })

  it('derive staged module filter from gradebook settings', async () => {
    const url = `/api/v1/courses/${courseId}/gradebook_filters`
    fetchMock.post(url, mockResponse[0])
    const initialRowFilterSettings = {
      section_id: null,
      student_group_id: null
    }
    const initialColumnFilterSettings = {
      assignment_group_id: null,
      context_module_id: 1,
      grading_period_id: null
    }
    store.getState().initializeStagedFilter(initialRowFilterSettings, initialColumnFilterSettings)
    expect(store.getState().stagedFilter).not.toBeNull()
    expect(store.getState().stagedFilter).toMatchObject({
      name: '',
      conditions: [
        {
          id: expect.any(String),
          type: 'module',
          value: 1
        }
      ],
      is_applied: true,
      created_at: expect.any(String)
    })
  })
>>>>>>> a0b1211b
})<|MERGE_RESOLUTION|>--- conflicted
+++ resolved
@@ -157,8 +157,6 @@
     expect(fetchMock.called(url, 'DELETE')).toBe(true)
     expect(store.getState().filters).toMatchObject([])
   })
-<<<<<<< HEAD
-=======
 
   it('does not derive staged filter from empty gradebook settings', async () => {
     const url = `/api/v1/courses/${courseId}/gradebook_filters`
@@ -315,5 +313,4 @@
       created_at: expect.any(String)
     })
   })
->>>>>>> a0b1211b
 })