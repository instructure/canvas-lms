--- conflicted
+++ resolved
@@ -20,10 +20,7 @@
 import filters, {FiltersState} from './filtersState'
 import modules, {ModulesState} from './modulesState'
 import students, {StudentsState} from './studentsState'
-<<<<<<< HEAD
-=======
 import assignments, {AssignmentsState} from './assignmentsState'
->>>>>>> c4055bd5
 import customColumns, {CustomColumnsState} from './customColumnsState'
 import {RequestDispatch} from '@canvas/network'
 import PerformanceControls from '../PerformanceControls'
@@ -46,12 +43,8 @@
   CustomColumnsState &
   FiltersState &
   ModulesState &
-<<<<<<< HEAD
-  StudentsState
-=======
   StudentsState &
   AssignmentsState
->>>>>>> c4055bd5
 
 const store = create<GradebookStore>((set, get) => ({
   performanceControls: defaultPerformanceControls,
@@ -69,11 +62,8 @@
   ...customColumns(set, get),
 
   ...students(set, get),
-<<<<<<< HEAD
-=======
 
   ...assignments(set, get),
->>>>>>> c4055bd5
 }))
 
 export default store