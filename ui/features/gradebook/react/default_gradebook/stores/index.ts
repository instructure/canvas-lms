--- conflicted
+++ resolved
@@ -19,10 +19,7 @@
 import create from 'zustand'
 import filters, {FiltersState} from './filtersState'
 import modules, {ModulesState} from './modulesState'
-<<<<<<< HEAD
-=======
 import students, {StudentsState} from './studentsState'
->>>>>>> d9328659
 import customColumns, {CustomColumnsState} from './customColumnsState'
 import {RequestDispatch} from '@canvas/network'
 import PerformanceControls from '../PerformanceControls'
@@ -41,15 +38,11 @@
   flashMessages: FlashMessage[]
 }
 
-<<<<<<< HEAD
-export type GradebookStore = State & ModulesState & FiltersState & CustomColumnsState
-=======
 export type GradebookStore = State &
   CustomColumnsState &
   FiltersState &
   ModulesState &
   StudentsState
->>>>>>> d9328659
 
 const store = create<GradebookStore>((set, get) => ({
   performanceControls: defaultPerformanceControls,
@@ -64,13 +57,9 @@
 
   ...modules(set, get),
 
-<<<<<<< HEAD
-  ...customColumns(set, get)
-=======
   ...customColumns(set, get),
 
   ...students(set, get),
->>>>>>> d9328659
 }))
 
 export default store