/*
 * Copyright (C) 2022 - present Instructure, Inc.
 *
 * This file is part of Canvas.
 *
 * Canvas is free software: you can redistribute it and/or modify it under
 * the terms of the GNU Affero General Public License as published by the Free
 * Software Foundation, version 3 of the License.
 *
 * Canvas is distributed in the hope that it will be useful, but WITHOUT ANY
 * WARRANTY; without even the implied warranty of MERCHANTABILITY or FITNESS FOR
 * A PARTICULAR PURPOSE. See the GNU Affero General Public License for more
 * details.
 *
 * You should have received a copy of the GNU Affero General Public License along
 * with this program. If not, see <http://www.gnu.org/licenses/>.
 */

import create from 'zustand'
import filters, {type FiltersState} from './filtersState'
import modules, {type ModulesState} from './modulesState'
import students, {type StudentsState} from './studentsState'
import assignments, {type AssignmentsState} from './assignmentsState'
import sisOverrides, {type SisOverrideState} from './sisOverridesState'
import customColumns, {type CustomColumnsState} from './customColumnsState'
import finalGradeOverrides, {type FinalGradeOverrideState} from './finalGradeOverrides'
import {RequestDispatch} from '@canvas/network'
import PerformanceControls from '../PerformanceControls'
import type {FlashMessage} from '../gradebook.d'
import rubricAssessmentImport, {
  type RubricAssessmentImportState,
} from './rubricAssessmentImportState'
<<<<<<< HEAD
=======
import rubricAssessmentExport, {
  type RubricAssessmentExportState,
} from './rubricAssessmentExportState'
>>>>>>> f06b510f

const defaultPerformanceControls = new PerformanceControls()

const defaultDispatch = new RequestDispatch({
  activeRequestLimit: defaultPerformanceControls.activeRequestLimit,
})

type State = {
  performanceControls: PerformanceControls
  dispatch: RequestDispatch
  courseId: string
  flashMessages: FlashMessage[]
}

export type GradebookStore = State &
  CustomColumnsState &
  FiltersState &
  ModulesState &
  StudentsState &
  AssignmentsState &
  FinalGradeOverrideState &
  SisOverrideState &
<<<<<<< HEAD
  RubricAssessmentImportState
=======
  RubricAssessmentImportState &
  RubricAssessmentExportState
>>>>>>> f06b510f

const store = create<GradebookStore>((set, get) => ({
  performanceControls: defaultPerformanceControls,

  dispatch: defaultDispatch,

  courseId: '0',

  flashMessages: [],

  ...filters(set, get),

  ...modules(set, get),

  ...customColumns(set, get),

  ...students(set, get),

  ...assignments(set, get),

  ...finalGradeOverrides(set, get),

  ...sisOverrides(set, get),

  ...rubricAssessmentImport(set, get),
<<<<<<< HEAD
=======

  ...rubricAssessmentExport(set, get),
>>>>>>> f06b510f
}))

export default store<|MERGE_RESOLUTION|>--- conflicted
+++ resolved
@@ -30,12 +30,9 @@
 import rubricAssessmentImport, {
   type RubricAssessmentImportState,
 } from './rubricAssessmentImportState'
-<<<<<<< HEAD
-=======
 import rubricAssessmentExport, {
   type RubricAssessmentExportState,
 } from './rubricAssessmentExportState'
->>>>>>> f06b510f
 
 const defaultPerformanceControls = new PerformanceControls()
 
@@ -58,12 +55,8 @@
   AssignmentsState &
   FinalGradeOverrideState &
   SisOverrideState &
-<<<<<<< HEAD
-  RubricAssessmentImportState
-=======
   RubricAssessmentImportState &
   RubricAssessmentExportState
->>>>>>> f06b510f
 
 const store = create<GradebookStore>((set, get) => ({
   performanceControls: defaultPerformanceControls,
@@ -89,11 +82,8 @@
   ...sisOverrides(set, get),
 
   ...rubricAssessmentImport(set, get),
-<<<<<<< HEAD
-=======
 
   ...rubricAssessmentExport(set, get),
->>>>>>> f06b510f
 }))
 
 export default store