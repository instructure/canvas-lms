/*
 * Copyright (C) 2022 - present Instructure, Inc.
 *
 * This file is part of Canvas.
 *
 * Canvas is free software: you can redistribute it and/or modify it under
 * the terms of the GNU Affero General Public License as published by the Free
 * Software Foundation, version 3 of the License.
 *
 * Canvas is distributed in the hope that it will be useful, but WITHOUT ANY
 * WARRANTY; without even the implied warranty of MERCHANTABILITY or FITNESS FOR
 * A PARTICULAR PURPOSE. See the GNU Affero General Public License for more
 * details.
 *
 * You should have received a copy of the GNU Affero General Public License along
 * with this program. If not, see <http://www.gnu.org/licenses/>.
 */

import type {StoreApi} from 'zustand'
import {useScope as createI18nScope} from '@canvas/i18n'
import {asJson, consumePrefetchedXHR} from '@canvas/util/xhr'
import {maxAssignmentCount, otherGradingPeriodAssignmentIds} from '../Gradebook.utils'
import type {GradebookStore} from './index'
import type {GradingPeriodAssignmentMap} from '../gradebook.d'
import type {AssignmentGroup, Assignment, AssignmentMap, SubmissionType} from '../../../../../api.d'

const I18n = createI18nScope('gradebook')

export type AssignmentsState = {
  gradingPeriodAssignments: GradingPeriodAssignmentMap
  isGradingPeriodAssignmentsLoading: boolean
  isAssignmentGroupsLoading: boolean
  fetchGradingPeriodAssignments: () => Promise<GradingPeriodAssignmentMap>
  loadAssignmentGroupsForGradingPeriods: (
    params: AssignmentLoaderParams,
    selectedPeriodId: string,
  ) => Promise<AssignmentGroup[] | undefined>
  loadAssignmentGroups: (
    hideZeroPointQuizzes: boolean,
    currentGradingPeriodId?: string,
  ) => Promise<AssignmentGroup[] | undefined>
  fetchAssignmentGroups: (
    params: AssignmentLoaderParams,
    isSelectedGradingPeriodId: boolean,
    gradingPeriodIds?: string[],
  ) => Promise<AssignmentGroup[] | undefined>
  recentlyLoadedAssignmentGroups: {
    assignmentGroups: AssignmentGroup[]
    gradingPeriodIds?: string[]
  }
  assignmentGroups: AssignmentGroup[]
  assignmentList: Assignment[]
  assignmentMap: AssignmentMap
}

type AssignmentLoaderParams = {
  include: string[]
  override_assignment_dates: boolean
  hide_zero_point_quizzes: boolean
  exclude_response_fields: string[]
  exclude_assignment_submission_types: SubmissionType[]
  per_page: number
  assignment_ids?: string
}

export const normalizeGradingPeriodId = (id?: string) => (id === '0' ? null : id)

export default (
  set: StoreApi<GradebookStore>['setState'],
<<<<<<< HEAD
  get: StoreApi<GradebookStore>['getState']
=======
  get: StoreApi<GradebookStore>['getState'],
>>>>>>> 51db239a
): AssignmentsState => ({
  gradingPeriodAssignments: {},

  isGradingPeriodAssignmentsLoading: false,

  isAssignmentGroupsLoading: false,

  recentlyLoadedAssignmentGroups: {
    assignmentGroups: [],
    gradingPeriodIds: [],
  },

  assignmentGroups: [],

  assignmentList: [],

  assignmentMap: {},

  fetchGradingPeriodAssignments: () => {
    const dispatch = get().dispatch
    const courseId = get().courseId

    set({isGradingPeriodAssignmentsLoading: true})

    /*
     * When user ids have been prefetched, the data is only known valid for the
     * first request. Consume it by pulling it out of the prefetch store, which
     * will force all subsequent requests for user ids to call through the
     * network.
     */
    let promise = consumePrefetchedXHR('grading_period_assignments')
    if (promise) {
      promise = asJson(promise)
    } else {
      promise = dispatch.getJSON(`/courses/${courseId}/gradebook/grading_period_assignments`)
    }

    return (
      // @ts-expect-error
      promise
        // @ts-expect-error until consumePrefetchedXHR and dispatch.getJSON support generics
        .then((data: {grading_period_assignments: GradingPeriodAssignmentMap}) => {
          set({
            gradingPeriodAssignments: data.grading_period_assignments,
            isGradingPeriodAssignmentsLoading: false,
          })
          return data.grading_period_assignments
        })
        .catch(() => {
          set({
            isGradingPeriodAssignmentsLoading: false,
            flashMessages: get().flashMessages.concat([
              {
                key: 'grading-period-assignments-loading-error',
                message: I18n.t('There was an error fetching grading period assignments data.'),
                variant: 'error',
              },
            ]),
          })
          return {}
        })
    )
  },

  loadAssignmentGroups: (
    hideZeroPointQuizzes: boolean = false,
    selectedGradingPeriodId?: string,
  ) => {
    const include = [
      'assignment_group_id',
      'assignment_visibility',
      'assignments',
      'grades_published',
      'post_manually',
      'checkpoints',
      'has_rubric',
    ]

    if (get().hasModules) {
      include.push('module_ids')
    }

    const params: AssignmentLoaderParams = {
      exclude_assignment_submission_types: ['wiki_page'],
      exclude_response_fields: [
        'description',
        'in_closed_grading_period',
        'needs_grading_count',
        'rubric',
      ],
      include,
      override_assignment_dates: false,
      hide_zero_point_quizzes: hideZeroPointQuizzes,
      per_page: get().performanceControls.assignmentGroupsPerPage,
    }

    const normalizeGradingdPeriodId = normalizeGradingPeriodId(selectedGradingPeriodId)
    if (normalizeGradingdPeriodId) {
      return get().loadAssignmentGroupsForGradingPeriods(params, normalizeGradingdPeriodId)
    }

    return get().fetchAssignmentGroups(params, true)
  },

  loadAssignmentGroupsForGradingPeriods(params: AssignmentLoaderParams, selectedPeriodId: string) {
    const selectedAssignmentIds: string[] = get().gradingPeriodAssignments[selectedPeriodId] || []

    const {otherAssignmentIds, otherGradingPeriodIds} = otherGradingPeriodAssignmentIds(
      get().gradingPeriodAssignments,
      selectedAssignmentIds,
      selectedPeriodId,
    )

    const path = `/api/v1/courses/${get().courseId}/assignment_groups`
    const maxAssignments = maxAssignmentCount(params, path)

    // If our assignment_ids param is going to put us over Apache's max URI length,
    // we fall back to requesting all assignments in one query, excluding the
    // assignment_ids param entirely
    if (
      selectedAssignmentIds.length > maxAssignments ||
      otherAssignmentIds.length > maxAssignments
    ) {
      return get().fetchAssignmentGroups(params, true)
    }

    // If there are no assignments in the selected grading period, request all
    // assignments in a single query
    if (selectedAssignmentIds.length === 0) {
      return get().fetchAssignmentGroups(params, true)
    }

    const ids1 = selectedAssignmentIds.join()
    const gotGroups = get().fetchAssignmentGroups({...params, assignment_ids: ids1}, true, [
      selectedPeriodId,
    ])

    const ids2 = otherAssignmentIds.join()
    get().fetchAssignmentGroups({...params, assignment_ids: ids2}, false, otherGradingPeriodIds)

    return gotGroups
  },

  fetchAssignmentGroups: (
    params: AssignmentLoaderParams,
    isSelectedGradingPeriodId: boolean,
    gradingPeriodIds?: string[],
  ): Promise<undefined | AssignmentGroup[]> => {
    set({isAssignmentGroupsLoading: true})

    const path = `/api/v1/courses/${get().courseId}/assignment_groups`

    return get()
      .dispatch.getDepaginated<AssignmentGroup[]>(path, params)
      .then((assignmentGroups: undefined | AssignmentGroup[]) => {
        if (assignmentGroups) {
          const assignments = assignmentGroups.flatMap(group => group.assignments)
          const assignmentMap = {
            ...get().assignmentMap,
            ...Object.fromEntries(assignments.map(assignment => [assignment.id, assignment])),
          }
          const assignmentList = get().assignmentList.concat(assignments)
          if (isSelectedGradingPeriodId) {
            set({
              recentlyLoadedAssignmentGroups: {
                assignmentGroups,
                gradingPeriodIds,
              },
            })
          }
          set({
            assignmentMap,
            assignmentList,
            assignmentGroups: get().assignmentGroups.concat(assignmentGroups),
          })
        }
        return assignmentGroups
      })
      .catch(() => {
        set({
          flashMessages: get().flashMessages.concat([
            {
              key: 'assignments-groups-loading-error',
              message: I18n.t('There was an error fetching assignment groups data.'),
              variant: 'error',
            },
          ]),
        })
        return undefined
      })
      .finally(() => {
        set({isAssignmentGroupsLoading: false})
      })
  },
})<|MERGE_RESOLUTION|>--- conflicted
+++ resolved
@@ -67,11 +67,7 @@
 
 export default (
   set: StoreApi<GradebookStore>['setState'],
-<<<<<<< HEAD
-  get: StoreApi<GradebookStore>['getState']
-=======
   get: StoreApi<GradebookStore>['getState'],
->>>>>>> 51db239a
 ): AssignmentsState => ({
   gradingPeriodAssignments: {},
 
