/*
 * Copyright (C) 2022 - present Instructure, Inc.
 *
 * This file is part of Canvas.
 *
 * Canvas is free software: you can redistribute it and/or modify it under
 * the terms of the GNU Affero General Public License as published by the Free
 * Software Foundation, version 3 of the License.
 *
 * Canvas is distributed in the hope that it will be useful, but WITHOUT ANY
 * WARRANTY; without even the implied warranty of MERCHANTABILITY or FITNESS FOR
 * A PARTICULAR PURPOSE. See the GNU Affero General Public License for more
 * details.
 *
 * You should have received a copy of the GNU Affero General Public License along
 * with this program. If not, see <http://www.gnu.org/licenses/>.
 */

import type {StoreApi} from 'zustand'
import {useScope as createI18nScope} from '@canvas/i18n'
import {asJson, consumePrefetchedXHR} from '@canvas/util/xhr'
import {maxAssignmentCount, otherGradingPeriodAssignmentIds} from '../Gradebook.utils'
import type {GradebookStore} from './index'
import type {GradingPeriodAssignmentMap} from '../gradebook.d'
import type {AssignmentGroup, Assignment, AssignmentMap, SubmissionType} from '../../../../../api.d'
import {getAllAssignmentGroups} from './graphql/assignmentGroups/getAllAssignmentGroups'
import {transformAssignmentGroup} from './graphql/assignmentGroups/transformAssignmentGroup'
import {flatten, groupBy, isArray} from 'lodash'
import {getAllAssignments} from './graphql/assignments/getAllAssignments'
import {transformAssignment} from './graphql/assignments/transformAssignments'
import pLimit from 'p-limit'
import GRADEBOOK_GRAPHQL_CONFIG from './graphql/config'

type FetchGradingPeriodAssignmentsResponse = {
  grading_period_assignments: GradingPeriodAssignmentMap
}
type FetchGradingPeriodAssignments = () => Promise<GradingPeriodAssignmentMap | void>

type LoadAssignmentGroupsForGradingPeriodsParams = {
  params: AssignmentLoaderParams
  selectedPeriodId: string
  useGraphQL: boolean
}
type LoadAssignmentGroupsForGradingPeriods = ({
  params,
}: LoadAssignmentGroupsForGradingPeriodsParams) => Promise<AssignmentGroup[] | undefined>

type LoadAssignmentGroupsParams = {
  hideZeroPointQuizzes: boolean
  currentGradingPeriodId?: string
  useGraphQL: boolean
}
type LoadAssignmentGroups = (
  params: LoadAssignmentGroupsParams,
) => Promise<AssignmentGroup[] | undefined>

type FetchAssignmentGroupsParams = {
  params: AssignmentLoaderParams
  gradingPeriodIds?: string[] | null
  useGraphQL: boolean
}
type FetchAssignmentGroups = (params: FetchAssignmentGroupsParams) => Promise<AssignmentGroup[]>

type FetchCompositeAssignmentGroupsParams = {params: AssignmentLoaderParams}
type FetchCompositeAssignmentGroups = (
  params: FetchCompositeAssignmentGroupsParams,
) => Promise<AssignmentGroup[]>

type FetchGrapqhlAssignmentGroupsParams = {gradingPeriodIds?: string[] | null}
type FetchGrapqhlAssignmentGroups = (
  params: FetchGrapqhlAssignmentGroupsParams,
) => Promise<AssignmentGroup[]>

type HandleAssignmentGroupsResponseParams = {
  promise: Promise<AssignmentGroup[]>
  isSelectedGradingPeriodId: boolean
  gradingPeriodIds?: string[]
}
type HandleAssignmentGroupsResponse = (
  params: HandleAssignmentGroupsResponseParams,
) => Promise<AssignmentGroup[] | undefined>

const I18n = createI18nScope('gradebook')

export type AssignmentsState = {
  gradingPeriodAssignments: GradingPeriodAssignmentMap
  isGradingPeriodAssignmentsLoading: boolean
  isAssignmentGroupsLoading: boolean
  fetchGradingPeriodAssignments: FetchGradingPeriodAssignments
  loadAssignmentGroupsForGradingPeriods: LoadAssignmentGroupsForGradingPeriods
  loadAssignmentGroups: LoadAssignmentGroups
  fetchAssignmentGroups: FetchAssignmentGroups
  fetchCompositeAssignmentGroups: FetchCompositeAssignmentGroups
  fetchGrapqhlAssignmentGroups: FetchGrapqhlAssignmentGroups
  handleAssignmentGroupsResponse: HandleAssignmentGroupsResponse
  recentlyLoadedAssignmentGroups: {
    assignmentGroups: AssignmentGroup[]
    gradingPeriodIds?: string[]
  }
  assignmentGroups: AssignmentGroup[]
  assignmentList: Assignment[]
  assignmentMap: AssignmentMap
}

export type AssignmentLoaderParams = {
  include: string[]
  override_assignment_dates: boolean
  hide_zero_point_quizzes: boolean
  exclude_response_fields: string[]
  exclude_assignment_submission_types: SubmissionType[]
  per_page: number
  assignment_ids?: string
}

export const normalizeGradingPeriodId = (id?: string) => (id === '0' ? null : id)

export default (
  set: StoreApi<GradebookStore>['setState'],
  get: StoreApi<GradebookStore>['getState'],
): AssignmentsState => ({
  gradingPeriodAssignments: {},

  isGradingPeriodAssignmentsLoading: false,

  isAssignmentGroupsLoading: false,

  recentlyLoadedAssignmentGroups: {
    assignmentGroups: [],
    gradingPeriodIds: [],
  },

  assignmentGroups: [],

  assignmentList: [],

  assignmentMap: {},

  fetchGradingPeriodAssignments: () => {
    const dispatch = get().dispatch
    const courseId = get().courseId

    set({isGradingPeriodAssignmentsLoading: true})

    /*
     * When user ids have been prefetched, the data is only known valid for the
     * first request. Consume it by pulling it out of the prefetch store, which
     * will force all subsequent requests for user ids to call through the
     * network.
     */
    const prefetched = consumePrefetchedXHR('grading_period_assignments')
    const promise = prefetched
      ? (asJson(prefetched) as Promise<FetchGradingPeriodAssignmentsResponse>)
      : dispatch.getJSON<FetchGradingPeriodAssignmentsResponse>(
          `/courses/${courseId}/gradebook/grading_period_assignments`,
        )

    return promise
      .then(({grading_period_assignments}) => {
        set({
          gradingPeriodAssignments: grading_period_assignments,
          isGradingPeriodAssignmentsLoading: false,
        })
        return grading_period_assignments
      })
      .catch(() => {
        set({
          isGradingPeriodAssignmentsLoading: false,
          flashMessages: get().flashMessages.concat([
            {
              key: 'grading-period-assignments-loading-error',
              message: I18n.t('There was an error fetching grading period assignments data.'),
              variant: 'error',
            },
          ]),
        })
      })
  },

  loadAssignmentGroups: ({hideZeroPointQuizzes = false, currentGradingPeriodId, useGraphQL}) => {
    const include = [
      'assignment_group_id',
      'assignment_visibility',
      'assignments',
      'grades_published',
      'post_manually',
      'checkpoints',
      'has_rubric',
    ]

    if (get().hasModules) {
      include.push('module_ids')
    }

    const params: AssignmentLoaderParams = {
      exclude_assignment_submission_types: ['wiki_page'],
      exclude_response_fields: [
        'description',
        'in_closed_grading_period',
        'needs_grading_count',
        'rubric',
      ],
      include,
      override_assignment_dates: false,
      hide_zero_point_quizzes: hideZeroPointQuizzes,
      per_page: get().performanceControls.assignmentGroupsPerPage,
    }

    const selectedPeriodId = normalizeGradingPeriodId(currentGradingPeriodId)
    if (selectedPeriodId) {
      return get().loadAssignmentGroupsForGradingPeriods({params, selectedPeriodId, useGraphQL})
    }

    return get().handleAssignmentGroupsResponse({
      promise: get().fetchAssignmentGroups({params, useGraphQL}),
      isSelectedGradingPeriodId: true,
    })
  },

  loadAssignmentGroupsForGradingPeriods: ({params, selectedPeriodId, useGraphQL}) => {
    const selectedAssignmentIds: string[] = get().gradingPeriodAssignments[selectedPeriodId] || []

    const {otherAssignmentIds, otherGradingPeriodIds} = otherGradingPeriodAssignmentIds(
      get().gradingPeriodAssignments,
      selectedAssignmentIds,
      selectedPeriodId,
    )

    const path = `/api/v1/courses/${get().courseId}/assignment_groups`
    const maxAssignments = maxAssignmentCount(params, path)

    // If our assignment_ids param is going to put us over Apache's max URI length,
    // we fall back to requesting all assignments in one query, excluding the
    // assignment_ids param entirely
    if (
      selectedAssignmentIds.length > maxAssignments ||
      otherAssignmentIds.length > maxAssignments
    ) {
      return get().handleAssignmentGroupsResponse({
        promise: get().fetchAssignmentGroups({params, useGraphQL}),
        isSelectedGradingPeriodId: true,
      })
    }

    // If there are no assignments in the selected grading period, request all
    // assignments in a single query
    if (selectedAssignmentIds.length === 0) {
      return get().handleAssignmentGroupsResponse({
        promise: get().fetchAssignmentGroups({params, useGraphQL}),
        isSelectedGradingPeriodId: true,
      })
    }

    // fetch otther grading periods
    const ids2 = otherAssignmentIds.join()
    get().handleAssignmentGroupsResponse({
      promise: get().fetchAssignmentGroups({
        params: {...params, assignment_ids: ids2},
        useGraphQL,
        gradingPeriodIds: otherGradingPeriodIds,
      }),
      isSelectedGradingPeriodId: false,
      gradingPeriodIds: otherGradingPeriodIds,
    })

    // fetch selected grading period
    const ids1 = selectedAssignmentIds.join()
    return get().handleAssignmentGroupsResponse({
      promise: get().fetchAssignmentGroups({
        params: {...params, assignment_ids: ids1},
        useGraphQL,
        gradingPeriodIds: [selectedPeriodId],
      }),
      isSelectedGradingPeriodId: true,
      gradingPeriodIds: [selectedPeriodId],
    })
  },

  fetchAssignmentGroups: ({params, gradingPeriodIds, useGraphQL}) => {
    set({isAssignmentGroupsLoading: true})

    if (useGraphQL) return get().fetchGrapqhlAssignmentGroups({gradingPeriodIds})
    return get().fetchCompositeAssignmentGroups({params})
  },

  fetchCompositeAssignmentGroups: ({params}) => {
    const path = `/api/v1/courses/${get().courseId}/assignment_groups`

<<<<<<< HEAD
    return get().dispatch.getDepaginated<AssignmentGroup[]>(path, {
      ...params,
      correlation_id: get().correlationId, // Enables request correlation for performance monitoring and analysis
=======
    return get().dispatch.getDepaginated<AssignmentGroup[]>(path, params, undefined, undefined, {
      'Correlation-Id': get().correlationId, // Enables request correlation for performance monitoring and analysis
>>>>>>> 53aa8385
    })
  },

  fetchGrapqhlAssignmentGroups: async ({gradingPeriodIds = null}) => {
    const {data: assignmentGroups} = await getAllAssignmentGroups({
      queryParams: {courseId: get().courseId},
      headers: {'Correlation-Id': get().correlationId},
    })
    const assignmentGroupIds = assignmentGroups.map(group => group._id)
    const limit = pLimit(GRADEBOOK_GRAPHQL_CONFIG.maxAssignmentRequestCount)

    const assignmentResponses = await Promise.all(
      flatten(
        assignmentGroupIds.map(assignmentGroupId => {
          const gradingPeriodIdsArray = isArray(gradingPeriodIds)
            ? gradingPeriodIds
            : [gradingPeriodIds]

          return gradingPeriodIdsArray.map(gradingPeriodId =>
            limit(() =>
              getAllAssignments({
                queryParams: {assignmentGroupId, gradingPeriodId},
                headers: {'Correlation-Id': get().correlationId},
              }),
            ),
          )
        }),
      ),
    )
    const assignments = flatten(assignmentResponses.map(({data}) => data))

    const assignmentByAssignmentGroupId = groupBy(assignments, 'assignmentGroupId')
    return assignmentGroups.map(group => ({
      ...transformAssignmentGroup(group),
      assignments: (assignmentByAssignmentGroupId?.[group._id] ?? []).map(transformAssignment),
    }))
  },

  handleAssignmentGroupsResponse: async ({
    promise,
    isSelectedGradingPeriodId,
    gradingPeriodIds,
  }) => {
    try {
      const assignmentGroups = await promise
      if (assignmentGroups) {
        const assignments = assignmentGroups.flatMap(group => group.assignments ?? [])
        const assignmentMap = {
          ...get().assignmentMap,
          ...Object.fromEntries(assignments.map(assignment => [assignment.id, assignment])),
        }
        const assignmentList = get().assignmentList.concat(assignments)
        if (isSelectedGradingPeriodId) {
          set({
            recentlyLoadedAssignmentGroups: {
              assignmentGroups,
              gradingPeriodIds,
            },
          })
        }
        set({
          assignmentMap,
          assignmentList,
          assignmentGroups: get().assignmentGroups.concat(assignmentGroups),
        })
      }
      return assignmentGroups
    } catch {
      set({
        flashMessages: get().flashMessages.concat([
          {
            key: 'assignments-groups-loading-error',
            message: I18n.t('There was an error fetching assignment groups data.'),
            variant: 'error',
          },
        ]),
      })
      return undefined
    } finally {
      set({isAssignmentGroupsLoading: false})
    }
  },
})<|MERGE_RESOLUTION|>--- conflicted
+++ resolved
@@ -285,14 +285,8 @@
   fetchCompositeAssignmentGroups: ({params}) => {
     const path = `/api/v1/courses/${get().courseId}/assignment_groups`
 
-<<<<<<< HEAD
-    return get().dispatch.getDepaginated<AssignmentGroup[]>(path, {
-      ...params,
-      correlation_id: get().correlationId, // Enables request correlation for performance monitoring and analysis
-=======
     return get().dispatch.getDepaginated<AssignmentGroup[]>(path, params, undefined, undefined, {
       'Correlation-Id': get().correlationId, // Enables request correlation for performance monitoring and analysis
->>>>>>> 53aa8385
     })
   },
 
