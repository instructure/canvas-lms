// @ts-nocheck
/*
 * Copyright (C) 2021 - present Instructure, Inc.
 *
 * This file is part of Canvas.
 *
 * Canvas is free software: you can redistribute it and/or modify it under
 * the terms of the GNU Affero General Public License as published by the Free
 * Software Foundation, version 3 of the License.
 *
 * Canvas is distributed in the hope that it will be useful, but WITHOUT ANY
 * WARRANTY; without even the implied warranty of MERCHANTABILITY or FITNESS FOR
 * A PARTICULAR PURPOSE. See the GNU Affero General Public License for more
 * details.
 *
 * You should have received a copy of the GNU Affero General Public License along
 * with this program. If not, see <http://www.gnu.org/licenses/>.
 */

import React, {MouseEvent, useState, useRef} from 'react'
import {Popover} from '@instructure/ui-popover'
import {Button} from '@instructure/ui-buttons'
import {Menu} from '@instructure/ui-menu'
import {TruncateText} from '@instructure/ui-truncate-text'
import {IconArrowOpenEndLine, IconArrowOpenStartLine, IconFilterLine} from '@instructure/ui-icons'
import {View} from '@instructure/ui-view'
import {Flex} from '@instructure/ui-flex'
import {Tooltip} from '@instructure/ui-tooltip'
import {useScope as useI18nScope} from '@canvas/i18n'
import {unescape} from 'html-escape'
import type {FilterDrilldownData, FilterDrilldownMenuItem} from '../gradebook.d'

const I18n = useI18nScope('gradebook')

const {Group: MenuGroup, Item: MenuItem, Separator: MenuSeparator} = Menu as any

type Props = {
  rootId?: string
  onOpenTray: () => void
  dataMap: FilterDrilldownData
  filterItems: FilterDrilldownData
}

const TruncateWithTooltip = ({children}: {children: React.ReactNode}) => {
  const [isTruncated, setIsTruncated] = useState(false)
  return isTruncated ? (
    <Tooltip as="div" placement="end" renderTip={children}>
      <TruncateText position="middle" onUpdate={setIsTruncated}>
        {children}
      </TruncateText>
    </Tooltip>
  ) : (
    <TruncateText onUpdate={setIsTruncated} position="middle">
      {children}
    </TruncateText>
  )
}

const FilterDropdown = ({
  rootId = 'savedFilterPresets',
  onOpenTray,
  dataMap,
  filterItems,
}: Props) => {
  const [currentItemId, setTempItemId] = useState<string>(rootId)
  const [isOpen, setIsOpen] = useState(false)
  const menuRef = useRef<HTMLElement>()
  const currentObj = dataMap[currentItemId]

  const items = currentObj?.items?.concat() || []

  const selectedIndices = items.reduce<number[]>((acc, current, index) => {
    if (current.isSelected) {
      return acc.concat(index)
    }
    return acc
  }, [])

  const sortedItemGroups = currentObj?.itemGroups || []

  const selectedFilterIndices = Object.values(filterItems).reduce<number[]>(
    (acc, current, index) => {
      if (current.isSelected) {
        return acc.concat(index)
      }
      return acc
    },
    []
  )

  const isRoot = currentItemId === 'savedFilterPresets'

  const setItemId = id => {
    setTempItemId(id)

    if (menuRef.current) {
      menuRef.current.focus()
    }
  }

  const handleTabbingOut = event => {
    // Drilldown should close when Tab is pressed
    if (isOpen && event?.keyCode === 9) {
      // 9 = Tab
      setIsOpen(false)
      setTempItemId(dataMap.savedFilterPresets.id)
    }
  }

  const backButton = (
    <MenuItem
      as="div"
      onClick={() => {
        setItemId(currentObj.parentId)
      }}
    >
      <Flex as="div" justifyItems="start">
        <View margin="0 small 0 0">
          <IconArrowOpenStartLine />
        </View>
        {I18n.t('Back')}
      </Flex>
    </MenuItem>
  )

  return (
    <View as="div">
      <Popover
        renderTrigger={<Button renderIcon={IconFilterLine}>{I18n.t('Apply Filters')}</Button>}
        shouldRenderOffscreen={false}
        on="click"
        placement="bottom start"
        constrain="window"
        offsetY={8}
        isOpen={isOpen}
        onShowContent={() => {
          setIsOpen(true)
        }}
        onHideContent={() => {
          setTempItemId(dataMap.savedFilterPresets.id)
          setIsOpen(false)
        }}
      >
        {isRoot && (
          <Menu
            menuRef={ref => {
              menuRef.current = ref
            }}
            onKeyDown={handleTabbingOut}
          >
            {items.length > 0 && (
              <MenuGroup
                label={I18n.t('Saved Filter Presets')}
                onSelect={(_event: MouseEvent, updated: [number, ...number[]]) => {
                  items[updated[0]].onToggle?.()
                }}
                selected={selectedIndices}
              >
                {items.map(a => {
                  return (
                    <MenuItem key={a.id} as="div">
                      <TruncateText position="middle">{a.name}</TruncateText>
                    </MenuItem>
                  )
                })}
              </MenuGroup>
            )}

            <MenuItem
              as="div"
              test-id="manage-filter-presets-button"
              onSelect={() => {
                setIsOpen(false)
                onOpenTray()
              }}
            >
              <TruncateText>{I18n.t('Create & Manage Filter Presets')}</TruncateText>
            </MenuItem>

            <MenuSeparator />

            <MenuGroup label={I18n.t('Filters')} selected={selectedFilterIndices}>
              {Object.values(filterItems).map((item: FilterDrilldownMenuItem) => {
                return (
                  <MenuItem
                    key={item.id}
                    as="div"
                    onSelect={() => {
                      if (item.onToggle) {
                        item.onToggle()
                      } else {
                        setItemId(item.id)
                      }
                    }}
                    selected={item.isSelected}
                  >
                    <Flex as="div" justifyItems="space-between">
                      <TruncateText position="middle">{item.name}</TruncateText>
                      {((item.items?.length || 0) > 0 || (item.itemGroups?.length || 0) > 0) && (
                        <View margin="0 0 0 small">
                          <IconArrowOpenEndLine />
                        </View>
                      )}
                    </Flex>
                  </MenuItem>
                )
              })}
            </MenuGroup>
          </Menu>
        )}

        {!isRoot && (
          <Menu
            menuRef={ref => {
              menuRef.current = ref
            }}
            onKeyDown={handleTabbingOut}
          >
            {backButton}

            {sortedItemGroups.length > 0 && (
              <MenuGroup label={currentObj.name}>
                <MenuSeparator />
              </MenuGroup>
            )}

            {sortedItemGroups.length > 0 &&
              sortedItemGroups.map((itemGroup: any) => {
                const selectedIndices2 = itemGroup.items.reduce((acc, current, index) => {
                  if (current.isSelected) {
                    return acc.concat(index)
                  }
                  return acc
                }, [])

                return (
                  <MenuGroup
                    key={itemGroup.id}
                    label={itemGroup.name}
                    selected={selectedIndices2}
                    onSelect={(_event, updated) => {
                      itemGroup.items[updated[0]].onToggle()
                    }}
                  >
                    {itemGroup.items.map((item: any) => {
                      // TODO: remove this when we stop recursively mutating and escaping objects in Gradebook.tsx
                      // (-_-)
                      const unescapedName = unescape(item.name)
                      return (
                        <MenuItem key={item.id} as="div">
                          <Flex as="div" justifyItems="space-between">
<<<<<<< HEAD
                            <TruncateText position="middle">{item.name}</TruncateText>
=======
                            <TruncateText position="middle">{unescapedName}</TruncateText>
>>>>>>> b7de7814
                          </Flex>
                        </MenuItem>
                      )
                    })}
                  </MenuGroup>
                )
              })}

            {items.length > 0 && (
              <MenuGroup
                label={currentObj.name}
                selected={selectedIndices}
                onSelect={(_event: MouseEvent, updated: [number, ...number[]]) =>
                  items[updated[0]].onToggle?.()
                }
              >
                <MenuSeparator />
                {items.map(a => {
                  return (
                    <MenuItem key={a.id} as="div">
                      <TruncateWithTooltip>{a.name}</TruncateWithTooltip>
                    </MenuItem>
                  )
                })}
              </MenuGroup>
            )}
          </Menu>
        )}
      </Popover>
    </View>
  )
}

export default FilterDropdown<|MERGE_RESOLUTION|>--- conflicted
+++ resolved
@@ -249,11 +249,7 @@
                       return (
                         <MenuItem key={item.id} as="div">
                           <Flex as="div" justifyItems="space-between">
-<<<<<<< HEAD
-                            <TruncateText position="middle">{item.name}</TruncateText>
-=======
                             <TruncateText position="middle">{unescapedName}</TruncateText>
->>>>>>> b7de7814
                           </Flex>
                         </MenuItem>
                       )
