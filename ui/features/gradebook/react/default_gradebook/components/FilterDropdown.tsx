/*
 * Copyright (C) 2021 - present Instructure, Inc.
 *
 * This file is part of Canvas.
 *
 * Canvas is free software: you can redistribute it and/or modify it under
 * the terms of the GNU Affero General Public License as published by the Free
 * Software Foundation, version 3 of the License.
 *
 * Canvas is distributed in the hope that it will be useful, but WITHOUT ANY
 * WARRANTY; without even the implied warranty of MERCHANTABILITY or FITNESS FOR
 * A PARTICULAR PURPOSE. See the GNU Affero General Public License for more
 * details.
 *
 * You should have received a copy of the GNU Affero General Public License along
 * with this program. If not, see <http://www.gnu.org/licenses/>.
 */

import React, {MouseEvent, useState, useRef} from 'react'
import {Popover} from '@instructure/ui-popover'
import {Button} from '@instructure/ui-buttons'
import {Menu} from '@instructure/ui-menu'
import {TruncateText} from '@instructure/ui-truncate-text'
import {IconArrowOpenEndLine, IconArrowOpenStartLine, IconFilterLine} from '@instructure/ui-icons'
import {View} from '@instructure/ui-view'
import {Flex} from '@instructure/ui-flex'
import {useScope as useI18nScope} from '@canvas/i18n'
import type {FilterDrilldownData, FilterDrilldownMenuItem} from '../gradebook.d'

const I18n = useI18nScope('gradebook')

const {Group: MenuGroup, Item: MenuItem, Separator: MenuSeparator} = Menu as any

type Props = {
  rootId?: string
  onOpenTray: () => void
  dataMap: FilterDrilldownData
  filterItems: FilterDrilldownData
}

const FilterDropdown = ({
  rootId = 'savedFilterPresets',
  onOpenTray,
  dataMap,
  filterItems,
}: Props) => {
  const [currentItemId, setTempItemId] = useState<string>(rootId)
  const [isOpen, setIsOpen] = useState(false)
  const menuRef = useRef<HTMLElement>()
  const currentObj = dataMap[currentItemId]

  const items = currentObj?.items?.concat() || []

  const selectedIndices = items.reduce<number[]>((acc, current, index) => {
    if (current.isSelected) {
      return acc.concat(index)
    }
    return acc
  }, [])

  const sortedItemGroups = currentObj?.itemGroups || []

  const selectedFilterIndices = Object.values(filterItems).reduce<number[]>(
    (acc, current, index) => {
      if (current.isSelected) {
        return acc.concat(index)
      }
      return acc
    },
    []
  )

  const isRoot = currentItemId === 'savedFilterPresets'

  const setItemId = id => {
    setTempItemId(id)

    if (menuRef.current) {
      menuRef.current.focus()
    }
  }

  const handleTabbingOut = event => {
    // Drilldown should close when Tab is pressed
    if (isOpen && event?.keyCode === 9) {
      // 9 = Tab
      setIsOpen(false)
      setTempItemId(dataMap.savedFilterPresets.id)
    }
  }

  const backButton = (
    <MenuItem
      as="div"
      onClick={() => {
        setItemId(currentObj.parentId)
      }}
    >
      <Flex as="div" justifyItems="start">
        <View margin="0 small 0 0">
          <IconArrowOpenStartLine />
        </View>
        {I18n.t('Back')}
      </Flex>
    </MenuItem>
  )

  return (
    <View as="div">
      <Popover
        renderTrigger={<Button renderIcon={IconFilterLine}>{I18n.t('Apply Filters')}</Button>}
        shouldRenderOffscreen={false}
        on="click"
        placement="bottom start"
        constrain="window"
        offsetY={8}
        isOpen={isOpen}
        onShowContent={() => {
          setIsOpen(true)
        }}
        onHideContent={() => {
          setTempItemId(dataMap.savedFilterPresets.id)
          setIsOpen(false)
        }}
      >
        {isRoot && (
          <Menu
            menuRef={ref => {
              menuRef.current = ref
            }}
            onKeyDown={handleTabbingOut}
          >
            {items.length > 0 && (
              <MenuGroup
                label={I18n.t('Saved Filter Presets')}
                onSelect={(_event: MouseEvent, updated: [number, ...number[]]) => {
                  items[updated[0]].onToggle?.()
                }}
                selected={selectedIndices}
              >
                {items.map(a => {
                  return (
                    <MenuItem key={a.id} as="div">
                      <TruncateText position="middle">{a.name}</TruncateText>
                    </MenuItem>
                  )
                })}
              </MenuGroup>
            )}

            <MenuItem
              as="div"
              test-id="manage-filter-presets-button"
              onSelect={() => {
                setIsOpen(false)
                onOpenTray()
              }}
            >
              <TruncateText>{I18n.t('Create & Manage Filter Presets')}</TruncateText>
            </MenuItem>

            <MenuSeparator />

            <MenuGroup label={I18n.t('Filters')} selected={selectedFilterIndices}>
              {Object.values(filterItems).map((item: FilterDrilldownMenuItem) => {
                return (
                  <MenuItem
                    key={item.id}
                    as="div"
                    onSelect={() => {
                      if (item.onToggle) {
                        item.onToggle()
                      } else {
                        setItemId(item.id)
                      }
                    }}
                    selected={item.isSelected}
                  >
                    <Flex as="div" justifyItems="space-between">
                      <TruncateText position="middle">{item.name}</TruncateText>
                      {((item.items?.length || 0) > 0 || (item.itemGroups?.length || 0) > 0) && (
                        <View margin="0 0 0 small">
                          <IconArrowOpenEndLine />
                        </View>
                      )}
                    </Flex>
                  </MenuItem>
                )
              })}
            </MenuGroup>
          </Menu>
        )}

        {!isRoot && (
          <Menu
            menuRef={ref => {
              menuRef.current = ref
            }}
            onKeyDown={handleTabbingOut}
          >
            {backButton}

            {sortedItemGroups.length > 0 && (
              <MenuGroup label={currentObj.name}>
                <MenuSeparator />
              </MenuGroup>
            )}

            {sortedItemGroups.length > 0 &&
              sortedItemGroups.map((itemGroup: any) => {
                const selectedIndices2 = itemGroup.items.reduce((acc, current, index) => {
                  if (current.isSelected) {
                    return acc.concat(index)
                  }
                  return acc
                }, [])

                return (
                  <MenuGroup
                    key={itemGroup.id}
                    label={itemGroup.name}
                    selected={selectedIndices2}
                    onSelect={(_event, updated) => {
                      itemGroup.items[updated[0]].onToggle()
                    }}
                  >
                    {itemGroup.items.map((item: any) => {
                      return (
                        <MenuItem key={item.id} as="div">
                          <Flex as="div" justifyItems="space-between">
<<<<<<< HEAD
                            <TruncateText position="middle">{item.name}</TruncateText>
=======
                            <TruncateText position="middle">
                              {/* Gradebook.ts:setStudentGroups html escapes the group name */}
                              {/* If we remove that or set the group data in zustand we can remove this */}
                              <div dangerouslySetInnerHTML={{__html: item.name}} />
                            </TruncateText>
>>>>>>> 8e93bf79
                          </Flex>
                        </MenuItem>
                      )
                    })}
                  </MenuGroup>
                )
              })}

            {items.length > 0 && (
              <MenuGroup
                label={currentObj.name}
                selected={selectedIndices}
                onSelect={(_event: MouseEvent, updated: [number, ...number[]]) =>
                  items[updated[0]].onToggle?.()
                }
              >
                <MenuSeparator />
                {items.map(a => {
                  return (
                    <MenuItem key={a.id} as="div">
                      <TruncateText position="middle">{a.name}</TruncateText>
                    </MenuItem>
                  )
                })}
              </MenuGroup>
            )}
          </Menu>
        )}
      </Popover>
    </View>
  )
}

export default FilterDropdown<|MERGE_RESOLUTION|>--- conflicted
+++ resolved
@@ -228,15 +228,11 @@
                       return (
                         <MenuItem key={item.id} as="div">
                           <Flex as="div" justifyItems="space-between">
-<<<<<<< HEAD
-                            <TruncateText position="middle">{item.name}</TruncateText>
-=======
                             <TruncateText position="middle">
                               {/* Gradebook.ts:setStudentGroups html escapes the group name */}
                               {/* If we remove that or set the group data in zustand we can remove this */}
                               <div dangerouslySetInnerHTML={{__html: item.name}} />
                             </TruncateText>
->>>>>>> 8e93bf79
                           </Flex>
                         </MenuItem>
                       )
