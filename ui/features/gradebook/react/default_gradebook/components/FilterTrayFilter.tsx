--- conflicted
+++ resolved
@@ -49,15 +49,12 @@
   ['has-submissions', I18n.t('Has submissions')],
   ['has-no-submissions', I18n.t('Has no submissions')],
   ['has-unposted-grades', I18n.t('Has unposted grades')],
-<<<<<<< HEAD
-=======
   ['late', I18n.t('Late')],
   ['missing', I18n.t('Missing')],
   ['resubmitted', I18n.t('Resubmitted')],
   ['dropped', I18n.t('Dropped')],
   ['excused', I18n.t('Excused')],
   ['extended', I18n.t('Extended')],
->>>>>>> 0889f4aa
 ]
 
 const filterTypeLabels = new Map<FilterType, string>([
