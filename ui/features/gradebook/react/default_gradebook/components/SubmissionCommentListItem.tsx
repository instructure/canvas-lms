--- conflicted
+++ resolved
@@ -66,11 +66,7 @@
 
   handleDeleteComment = () => {
     const message = I18n.t('Are you sure you want to delete this comment?')
-<<<<<<< HEAD
-     
-=======
 
->>>>>>> 4b8c5dea
     if (confirm(message)) {
       this.props.deleteSubmissionComment(this.props.id)
     }
