--- conflicted
+++ resolved
@@ -18,21 +18,14 @@
 
 import React from 'react'
 import {bool, func, string} from 'prop-types'
-<<<<<<< HEAD
-import I18n from 'i18n!gradebook'
-=======
 import {useScope as useI18nScope} from '@canvas/i18n'
->>>>>>> 1c34e1a6
 import {TextArea} from '@instructure/ui-text-area'
 import {Button} from '@instructure/ui-buttons'
 import {ScreenReaderContent} from '@instructure/ui-a11y-content'
 import {EmojiPicker, EmojiQuickPicker} from '@canvas/emoji'
 
-<<<<<<< HEAD
-=======
 const I18n = useI18nScope('gradebook')
 
->>>>>>> 1c34e1a6
 export default class SubmissionCommentForm extends React.Component {
   static propTypes = {
     cancelCommenting: func.isRequired,
