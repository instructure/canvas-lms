/*
 * Copyright (C) 2017 - present Instructure, Inc.
 *
 * This file is part of Canvas.
 *
 * Canvas is free software: you can redistribute it and/or modify it under
 * the terms of the GNU Affero General Public License as published by the Free
 * Software Foundation, version 3 of the License.
 *
 * Canvas is distributed in the hope that it will be useful, but WITHOUT ANY
 * WARRANTY; without even the implied warranty of MERCHANTABILITY or FITNESS FOR
 * A PARTICULAR PURPOSE. See the GNU Affero General Public License for more
 * details.
 *
 * You should have received a copy of the GNU Affero General Public License along
 * with this program. If not, see <http://www.gnu.org/licenses/>.
 */

import React, {PureComponent} from 'react'
import {Grid} from '@instructure/ui-grid'
import {Text} from '@instructure/ui-text'

import SimilarityIcon from './SimilarityIcon'

import {useScope as useI18nScope} from '@canvas/i18n'

import {Link} from '@instructure/ui-link'

const I18n = useI18nScope('gradebook')

<<<<<<< HEAD
export default class SimilarityScore extends PureComponent {
  static propTypes = {
    hasAdditionalData: bool,
    reportUrl: string,
    similarityScore: number,
    status: string.isRequired,
  }
=======
type Props = {
  hasAdditionalData?: boolean
  reportUrl?: string
  similarityScore?: number
  status: string
}
>>>>>>> bb7bdd27

export default class SimilarityScore extends PureComponent<Props> {
  render() {
    const {hasAdditionalData, reportUrl, similarityScore, status} = this.props

    let statusMessage
    if (status === 'error') {
      statusMessage = I18n.t(
        'Error submitting to plagiarism service. You may resubmit from SpeedGrader.'
      )
    } else if (status === 'pending') {
      statusMessage = I18n.t('Submission is being processed by plagiarism service.')
    }
    const statusIcon = <SimilarityIcon similarityScore={similarityScore} status={status} />

    const displayScore = I18n.n(similarityScore, {precision: 1})
    return (
      <Grid rowSpacing="none">
        {statusMessage ? (
          <Grid.Row>
            <Grid.Col width="auto">{statusIcon}</Grid.Col>
            <Grid.Col>{statusMessage}</Grid.Col>
          </Grid.Row>
        ) : (
          <Grid.Row>
            <Grid.Col>
              <Link
                renderIcon={statusIcon}
                href={reportUrl}
                isWithinText={false}
                theme={{mediumPaddingHorizontal: '0', mediumHeight: 'normal'}}
              >
                <Text margin="auto auto auto small">
                  {I18n.t('%{score}% similarity score', {score: displayScore})}
                </Text>
              </Link>
            </Grid.Col>
          </Grid.Row>
        )}

        {hasAdditionalData && (
          <Grid.Row>
            <Grid.Col>
              <Text as="p" size="x-small" lineHeight="condensed" margin="small auto auto auto">
                {I18n.t(
                  'This submission has plagiarism data for multiple attachments. To see all reports, open SpeedGrader.'
                )}
              </Text>
            </Grid.Col>
          </Grid.Row>
        )}
      </Grid>
    )
  }
}<|MERGE_RESOLUTION|>--- conflicted
+++ resolved
@@ -28,22 +28,12 @@
 
 const I18n = useI18nScope('gradebook')
 
-<<<<<<< HEAD
-export default class SimilarityScore extends PureComponent {
-  static propTypes = {
-    hasAdditionalData: bool,
-    reportUrl: string,
-    similarityScore: number,
-    status: string.isRequired,
-  }
-=======
 type Props = {
   hasAdditionalData?: boolean
   reportUrl?: string
   similarityScore?: number
   status: string
 }
->>>>>>> bb7bdd27
 
 export default class SimilarityScore extends PureComponent<Props> {
   render() {
