--- conflicted
+++ resolved
@@ -33,17 +33,7 @@
 
 type Props = {
   onClose: () => void
-<<<<<<< HEAD
-  colors: {
-    late: string
-    missing: string
-    excused: string
-    dropped: string
-    resubmitted: string
-  }
-=======
   colors: StatusColors
->>>>>>> bb7bdd27
   afterUpdateStatusColors: (colors: StatusColors, successFn: any, errorFn: any) => Promise<any>
 }
 
@@ -138,15 +128,6 @@
   }
 
   render() {
-<<<<<<< HEAD
-    const {
-      props: {onClose},
-      bindDoneButton,
-      bindContentRef,
-    } = this
-
-=======
->>>>>>> bb7bdd27
     return (
       <Modal
         open={true}
