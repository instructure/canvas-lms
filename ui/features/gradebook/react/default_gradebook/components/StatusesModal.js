/*
 * Copyright (C) 2017 - present Instructure, Inc.
 *
 * This file is part of Canvas.
 *
 * Canvas is free software: you can redistribute it and/or modify it under
 * the terms of the GNU Affero General Public License as published by the Free
 * Software Foundation, version 3 of the License.
 *
 * Canvas is distributed in the hope that it will be useful, but WITHOUT ANY
 * WARRANTY; without even the implied warranty of MERCHANTABILITY or FITNESS FOR
 * A PARTICULAR PURPOSE. See the GNU Affero General Public License for more
 * details.
 *
 * You should have received a copy of the GNU Affero General Public License along
 * with this program. If not, see <http://www.gnu.org/licenses/>.
 */

import React from 'react'
import ReactDOM from 'react-dom'
import {func, shape, string} from 'prop-types'
import update from 'immutability-helper'
import I18n from 'i18n!gradebook'
import {Button} from '@instructure/ui-buttons'
import Modal from '@canvas/instui-bindings/react/InstuiModal'
import {Text} from '@instructure/ui-text'
import {statuses} from '../constants/statuses'
import StatusColorListItem from './StatusColorListItem'

class StatusesModal extends React.Component {
  static propTypes = {
    onClose: func.isRequired,
    colors: shape({
      late: string.isRequired,
      missing: string.isRequired,
      resubmitted: string.isRequired,
      dropped: string.isRequired,
      excused: string.isRequired
    }).isRequired,
    afterUpdateStatusColors: func.isRequired
  }

  constructor(props) {
    super(props)

    this.colorPickerButtons = {}
    this.colorPickerContents = {}
    this.state = {colors: props.colors}
  }

  updateStatusColorsFn = status => (color, successFn, failureFn) => {
    this.setState(
      prevState => update(prevState, {colors: {$merge: {[status]: color}}}),
      () => {
        const successFnAndClosePopover = () => {
          successFn()
          this.setState({openPopover: null})
        }
        this.props.afterUpdateStatusColors(this.state.colors, successFnAndClosePopover, failureFn)
      }
    )
  }

  isPopoverShown(status) {
    return this.state.openPopover === status
  }

  handleOnToggle = status => toggle => {
    if (toggle) {
      this.setState({openPopover: status})
    } else {
      this.setState({openPopover: null})
    }
  }

  handleColorPickerAfterClose = status => () => {
    this.setState({openPopover: null}, () => {
      // eslint-disable-next-line react/no-find-dom-node
      ReactDOM.findDOMNode(this.colorPickerButtons[status]).focus()
    })
  }

  bindColorPickerButton = status => button => {
    this.colorPickerButtons[status] = button
  }

  bindColorPickerContent = status => content => {
    this.colorPickerContents[status] = content
  }

  bindDoneButton = button => {
    this.doneButton = button
  }

  bindContentRef = content => {
    this.modalContentRef = content
  }

  renderListItems() {
    return statuses.map(status => (
      <StatusColorListItem
        key={status}
        status={status}
        color={this.state.colors[status]}
        isColorPickerShown={this.isPopoverShown(status)}
        colorPickerOnToggle={this.handleOnToggle(status)}
        colorPickerButtonRef={this.bindColorPickerButton(status)}
        colorPickerContentRef={this.bindColorPickerContent(status)}
        colorPickerAfterClose={this.handleColorPickerAfterClose(status)}
        afterSetColor={this.updateStatusColorsFn(status)}
      />
    ))
  }

  render() {
    const {
      props: {onClose},
      bindDoneButton,
      bindContentRef
    } = this

    return (
      <Modal
        open
        label={I18n.t('Statuses')}
        onDismiss={onClose}
        contentRef={bindContentRef}
        shouldCloseOnDocumentClick={false}
      >
        <Modal.Body>
          <ul className="Gradebook__StatusModalList">
            <Text>{this.renderListItems()}</Text>
          </ul>
        </Modal.Body>

        <Modal.Footer>
<<<<<<< HEAD
          <Button ref={bindDoneButton} variant="primary" onClick={close}>
=======
          <Button ref={bindDoneButton} color="primary" onClick={() => this.props.onClose()}>
>>>>>>> 0aba7a51
            {I18n.t('Done')}
          </Button>
        </Modal.Footer>
      </Modal>
    )
  }
}

export default StatusesModal<|MERGE_RESOLUTION|>--- conflicted
+++ resolved
@@ -134,11 +134,7 @@
         </Modal.Body>
 
         <Modal.Footer>
-<<<<<<< HEAD
-          <Button ref={bindDoneButton} variant="primary" onClick={close}>
-=======
           <Button ref={bindDoneButton} color="primary" onClick={() => this.props.onClose()}>
->>>>>>> 0aba7a51
             {I18n.t('Done')}
           </Button>
         </Modal.Footer>
