--- conflicted
+++ resolved
@@ -65,25 +65,6 @@
   )
 }
 
-<<<<<<< HEAD
-MultiSelectSearchInput.propTypes = {
-  id: PropTypes.string.isRequired,
-  label: PropTypes.string.isRequired,
-  'data-test-id': PropTypes.string,
-  customMatcher: PropTypes.func,
-  disabled: PropTypes.bool.isRequired,
-  options: PropTypes.arrayOf(
-    PropTypes.shape({
-      id: PropTypes.string.isRequired,
-      text: PropTypes.string.isRequired,
-    })
-  ).isRequired,
-  onChange: PropTypes.func.isRequired,
-  placeholder: PropTypes.string.isRequired,
-}
-
-=======
->>>>>>> 9571148c
 MultiSelectSearchInput.defaultProps = {
   customMatcher: null,
 }
