--- conflicted
+++ resolved
@@ -41,14 +41,6 @@
 import SubmissionTrayRadioInputGroup from './SubmissionTrayRadioInputGroup'
 import ProxyUploadModal from '@canvas/proxy-submission/react/ProxyUploadModal'
 import {extractSimilarityInfo} from '@canvas/grading/SubmissionHelper'
-<<<<<<< HEAD
-import type {GradingStandard, LatePolicyCamelized, PendingGradeInfo} from '../gradebook.d'
-import {
-  CamelizedAssignment,
-  CamelizedSubmission,
-  SubmissionCommentCamelized,
-} from '@canvas/grading/grading'
-=======
 import type {
   GradingStandard,
   LatePolicyCamelized,
@@ -61,7 +53,6 @@
   GradeEntryMode,
   GradeResult,
 } from '@canvas/grading/grading.d'
->>>>>>> 8e93bf79
 
 import {Link} from '@instructure/ui-link'
 
@@ -136,7 +127,7 @@
   deleteSubmissionComment: (commentId: string) => void
   setProcessing: (processing: boolean) => void
   onAnonymousSpeedGraderClick: (speedGraderUrl: string) => void
-  submissionComments: SubmissionCommentCamelized[]
+  submissionComments: SerializedComment[]
   showSimilarityScore: boolean
   proxySubmissionsAllowed: boolean
   reloadSubmission: (student: any, submission: any, proxyDetails: any) => void
