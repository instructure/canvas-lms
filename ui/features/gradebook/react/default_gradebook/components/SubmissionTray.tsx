--- conflicted
+++ resolved
@@ -516,24 +516,6 @@
       header
     ) => {
       return (
-<<<<<<< HEAD
-        hasCheckpoints && (
-          <GradeInput
-            assignment={getSubAssignment(hasCheckpoints, props.assignment, subAssignmentTag)}
-            disabled={props.gradingDisabled}
-            enterGradesAs={props.enterGradesAs}
-            gradingScheme={props.gradingScheme}
-            pointsBasedGradingScheme={props.pointsBasedGradingScheme}
-            pendingGradeInfo={props.pendingGradeInfo}
-            onSubmissionUpdate={props.onGradeSubmission}
-            scalingFactor={props.scalingFactor}
-            submission={submission}
-            submissionUpdating={props.submissionUpdating}
-            subAssignmentTag={subAssignmentTag}
-            header={header}
-          />
-        )
-=======
         <InputsForCheckpoints
           hasCheckpoints={hasCheckpoints}
           checkpointStates={this.state.checkpointStates}
@@ -554,7 +536,6 @@
           customGradeStatusesEnabled={props.customGradeStatusesEnabled}
           customGradeStatuses={props.customGradeStatuses}
         />
->>>>>>> e1aaee22
       )
     }
 
