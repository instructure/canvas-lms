--- conflicted
+++ resolved
@@ -76,10 +76,7 @@
 export default function ViewOptionsTabPanel({
   columnSort,
   hideAssignmentGroupTotals,
-<<<<<<< HEAD
-=======
   hideTotal,
->>>>>>> f36f2b64
   showNotes,
   showUnpublishedAssignments,
   showSeparateFirstLastNames,
@@ -141,10 +138,7 @@
               I18n.t('Hide Assignment Group Totals'),
               'hideAssignmentGroupTotals'
             )}
-<<<<<<< HEAD
-=======
             {renderCheckbox(hideTotal, I18n.t('Hide Total and Override Columns'), 'hideTotal')}
->>>>>>> f36f2b64
             {viewUngradedAsZero.allowed &&
               renderCheckbox(
                 viewUngradedAsZero,
@@ -178,13 +172,10 @@
     checked: bool.isRequired,
     onChange: func.isRequired
   }).isRequired,
-<<<<<<< HEAD
-=======
   hideTotal: shape({
     checked: bool.isRequired,
     onChange: func.isRequired
   }).isRequired,
->>>>>>> f36f2b64
   showNotes: shape({
     checked: bool.isRequired,
     onChange: func.isRequired
