--- conflicted
+++ resolved
@@ -83,11 +83,7 @@
       },
     ],
     created_at: '2022-02-05T10:18:34-07:00',
-<<<<<<< HEAD
-    updated_at: '2022-02-05T10:18:34-07:00'
-=======
     updated_at: '2022-02-05T10:18:34-07:00',
->>>>>>> d9328659
   },
   {
     id: 'preset-2',
@@ -101,13 +97,8 @@
       },
     ],
     created_at: '2022-02-06T10:18:34-07:00',
-<<<<<<< HEAD
-    updated_at: '2022-02-06T10:18:34-07:00'
-  }
-=======
     updated_at: '2022-02-06T10:18:34-07:00',
   },
->>>>>>> d9328659
 ]
 
 const mockPostResponse = {
@@ -135,11 +126,7 @@
   beforeEach(() => {
     store.setState({
       filterPresets: defaultFilterPresets,
-<<<<<<< HEAD
-      appliedFilters: defaultAppliedFilters
-=======
       appliedFilters: defaultAppliedFilters,
->>>>>>> d9328659
     })
     fetchMock.mock('*', 200)
   })
@@ -211,11 +198,7 @@
   beforeEach(() => {
     store.setState({
       filterPresets: defaultFilterPresets,
-<<<<<<< HEAD
-      appliedFilters: []
-=======
       appliedFilters: [],
->>>>>>> d9328659
     })
     fetchMock.mock('*', 200)
   })
@@ -259,11 +242,7 @@
   beforeEach(() => {
     store.setState({
       filterPresets: defaultFilterPresets,
-<<<<<<< HEAD
-      appliedFilters: defaultAppliedFilters
-=======
       appliedFilters: defaultAppliedFilters,
->>>>>>> d9328659
     })
     fetchMock.post('/api/v1/courses/0/gradebook_filters', mockPostResponse)
   })
