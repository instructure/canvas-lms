/*
 * Copyright (C) 2021 - present Instructure, Inc.
 *
 * This file is part of Canvas.
 *
 * Canvas is free software: you can redistribute it and/or modify it under
 * the terms of the GNU Affero General Public License as published by the Free
 * Software Foundation, version 3 of the License.
 *
 * Canvas is distributed in the hope that it will be useful, but WITHOUT ANY
 * WARRANTY; without even the implied warranty of MERCHANTABILITY or FITNESS FOR
 * A PARTICULAR PURPOSE. See the GNU Affero General Public License for more
 * details.
 *
 * You should have received a copy of the GNU Affero General Public License along
 * with this program. If not, see <http://www.gnu.org/licenses/>.
 */

import React from 'react'
import FilterNav from '../FilterNav'
import fetchMock from 'fetch-mock'
import store from '../../stores/index'
import type {FilterNavProps} from '../FilterNav'
import type {FilterPreset, Filter} from '../../gradebook.d'
import type {Assignment} from '../../../../../../api.d'
import {render} from '@testing-library/react'
import userEvent, {PointerEventsCheckLevel} from '@testing-library/user-event'
import '@testing-library/jest-dom/extend-expect'

const originalState = store.getState()

const defaultRules = {
  drop_lowest: 0,
  drop_highest: 0,
  never_drop: [],
}

const defaultAssignmentGroupProps = {
  rules: {},
  sis_source_id: null,
  integration_data: null,
}

const defaultSectionProps = {
  course_id: '1',
  created_at: '1970-01-01T00:00:00Z',
  end_at: null,
  integration_id: null,
  nonxlist_course_id: null,
  restrict_enrollments_to_section_dates: null,
  sis_course_id: null,
  sis_import_id: null,
  sis_section_id: null,
  start_at: null,
}

const defaultGradingPeriodProps = {
  endDate: new Date(4),
  isClosed: false,
}

const StudentGroupCategoryProps = {
  allows_multiple_memberships: false,
  auto_leader: null,
  context_type: 'course',
  course_id: '1',
  created_at: '1970-01-01T00:00:00Z',
  group_limit: null,
  is_member: false,
  protected: false,
  role: null,
  self_signup: null,
  sis_group_category_id: null,
  sis_import_id: null,
}

const defaultProps: FilterNavProps = {
  modules: [
    {id: '1', name: 'Module 1', position: 1},
    {id: '2', name: 'Module 2', position: 2},
    {id: '3', name: 'Module 3', position: 3},
  ],
  assignmentGroups: [
    {
      ...defaultAssignmentGroupProps,
      id: '4',
      name: 'Assignment Group 4',
      position: 1,
      group_weight: 0,
      assignments: [
        {
          module_ids: ['1'],
        } as Assignment,
      ],
    },
    {
      id: '5',
      name: 'Assignment Group 5',
      position: 2,
      group_weight: 0,
      assignments: [],
      integration_data: null,
      rules: defaultRules,
      sis_source_id: null,
    },
    {
      id: '6',
      name: 'Assignment Group 6',
      position: 3,
      group_weight: 0,
      assignments: [],
      integration_data: null,
      rules: defaultRules,
      sis_source_id: null,
    },
  ],
  sections: [
    {...defaultSectionProps, id: '7', name: 'Section 7'},
    {...defaultSectionProps, id: '8', name: 'Section 8'},
    {...defaultSectionProps, id: '9', name: 'Section 9'},
  ],
  gradingPeriods: [
    {
      ...defaultGradingPeriodProps,
      id: '1',
      title: 'Grading Period 1',
      startDate: new Date(1),
      closeDate: new Date(2),
      isLast: false,
      weight: 0.5,
    },
    {
      ...defaultGradingPeriodProps,
      id: '2',
      title: 'Grading Period 2',
      startDate: new Date(2),
      closeDate: new Date(2),
      isLast: false,
      weight: 0.5,
    },
    {
      ...defaultGradingPeriodProps,
      id: '3',
      title: 'Grading Period 3',
      startDate: new Date(3),
      closeDate: new Date(2),
      isLast: false,
      weight: 0.5,
    },
  ],
  studentGroupCategories: {
    '1': {
      ...StudentGroupCategoryProps,
      id: '1',
      name: 'Student Group Category 1',
      groups: [
        {id: '1', name: 'Student Group 1'},
        {id: '2', name: 'Student Group 2'},
      ],
    },
    '2': {
      ...StudentGroupCategoryProps,
      id: '2',
      name: 'Student Group Category 2',
      groups: [
        {id: '3', name: 'Student Group 3'},
        {id: '4', name: 'Student Group 4'},
      ],
    },
  },
  customStatuses: [
    {
      id: '1',
      name: 'Custom Status 1',
      color: '#000000',
    },
    {
      id: '2',
      name: 'Custom Status 2',
      color: '#000000',
    },
  ],
  multiselectGradebookFiltersEnabled: false,
}

const defaultAppliedFilters: Filter[] = [
  {
    id: '2',
    type: 'module',
    value: '1',
    created_at: new Date().toISOString(),
  },
  {
    id: '3',
    type: 'start-date',
    value: '2022-02-07',
    created_at: new Date().toISOString(),
  },
  {
    id: '4',
    type: 'end-date',
    value: '2023-02-07',
    created_at: new Date().toISOString(),
  },
]

const defaultFilterPresets: FilterPreset[] = [
  {
    id: '1',
    name: 'Filter Preset 1',
    filters: [
      {
        id: '2',
        type: 'module',
        value: '1',
        created_at: '2022-02-05T10:18:34-07:00',
      },
    ],
    created_at: '2022-02-05T10:18:34-07:00',
    updated_at: '2022-02-05T10:18:34-07:00',
  },
  {
    id: 'preset-2',
    name: 'Filter Preset 2',
    filters: [
      {
        id: '3',
        type: 'section',
        value: '7',
        created_at: new Date().toISOString(),
      },
    ],
    created_at: '2022-02-06T10:18:34-07:00',
    updated_at: '2022-02-06T10:18:34-07:00',
  },
]

const mockPostResponse = {
  gradebook_filter: {
    id: '25',
    course_id: '0',
    user_id: '1',
    name: 'test',
    payload: {
      filters: [
        {
          id: 'f783e528-dbb5-4474-972a-0f1a19c29551',
          type: 'section',
          value: '2',
          created_at: '2022-02-08T17:18:13.190Z',
        },
      ],
    },
    created_at: '2022-02-08T10:18:34-07:00',
    updated_at: '2022-02-08T10:18:34-07:00',
  },
}

const USER_EVENT_OPTIONS = {pointerEventsCheck: PointerEventsCheckLevel.Never}

describe('FilterNav', () => {
  beforeEach(() => {
    let liveRegion = null
    if (!document.getElementById('flash_screenreader_holder')) {
      liveRegion = document.createElement('div')
      liveRegion.id = 'flash_screenreader_holder'
      liveRegion.setAttribute('role', 'alert')
      document.body.appendChild(liveRegion)
    }

    store.setState({
      filterPresets: defaultFilterPresets,
      appliedFilters: defaultAppliedFilters,
    })
    fetchMock.mock('*', 200)
  })
  afterEach(() => {
    store.setState(originalState, true)
    fetchMock.restore()
  })

  it('renders filters button', async () => {
    const {getByRole} = render(<FilterNav {...defaultProps} />)
    await getByRole('button', {name: 'Apply Filters'})
  })

  it('render condition tag for applied staged filter', async () => {
    store.setState({
      stagedFilters: [
        {
          id: '4',
          type: 'module',
          value: '1',
          created_at: new Date().toISOString(),
        },
        {
          id: '5',
          type: undefined,
          value: undefined,
          created_at: new Date().toISOString(),
        },
      ],
    })
    const {getByTestId} = render(<FilterNav {...defaultProps} />)
    expect(await getByTestId(`applied-filter-${defaultProps.modules[0].name}`)).toHaveTextContent(
      defaultProps.modules[0].name
    )
  })

  it('render custom status filter', () => {
    store.setState({
      appliedFilters: [
        {
          id: '1',
          type: 'submissions',
          value: 'custom-status-1',
          created_at: new Date().toISOString(),
        },
      ],
    })
    const {getByTestId} = render(<FilterNav {...defaultProps} />)
    expect(getByTestId(`applied-filter-${defaultProps.customStatuses[0].name}`)).toHaveTextContent(
      defaultProps.customStatuses[0].name
    )
  })

  it('render All Grading Periods filter', () => {
    store.setState({
      appliedFilters: [
        {
          id: '1',
          type: 'grading-period',
          value: '0',
          created_at: new Date().toISOString(),
        },
      ],
    })
    const {getByTestId} = render(<FilterNav {...defaultProps} />)
    expect(getByTestId('applied-filter-All Grading Periods')).toHaveTextContent(
      'All Grading Periods'
    )
  })

  it('opens tray', async () => {
    const user = userEvent.setup(USER_EVENT_OPTIONS)
    const {getByText, getByRole} = render(<FilterNav {...defaultProps} />)
    await user.click(getByText('Apply Filters'))
    await user.click(getByText('Create & Manage Filter Presets'))
    expect(getByRole('heading')).toHaveTextContent('Saved Filter Presets')
  })

  it('shows friendly panda image when there are no filters', async () => {
    const user = userEvent.setup(USER_EVENT_OPTIONS)
    store.setState({filterPresets: [], stagedFilters: []})
    const {getByTestId, getByText} = render(<FilterNav {...defaultProps} />)
    await user.click(getByText('Apply Filters'))
    await user.click(getByText('Create & Manage Filter Presets'))
    expect(await getByTestId('friendly-panda')).toBeInTheDocument()
  })

  it('hides friendly panda image when there are filters', async () => {
    const user = userEvent.setup(USER_EVENT_OPTIONS)
    const {queryByTestId, getByText} = render(<FilterNav {...defaultProps} />)
    await user.click(getByText('Apply Filters'))
    await user.click(getByText('Create & Manage Filter Presets'))
    expect(await queryByTestId('friendly-panda')).toBeNull()
  })

  it('clicking Create New Filter Preset triggers onChange with filter', async () => {
    const user = userEvent.setup(USER_EVENT_OPTIONS)
    store.setState({filterPresets: []})
    const {getByText, queryByTestId, getByTestId} = render(<FilterNav {...defaultProps} />)
    expect(queryByTestId('save-filter-button')).toBeNull()
    await user.click(getByText('Apply Filters'))
    await user.click(getByText('Create & Manage Filter Presets'))
    await user.click(getByText('Toggle Create Filter Preset'))
    expect(getByTestId('save-filter-button')).toBeVisible()
  })

  describe('FilterNavPopover', () => {
    const filterProps = {...defaultProps, multiselectGradebookFiltersEnabled: true}

    it('applies filter popover trigger tag when filter is applied', async () => {
      const user = userEvent.setup(USER_EVENT_OPTIONS)
      const {getByText, getByTestId, queryByTestId, getByRole} = render(
        <FilterNav {...filterProps} />
      )
      expect(queryByTestId(`applied-filter-${defaultProps.sections[0].name}`)).toBeNull()
<<<<<<< HEAD
      userEvent.click(getByText('Apply Filters'))
      userEvent.click(getByRole('menuitemradio', {name: 'Sections'}))
      userEvent.click(getByRole('menuitemcheckbox', {name: 'Section 7'}))
=======
      await user.click(getByText('Apply Filters'))
      await user.click(getByRole('menuitemradio', {name: 'Sections'}))
      await user.click(getByRole('menuitemcheckbox', {name: 'Section 7'}))
>>>>>>> e0cb78f8
      expect(getByTestId(`applied-filter-${defaultProps.sections[0].name}`)).toBeVisible()
    })

    it('opens popover when filter nav tag is clicked', async () => {
      const user = userEvent.setup(USER_EVENT_OPTIONS)
      const {getByText, getByTestId, queryByTestId, getByRole} = render(
        <FilterNav {...filterProps} />
      )
      expect(queryByTestId(`applied-filter-${defaultProps.sections[0].name}`)).toBeNull()
<<<<<<< HEAD
      userEvent.click(getByText('Apply Filters'))
      userEvent.click(getByRole('menuitemradio', {name: 'Sections'}))
      userEvent.click(getByRole('menuitemcheckbox', {name: 'Section 7'}))
      userEvent.click(getByTestId(`applied-filter-${defaultProps.sections[0].name}`))
=======
      await user.click(getByText('Apply Filters'))
      await user.click(getByRole('menuitemradio', {name: 'Sections'}))
      await user.click(getByRole('menuitemcheckbox', {name: 'Section 7'}))
      await user.click(getByTestId(`applied-filter-${defaultProps.sections[0].name}`))
>>>>>>> e0cb78f8
      expect(getByTestId('remove-filter-popover-menu-item')).toBeVisible()
      expect(getByTestId(`${defaultProps.sections[0].name}-filter-type`)).toBeVisible()
    })

    it('clicking remove filter removes filter', async () => {
      const user = userEvent.setup(USER_EVENT_OPTIONS)
      const {getByText, getByTestId, queryByTestId, getByRole} = render(
        <FilterNav {...filterProps} />
      )
<<<<<<< HEAD
      userEvent.click(getByText('Apply Filters'))
      userEvent.click(getByRole('menuitemradio', {name: 'Sections'}))
      userEvent.click(getByRole('menuitemcheckbox', {name: 'Section 7'}))
=======
      await user.click(getByText('Apply Filters'))
      await user.click(getByRole('menuitemradio', {name: 'Sections'}))
      await user.click(getByRole('menuitemcheckbox', {name: 'Section 7'}))
>>>>>>> e0cb78f8
      expect(getByTestId(`applied-filter-${defaultProps.sections[0].name}`)).toBeVisible()

      await user.click(getByTestId(`applied-filter-${defaultProps.sections[0].name}`))
      await user.click(getByTestId('remove-filter-popover-menu-item'))
      expect(queryByTestId(`applied-filter-${defaultProps.sections[0].name}`)).toBeNull()
    })

    it('clicking on the same section in the popover will close the popover', async () => {
      const user = userEvent.setup(USER_EVENT_OPTIONS)
      const {getByText, getByTestId, queryByTestId, getByRole} = render(
        <FilterNav {...filterProps} />
      )
<<<<<<< HEAD
      userEvent.click(getByText('Apply Filters'))
      userEvent.click(getByRole('menuitemradio', {name: 'Sections'}))
      userEvent.click(getByRole('menuitemcheckbox', {name: 'Section 7'}))
=======
      await user.click(getByText('Apply Filters'))
      await user.click(getByRole('menuitemradio', {name: 'Sections'}))
      await user.click(getByRole('menuitemcheckbox', {name: 'Section 7'}))
>>>>>>> e0cb78f8
      expect(getByTestId(`applied-filter-${defaultProps.sections[0].name}`)).toBeVisible()
      await user.click(getByTestId(`applied-filter-${defaultProps.sections[0].name}`))
      await user.click(getByTestId(`${defaultProps.sections[0].name}-filter-type`))
      expect(queryByTestId(`applied-filter-${defaultProps.sections[0].name}`)).toBeNull()
    })

    it('clicking on another section in the popover will change the filter value', async () => {
      const user = userEvent.setup(USER_EVENT_OPTIONS)
      const {getByText, getByTestId, getByRole} = render(<FilterNav {...filterProps} />)
<<<<<<< HEAD
      userEvent.click(getByText('Apply Filters'))
      userEvent.click(getByRole('menuitemradio', {name: 'Sections'}))
      userEvent.click(getByRole('menuitemcheckbox', {name: 'Section 7'}))
      expect(getByTestId(`applied-filter-${defaultProps.sections[0].name}`)).toBeVisible()
      userEvent.click(getByTestId(`applied-filter-${defaultProps.sections[0].name}`))
      userEvent.click(getByTestId(`${defaultProps.sections[1].name}-filter-type`))
=======
      await user.click(getByText('Apply Filters'))
      await user.click(getByRole('menuitemradio', {name: 'Sections'}))
      await user.click(getByRole('menuitemcheckbox', {name: 'Section 7'}))
      expect(getByTestId(`applied-filter-${defaultProps.sections[0].name}`)).toBeVisible()
      await user.click(getByTestId(`applied-filter-${defaultProps.sections[0].name}`))
      await user.click(getByTestId(`${defaultProps.sections[1].name}-filter-type`))
>>>>>>> e0cb78f8
      expect(getByTestId(`applied-filter-Sections (2)`)).toBeVisible()
    })

    it.skip('clicking on another popover trigger will close the current popover', async () => {
      const user = userEvent.setup(USER_EVENT_OPTIONS)
      const {getByText, getByTestId, queryByTestId, getByRole} = render(
        <FilterNav {...filterProps} />
      )
<<<<<<< HEAD
      userEvent.click(getByText('Apply Filters'))
      userEvent.click(getByRole('menuitemradio', {name: 'Sections'}))
      userEvent.click(getByRole('menuitemcheckbox', {name: 'Section 7'}))
=======
      await user.click(getByText('Apply Filters'))
      await user.click(getByRole('menuitemradio', {name: 'Sections'}))
      await user.click(getByRole('menuitemcheckbox', {name: 'Section 7'}))
>>>>>>> e0cb78f8
      expect(getByTestId(`applied-filter-${defaultProps.sections[0].name}`)).toBeVisible()
      expect(getByTestId(`applied-filter-${defaultProps.modules[0].name}`)).toBeVisible()
      await user.click(getByTestId(`applied-filter-${defaultProps.sections[0].name}`))
      expect(getByTestId(`${defaultProps.sections[0].name}-filter-type`)).toBeVisible()
      await user.click(getByTestId(`applied-filter-${defaultProps.modules[0].name}`))
      expect(getByTestId(`${defaultProps.modules[0].name}-filter-type`)).toBeVisible()
      expect(queryByTestId(`${defaultProps.sections[0].name}-filter-type`)).toBeNull()
    })

    it('allows the FilterNavDateModal to open when clicking on a start date filter', async () => {
      const user = userEvent.setup(USER_EVENT_OPTIONS)
      const {getByTestId, queryByTestId} = render(<FilterNav {...filterProps} />)
      const startDateFilter = queryByTestId(/^applied-filter-Start/)
      expect(startDateFilter).not.toBeNull()
      await user.click(startDateFilter as HTMLElement)
      await user.click(getByTestId('start-date-filter-type'))
      expect(getByTestId(`start-date-input`)).toBeVisible()

      const endDateFilter = queryByTestId(/^applied-filter-End/)
      expect(endDateFilter).not.toBeNull()
      await user.click(endDateFilter as HTMLElement)
      await user.click(getByTestId('end-date-filter-type'))
      expect(getByTestId(`end-date-input`)).toBeVisible()
    })

    it('renders menu student groups correctly', async () => {
      const user = userEvent.setup(USER_EVENT_OPTIONS)
      const {getByText, getByTestId, getByRole} = render(<FilterNav {...filterProps} />)
      await user.click(getByText('Apply Filters'))
      await user.click(getByRole('menuitemradio', {name: 'Student Groups'}))
      await user.click(getByTestId('Student Group 3-sorted-filter'))
      await user.click(getByTestId('applied-filter-Student Group 3'))

      expect(getByTestId('Student Group Category 1-sorted-filter-group')).toBeVisible()
      expect(getByTestId('Student Group Category 2-sorted-filter-group')).toBeVisible()
      expect(getByTestId('Student Group 1-sorted-filter-group-item')).toBeVisible()
      expect(getByTestId('Student Group 2-sorted-filter-group-item')).toBeVisible()
      expect(getByTestId('Student Group 3-sorted-filter-group-item')).toBeVisible()
      expect(getByTestId('Student Group 4-sorted-filter-group-item')).toBeVisible()
    })

<<<<<<< HEAD
    it('renders the name of the filter value when only 1 is selected', () => {
      const {getByText, getByTestId, getByRole} = render(<FilterNav {...filterProps} />)
      userEvent.click(getByText('Apply Filters'))
      userEvent.click(getByRole('menuitemradio', {name: 'Sections'}))
      userEvent.click(getByRole('menuitemcheckbox', {name: 'Section 7'}))
=======
    it('renders the name of the filter value when only 1 is selected', async () => {
      const user = userEvent.setup(USER_EVENT_OPTIONS)
      const {getByText, getByTestId, getByRole} = render(<FilterNav {...filterProps} />)
      await user.click(getByText('Apply Filters'))
      await user.click(getByRole('menuitemradio', {name: 'Sections'}))
      await user.click(getByRole('menuitemcheckbox', {name: 'Section 7'}))
>>>>>>> e0cb78f8
      const popover = getByTestId(`applied-filter-${defaultProps.sections[0].name}`)
      expect(popover).toBeVisible()
      expect(popover).toHaveTextContent(defaultProps.sections[0].name)
    })

<<<<<<< HEAD
    it('renders the name of the filter type with how many are selected when multiple are selected', () => {
      const {getByText, getByTestId, getByRole} = render(<FilterNav {...filterProps} />)
      userEvent.click(getByText('Apply Filters'))
      userEvent.click(getByRole('menuitemradio', {name: 'Sections'}))
      userEvent.click(getByRole('menuitemcheckbox', {name: 'Section 7'}))
      expect(getByTestId(`applied-filter-${defaultProps.sections[0].name}`)).toBeVisible()
      userEvent.click(getByTestId(`applied-filter-${defaultProps.sections[0].name}`))
      userEvent.click(getByTestId(`${defaultProps.sections[1].name}-filter-type`))
=======
    it('renders the name of the filter type with how many are selected when multiple are selected', async () => {
      const user = userEvent.setup(USER_EVENT_OPTIONS)
      const {getByText, getByTestId, getByRole} = render(<FilterNav {...filterProps} />)
      await user.click(getByText('Apply Filters'))
      await user.click(getByRole('menuitemradio', {name: 'Sections'}))
      await user.click(getByRole('menuitemcheckbox', {name: 'Section 7'}))
      expect(getByTestId(`applied-filter-${defaultProps.sections[0].name}`)).toBeVisible()
      await user.click(getByTestId(`applied-filter-${defaultProps.sections[0].name}`))
      await user.click(getByTestId(`${defaultProps.sections[1].name}-filter-type`))
>>>>>>> e0cb78f8
      const popover = getByTestId(`applied-filter-Sections (2)`)
      expect(popover).toBeVisible()
      expect(popover).toHaveTextContent('Sections (2)')
    })
  })
})

describe('Filter dropdown', () => {
  beforeEach(() => {
    store.setState({
      filterPresets: defaultFilterPresets,
      appliedFilters: [],
    })
    fetchMock.mock('*', 200)
  })
  afterEach(() => {
    store.setState(originalState, true)
    fetchMock.restore()
  })

  it('Shows filter menu items', async () => {
    const user = userEvent.setup(USER_EVENT_OPTIONS)
    const {getByText} = render(<FilterNav {...defaultProps} />)
    await user.click(getByText('Apply Filters'))
    expect(getByText('Filter Preset 1')).toBeVisible()
    expect(getByText('Filter Preset 2')).toBeVisible()
    expect(getByText('Sections')).toBeVisible()
    expect(getByText('Modules')).toBeVisible()
    expect(getByText('Grading Periods')).toBeVisible()
    expect(getByText('Assignment Groups')).toBeVisible()
    expect(getByText('Student Groups')).toBeVisible()
    expect(getByText('Status')).toBeVisible()
    expect(getByText('Submissions')).toBeVisible()
    expect(getByText('Start & End Date')).toBeVisible()
  })

  it('Custom Statuses and regular statuses are shown in the status filter', async () => {
    const user = userEvent.setup(USER_EVENT_OPTIONS)
    const {getByText} = render(<FilterNav {...defaultProps} />)
    await user.click(getByText('Apply Filters'))
    await user.click(getByText('Status'))
    const customStatusNames = defaultProps.customStatuses.map(status => status.name)
    const allStatusNames = [
      'Late',
      'Missing',
      'Resubmitted',
      'Dropped',
      'Excused',
      'Extended',
      ...customStatusNames,
    ]
    allStatusNames.forEach(statusName => {
      expect(getByText(statusName)).toBeVisible()
    })
  })

  it('Clicking filter preset activates condition', async () => {
    const user = userEvent.setup(USER_EVENT_OPTIONS)
    const {getByText, getByTestId, queryByTestId} = render(<FilterNav {...defaultProps} />)
    await user.click(getByText('Apply Filters'))
    await user.click(getByText('Filter Preset 1'))
    expect(getByTestId(`applied-filter-${defaultProps.modules[0].name}`)).toBeVisible()
    await user.click(getByText('Filter Preset 1'))
    expect(queryByTestId(`applied-filter-${defaultProps.modules[0].name}`)).toBeNull()
  })

  it('Clicking filter activates condition', async () => {
    const user = userEvent.setup(USER_EVENT_OPTIONS)
    const {getByText, getByTestId, queryByTestId, getByRole} = render(
      <FilterNav {...defaultProps} />
    )
    expect(queryByTestId(`applied-filter-${defaultProps.sections[0].name}`)).toBeNull()
    await user.click(getByText('Apply Filters'))
    await user.click(getByRole('menuitemradio', {name: 'Sections'}))
    await user.click(getByRole('menuitemradio', {name: 'Section 7'}))
    expect(getByTestId(`applied-filter-${defaultProps.sections[0].name}`)).toBeVisible()
  })

  it('Clicking "Clear All Filters" removes all applied filters', async () => {
    const user = userEvent.setup(USER_EVENT_OPTIONS)
    const {getByText, getByTestId, queryByTestId, getByRole} = render(
      <FilterNav {...defaultProps} />
    )
    expect(queryByTestId(`applied-filter-${defaultProps.sections[0].name}`)).toBeNull()
    await user.click(getByText('Apply Filters'))
    await user.click(getByRole('menuitemradio', {name: 'Sections'}))
    await user.click(getByRole('menuitemradio', {name: 'Section 7'}))
    expect(getByTestId(`applied-filter-${defaultProps.sections[0].name}`)).toBeVisible()
    await user.click(getByText('Clear All Filters'))
    expect(queryByTestId(`applied-filter-${defaultProps.sections[0].name}`)).toBeNull()
  })

  it('Clicking "Clear All Filters" focuses apply filters button', async () => {
    const user = userEvent.setup(USER_EVENT_OPTIONS)
    const {getByText, getByTestId, getByRole} = render(<FilterNav {...defaultProps} />)
    await user.click(getByText('Apply Filters'))
    await user.click(getByRole('menuitemradio', {name: 'Sections'}))
    await user.click(getByRole('menuitemradio', {name: 'Section 7'}))
    await user.click(getByText('Clear All Filters'))
    expect(getByTestId('apply-filters-button')).toHaveFocus()
  })

  it('Check for accessability text to remove filter', async () => {
    const user = userEvent.setup(USER_EVENT_OPTIONS)
    const {getByText, getByTestId, getByRole} = render(<FilterNav {...defaultProps} />)
    await user.click(getByText('Apply Filters'))
    await user.click(getByRole('menuitemradio', {name: 'Sections'}))
    await user.click(getByRole('menuitemradio', {name: 'Section 7'}))
    expect(getByTestId(`applied-filter-${defaultProps.sections[0].name}`)).toHaveTextContent(
      'Remove Section 7 Filter'
    )
  })

  it('selecting a filter and deselecting the same filter from the filter dropdown triggers screenreader alerts', async () => {
    const user = userEvent.setup(USER_EVENT_OPTIONS)
    const {getByText, getByRole} = render(<FilterNav {...defaultProps} />)
    await user.click(getByText('Apply Filters'))
    await user.click(getByRole('menuitemradio', {name: 'Sections'}))
    await user.click(getByRole('menuitemradio', {name: 'Section 7'}))
    expect(getByText('Added Section 7 Filter')).toBeInTheDocument()
    await user.click(getByRole('menuitemradio', {name: 'Section 7'}))
    expect(getByText('Removed Section 7 Filter')).toBeInTheDocument()
  })

  it('selecting a filter from the filter dropdown and pressing the filter pill will trigger remove filter screenreader alert', async () => {
    const user = userEvent.setup(USER_EVENT_OPTIONS)
    const {getByText, getByTestId, getByRole} = render(<FilterNav {...defaultProps} />)
    await user.click(getByText('Apply Filters'))
    await user.click(getByRole('menuitemradio', {name: 'Sections'}))
    await user.click(getByRole('menuitemradio', {name: 'Section 7'}))
    await user.click(getByTestId(`applied-filter-${defaultProps.sections[0].name}`))
    expect(getByText('Removed Section 7 Filter')).toBeInTheDocument()
  })

  it('pressing the Clear All Filters button will trigger the all filters have been cleared screenreader alert', async () => {
    const user = userEvent.setup(USER_EVENT_OPTIONS)
    const {getByText, getByRole} = render(<FilterNav {...defaultProps} />)
    await user.click(getByText('Apply Filters'))
    await user.click(getByRole('menuitemradio', {name: 'Sections'}))
    await user.click(getByRole('menuitemradio', {name: 'Section 7'}))
    expect(getByRole('button', {name: 'Clear All Filters'})).toBeInTheDocument()
    await user.click(getByRole('button', {name: 'Clear All Filters'}))
    expect(getByText('All Filters Have Been Cleared')).toBeInTheDocument()
  })
})

describe('FilterNav (save)', () => {
  beforeEach(() => {
    store.setState({
      filterPresets: defaultFilterPresets,
      appliedFilters: defaultAppliedFilters,
    })
    fetchMock.post('/api/v1/courses/0/gradebook_filters', mockPostResponse)
  })
  afterEach(() => {
    store.setState(originalState, true)
    fetchMock.restore()
  })

  it('Save button is disabled if filter preset name is blank', async () => {
    const user = userEvent.setup(USER_EVENT_OPTIONS)
    const {getByText, getByTestId} = render(<FilterNav {...defaultProps} />)
    await user.click(getByText('Apply Filters'))
    await user.click(getByText('Create & Manage Filter Presets'))
    await user.click(getByText('Toggle Create Filter Preset'))
    expect(getByTestId('save-filter-button')).toBeDisabled()
  })

  it.skip('clicking Save saves new filter', async () => {
    const user = userEvent.setup({...USER_EVENT_OPTIONS, delay: null})
    const {getByText, getByPlaceholderText, getByTestId, queryByTestId} = render(
      <FilterNav {...defaultProps} />
    )
    await user.click(getByText('Apply Filters'))
    await user.click(getByText('Create & Manage Filter Presets'))
    await user.click(getByText('Toggle Create Filter Preset'))
    await user.type(
      getByPlaceholderText('Give your filter preset a name'),
      'Sample filter preset name'
    )
    expect(getByTestId('delete-filter-preset-button')).toBeVisible()
    await user.click(getByTestId('save-filter-button'))
    expect(queryByTestId('save-filter-button')).toBeNull()
  })
})<|MERGE_RESOLUTION|>--- conflicted
+++ resolved
@@ -386,15 +386,9 @@
         <FilterNav {...filterProps} />
       )
       expect(queryByTestId(`applied-filter-${defaultProps.sections[0].name}`)).toBeNull()
-<<<<<<< HEAD
-      userEvent.click(getByText('Apply Filters'))
-      userEvent.click(getByRole('menuitemradio', {name: 'Sections'}))
-      userEvent.click(getByRole('menuitemcheckbox', {name: 'Section 7'}))
-=======
       await user.click(getByText('Apply Filters'))
       await user.click(getByRole('menuitemradio', {name: 'Sections'}))
       await user.click(getByRole('menuitemcheckbox', {name: 'Section 7'}))
->>>>>>> e0cb78f8
       expect(getByTestId(`applied-filter-${defaultProps.sections[0].name}`)).toBeVisible()
     })
 
@@ -404,17 +398,10 @@
         <FilterNav {...filterProps} />
       )
       expect(queryByTestId(`applied-filter-${defaultProps.sections[0].name}`)).toBeNull()
-<<<<<<< HEAD
-      userEvent.click(getByText('Apply Filters'))
-      userEvent.click(getByRole('menuitemradio', {name: 'Sections'}))
-      userEvent.click(getByRole('menuitemcheckbox', {name: 'Section 7'}))
-      userEvent.click(getByTestId(`applied-filter-${defaultProps.sections[0].name}`))
-=======
       await user.click(getByText('Apply Filters'))
       await user.click(getByRole('menuitemradio', {name: 'Sections'}))
       await user.click(getByRole('menuitemcheckbox', {name: 'Section 7'}))
       await user.click(getByTestId(`applied-filter-${defaultProps.sections[0].name}`))
->>>>>>> e0cb78f8
       expect(getByTestId('remove-filter-popover-menu-item')).toBeVisible()
       expect(getByTestId(`${defaultProps.sections[0].name}-filter-type`)).toBeVisible()
     })
@@ -424,15 +411,9 @@
       const {getByText, getByTestId, queryByTestId, getByRole} = render(
         <FilterNav {...filterProps} />
       )
-<<<<<<< HEAD
-      userEvent.click(getByText('Apply Filters'))
-      userEvent.click(getByRole('menuitemradio', {name: 'Sections'}))
-      userEvent.click(getByRole('menuitemcheckbox', {name: 'Section 7'}))
-=======
       await user.click(getByText('Apply Filters'))
       await user.click(getByRole('menuitemradio', {name: 'Sections'}))
       await user.click(getByRole('menuitemcheckbox', {name: 'Section 7'}))
->>>>>>> e0cb78f8
       expect(getByTestId(`applied-filter-${defaultProps.sections[0].name}`)).toBeVisible()
 
       await user.click(getByTestId(`applied-filter-${defaultProps.sections[0].name}`))
@@ -445,15 +426,9 @@
       const {getByText, getByTestId, queryByTestId, getByRole} = render(
         <FilterNav {...filterProps} />
       )
-<<<<<<< HEAD
-      userEvent.click(getByText('Apply Filters'))
-      userEvent.click(getByRole('menuitemradio', {name: 'Sections'}))
-      userEvent.click(getByRole('menuitemcheckbox', {name: 'Section 7'}))
-=======
       await user.click(getByText('Apply Filters'))
       await user.click(getByRole('menuitemradio', {name: 'Sections'}))
       await user.click(getByRole('menuitemcheckbox', {name: 'Section 7'}))
->>>>>>> e0cb78f8
       expect(getByTestId(`applied-filter-${defaultProps.sections[0].name}`)).toBeVisible()
       await user.click(getByTestId(`applied-filter-${defaultProps.sections[0].name}`))
       await user.click(getByTestId(`${defaultProps.sections[0].name}-filter-type`))
@@ -463,21 +438,12 @@
     it('clicking on another section in the popover will change the filter value', async () => {
       const user = userEvent.setup(USER_EVENT_OPTIONS)
       const {getByText, getByTestId, getByRole} = render(<FilterNav {...filterProps} />)
-<<<<<<< HEAD
-      userEvent.click(getByText('Apply Filters'))
-      userEvent.click(getByRole('menuitemradio', {name: 'Sections'}))
-      userEvent.click(getByRole('menuitemcheckbox', {name: 'Section 7'}))
-      expect(getByTestId(`applied-filter-${defaultProps.sections[0].name}`)).toBeVisible()
-      userEvent.click(getByTestId(`applied-filter-${defaultProps.sections[0].name}`))
-      userEvent.click(getByTestId(`${defaultProps.sections[1].name}-filter-type`))
-=======
       await user.click(getByText('Apply Filters'))
       await user.click(getByRole('menuitemradio', {name: 'Sections'}))
       await user.click(getByRole('menuitemcheckbox', {name: 'Section 7'}))
       expect(getByTestId(`applied-filter-${defaultProps.sections[0].name}`)).toBeVisible()
       await user.click(getByTestId(`applied-filter-${defaultProps.sections[0].name}`))
       await user.click(getByTestId(`${defaultProps.sections[1].name}-filter-type`))
->>>>>>> e0cb78f8
       expect(getByTestId(`applied-filter-Sections (2)`)).toBeVisible()
     })
 
@@ -486,15 +452,9 @@
       const {getByText, getByTestId, queryByTestId, getByRole} = render(
         <FilterNav {...filterProps} />
       )
-<<<<<<< HEAD
-      userEvent.click(getByText('Apply Filters'))
-      userEvent.click(getByRole('menuitemradio', {name: 'Sections'}))
-      userEvent.click(getByRole('menuitemcheckbox', {name: 'Section 7'}))
-=======
       await user.click(getByText('Apply Filters'))
       await user.click(getByRole('menuitemradio', {name: 'Sections'}))
       await user.click(getByRole('menuitemcheckbox', {name: 'Section 7'}))
->>>>>>> e0cb78f8
       expect(getByTestId(`applied-filter-${defaultProps.sections[0].name}`)).toBeVisible()
       expect(getByTestId(`applied-filter-${defaultProps.modules[0].name}`)).toBeVisible()
       await user.click(getByTestId(`applied-filter-${defaultProps.sections[0].name}`))
@@ -536,35 +496,17 @@
       expect(getByTestId('Student Group 4-sorted-filter-group-item')).toBeVisible()
     })
 
-<<<<<<< HEAD
-    it('renders the name of the filter value when only 1 is selected', () => {
-      const {getByText, getByTestId, getByRole} = render(<FilterNav {...filterProps} />)
-      userEvent.click(getByText('Apply Filters'))
-      userEvent.click(getByRole('menuitemradio', {name: 'Sections'}))
-      userEvent.click(getByRole('menuitemcheckbox', {name: 'Section 7'}))
-=======
     it('renders the name of the filter value when only 1 is selected', async () => {
       const user = userEvent.setup(USER_EVENT_OPTIONS)
       const {getByText, getByTestId, getByRole} = render(<FilterNav {...filterProps} />)
       await user.click(getByText('Apply Filters'))
       await user.click(getByRole('menuitemradio', {name: 'Sections'}))
       await user.click(getByRole('menuitemcheckbox', {name: 'Section 7'}))
->>>>>>> e0cb78f8
       const popover = getByTestId(`applied-filter-${defaultProps.sections[0].name}`)
       expect(popover).toBeVisible()
       expect(popover).toHaveTextContent(defaultProps.sections[0].name)
     })
 
-<<<<<<< HEAD
-    it('renders the name of the filter type with how many are selected when multiple are selected', () => {
-      const {getByText, getByTestId, getByRole} = render(<FilterNav {...filterProps} />)
-      userEvent.click(getByText('Apply Filters'))
-      userEvent.click(getByRole('menuitemradio', {name: 'Sections'}))
-      userEvent.click(getByRole('menuitemcheckbox', {name: 'Section 7'}))
-      expect(getByTestId(`applied-filter-${defaultProps.sections[0].name}`)).toBeVisible()
-      userEvent.click(getByTestId(`applied-filter-${defaultProps.sections[0].name}`))
-      userEvent.click(getByTestId(`${defaultProps.sections[1].name}-filter-type`))
-=======
     it('renders the name of the filter type with how many are selected when multiple are selected', async () => {
       const user = userEvent.setup(USER_EVENT_OPTIONS)
       const {getByText, getByTestId, getByRole} = render(<FilterNav {...filterProps} />)
@@ -574,7 +516,6 @@
       expect(getByTestId(`applied-filter-${defaultProps.sections[0].name}`)).toBeVisible()
       await user.click(getByTestId(`applied-filter-${defaultProps.sections[0].name}`))
       await user.click(getByTestId(`${defaultProps.sections[1].name}-filter-type`))
->>>>>>> e0cb78f8
       const popover = getByTestId(`applied-filter-Sections (2)`)
       expect(popover).toBeVisible()
       expect(popover).toHaveTextContent('Sections (2)')
