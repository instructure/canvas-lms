--- conflicted
+++ resolved
@@ -554,11 +554,7 @@
 
   it('Custom Statuses and regular statuses are shown in the status filter', async () => {
     const user = userEvent.setup(USER_EVENT_OPTIONS)
-<<<<<<< HEAD
-    const {getByText} = render(<FilterNav {...defaultProps} />)
-=======
     const {getByText, getAllByText} = render(<FilterNav {...defaultProps} />)
->>>>>>> de91dde6
     await user.click(getByText('Apply Filters'))
     await user.click(getByText('Status'))
     const customStatusNames = defaultProps.customStatuses.map(status => status.name)
