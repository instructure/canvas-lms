/*
 * Copyright (C) 2021 - present Instructure, Inc.
 *
 * This file is part of Canvas.
 *
 * Canvas is free software: you can redistribute it and/or modify it under
 * the terms of the GNU Affero General Public License as published by the Free
 * Software Foundation, version 3 of the License.
 *
 * Canvas is distributed in the hope that it will be useful, but WITHOUT ANY
 * WARRANTY; without even the implied warranty of MERCHANTABILITY or FITNESS FOR
 * A PARTICULAR PURPOSE. See the GNU Affero General Public License for more
 * details.
 *
 * You should have received a copy of the GNU Affero General Public License along
 * with this program. If not, see <http://www.gnu.org/licenses/>.
 */

import React from 'react'
import FilterNav from '../FilterNav'
import fetchMock from 'fetch-mock'
import store from '../../stores/index'
import type {FilterNavProps} from '../FilterNav'
import type {Filter, FilterCondition} from '../../gradebook.d'
import {render, waitFor} from '@testing-library/react'
import userEvent from '@testing-library/user-event'
import '@testing-library/jest-dom/extend-expect'

const originalState = store.getState()

const defaultProps: FilterNavProps = {
  modules: [
    {id: '1', name: 'Module 1', position: 1},
    {id: '2', name: 'Module 2', position: 2},
    {id: '3', name: 'Module 3', position: 3}
  ],
  assignmentGroups: [
    {id: '4', name: 'Assignment Group 4', position: 1, group_weight: 0, assignments: []},
    {id: '5', name: 'Assignment Group 5', position: 2, group_weight: 0, assignments: []},
    {id: '6', name: 'Assignment Group 6', position: 3, group_weight: 0, assignments: []}
  ],
  sections: [
    {id: '7', name: 'Section 7'},
    {id: '8', name: 'Section 8'},
    {id: '9', name: 'Section 9'}
  ],
  gradingPeriods: [
    {id: '1', title: 'Grading Period 1', startDate: 1},
    {id: '2', title: 'Grading Period 2', startDate: 2},
    {id: '3', title: 'Grading Period 3', startDate: 3}
  ],
  studentGroupCategories: {
    '1': {
      id: '1',
      name: 'Student Group Category 1',
      groups: [
        {id: '1', name: 'Student Group 1'},
        {id: '2', name: 'Student Group 2'}
      ]
    }
  }
}

const defaultAppliedFilterConditions: FilterCondition[] = [
  {
    id: '2',
    type: 'module',
    value: '1',
    created_at: new Date().toISOString()
  }
]

const defaultFilters: Filter[] = [
  {
    id: '1',
    name: 'Filter 1',
    conditions: [
      {
        id: '2',
        type: 'module',
        value: '1',
        created_at: '2022-02-05T10:18:34-07:00'
      }
    ],
    created_at: '2022-02-05T10:18:34-07:00'
  },
  {
    id: '2',
    name: 'Filter 2',
    conditions: [
      {
        id: '3',
        type: 'section',
        value: '7',
        created_at: new Date().toISOString()
      }
    ],
    created_at: '2022-02-06T10:18:34-07:00'
  }
]

const mockPostResponse = {
  gradebook_filter: {
    id: '25',
    course_id: '0',
    user_id: '1',
    name: 'test',
    payload: {
      conditions: [
        {
          id: 'f783e528-dbb5-4474-972a-0f1a19c29551',
          type: 'section',
          value: '2',
          created_at: '2022-02-08T17:18:13.190Z'
        }
      ]
    },
    created_at: '2022-02-08T10:18:34-07:00',
    updated_at: '2022-02-08T10:18:34-07:00'
  }
}

describe('FilterNav', () => {
  beforeEach(() => {
    store.setState({
      filters: defaultFilters,
      appliedFilterConditions: defaultAppliedFilterConditions
    })
    fetchMock.mock('*', 200)
  })
  afterEach(() => {
    store.setState(originalState, true)
    fetchMock.restore()
  })

  it('renders filters button', async () => {
    const {getByRole} = render(<FilterNav {...defaultProps} />)
    await getByRole('button', {name: 'Filters'})
  })

  it('renders Applied Filters text', async () => {
    const {findByText} = render(<FilterNav {...defaultProps} />)
    await findByText(/Applied Filters:/)
  })

  it('render condition tag for applied staged filter', async () => {
    store.setState({
      stagedFilterConditions: [
        {
          id: '4',
          type: 'module',
          value: '1',
          created_at: new Date().toISOString()
        },
        {
          id: '5',
          type: undefined,
          value: undefined,
          created_at: new Date().toISOString()
        }
      ]
    })
    const {getAllByTestId} = render(<FilterNav {...defaultProps} />)
    expect(await getAllByTestId('staged-filter-condition-tag')[0]).toHaveTextContent('Module 1')
  })

  it('opens tray', () => {
    const {getByText, getByRole} = render(<FilterNav {...defaultProps} />)
    userEvent.click(getByText('Filters'))
    expect(getByRole('heading')).toHaveTextContent('Gradebook Filters')
  })

  it('shows friendly panda image when there are no filters', async () => {
    store.setState({filters: [], stagedFilterConditions: []})
    const {getByAltText, getByText} = render(<FilterNav {...defaultProps} />)
    userEvent.click(getByText('Filters'))
    expect(await getByAltText('Friendly panda')).toBeInTheDocument()
  })

  it('hides friendly panda image when there are filters', async () => {
    const {queryByAltText, getByText} = render(<FilterNav {...defaultProps} />)
    userEvent.click(getByText('Filters'))
    expect(await queryByAltText('Friendly panda')).toBeNull()
  })

  it('renders new filter button', () => {
    const {getByText, getByTestId} = render(<FilterNav {...defaultProps} />)
    userEvent.click(getByText('Filters'))
    expect(getByTestId('new-filter-button')).toBeInTheDocument()
  })

  it('clicking Create New Filter triggers onChange with filter', async () => {
    store.setState({filters: []})
    const {getByText, queryByTestId, getByTestId} = render(<FilterNav {...defaultProps} />)
    expect(queryByTestId('save-filter-button')).toBeNull()
<<<<<<< HEAD
    userEvent.click(getByText('Filters'))
    userEvent.click(getByTestId('new-filter-button'))
    expect(getByTestId('save-filter-button')).toBeVisible()
  })

  it('Shows condition type placeholder', () => {
    const {getByText, getAllByPlaceholderText} = render(<FilterNav {...defaultProps} />)
    userEvent.click(getByText('Filters'))
    expect(getAllByPlaceholderText(/Select condition type/)[0]).toBeInTheDocument()
  })

  it('Shows condition placeholder; selection triggers change', async () => {
    const {getByText, getByRole, queryAllByTestId, getAllByLabelText} = render(
      <FilterNav {...defaultProps} />
    )
    userEvent.click(getByText('Filters'))
    expect(queryAllByTestId('select-condition')[0]).not.toHaveValue('Module 2')
    userEvent.click(getAllByLabelText('Condition')[0])
    userEvent.click(getByRole('option', {name: 'Module 2'}))
    expect(queryAllByTestId('select-condition')[0]).toHaveValue('Module 2')
  })

  it('Deletes condition', () => {
    const {getByText, getAllByTestId, queryAllByTestId, getAllByPlaceholderText} = render(
      <FilterNav {...defaultProps} />
    )
    userEvent.click(getByText('Filters'))
    expect(getAllByPlaceholderText(/Select condition type/)[1]).toBeInTheDocument()
    expect(queryAllByTestId('delete-condition')[1]).toBeVisible()
    expect(queryAllByTestId('delete-condition').length).toStrictEqual(2)
    userEvent.click(getAllByTestId('delete-condition')[1])
    expect(queryAllByTestId('delete-condition').length).toStrictEqual(1)
  })

  it('Disables filter', () => {
    const {getAllByPlaceholderText, getAllByRole, getByText} = render(
      <FilterNav {...defaultProps} />
    )
=======
>>>>>>> 0b5bbcd1
    userEvent.click(getByText('Filters'))
    userEvent.click(getByTestId('new-filter-button'))
    expect(getByTestId('save-filter-button')).toBeVisible()
  })

  it('Enables filter', () => {
    store.setState({filters: [{...defaultFilters[0]}], appliedFilterConditions: []})
    const {getByText, getByRole} = render(<FilterNav {...defaultProps} />)
    userEvent.click(getByText('Filters'))
    const checkbox = getByRole('checkbox', {name: /Apply conditions/})
    expect(checkbox).not.toBeChecked()
    userEvent.click(checkbox)
    expect(checkbox).toBeChecked()
  })
})

describe('FilterNav (save)', () => {
  beforeEach(() => {
    store.setState({
      filters: defaultFilters,
      appliedFilterConditions: defaultAppliedFilterConditions
    })
    fetchMock.post('/api/v1/courses/0/gradebook_filters', mockPostResponse)
  })
  afterEach(() => {
    store.setState(originalState, true)
    fetchMock.restore()
  })

  it('Save button is disabled if filter name is blank', async () => {
    const {getByText, getByTestId} = render(<FilterNav {...defaultProps} />)
    userEvent.click(getByText('Filters'))
    userEvent.click(getByTestId('new-filter-button'))
    expect(getByTestId('save-filter-button')).toBeDisabled()
  })

  it('clicking Save saves new filter', async () => {
    const {getByText, queryByTestId, getByPlaceholderText, getByTestId} = render(
      <FilterNav {...defaultProps} />
    )
    userEvent.click(getByText('Filters'))
    userEvent.click(getByTestId('new-filter-button'))
<<<<<<< HEAD
    userEvent.type(getByPlaceholderText('Give this filter a name'), 'Sample filter name')
=======
    // https://github.com/testing-library/user-event/issues/577
    // type() is very slow, so use paste() instead since we don't need to test anything specific to typing
    userEvent.paste(getByPlaceholderText('Give this filter a name'), 'Sample filter name')
>>>>>>> 0b5bbcd1
    expect(getByTestId('save-filter-button')).toBeVisible()
    userEvent.click(getByTestId('save-filter-button'))
    await waitFor(() => expect(queryByTestId('save-filter-button')).toBeNull())
  })
})<|MERGE_RESOLUTION|>--- conflicted
+++ resolved
@@ -193,47 +193,6 @@
     store.setState({filters: []})
     const {getByText, queryByTestId, getByTestId} = render(<FilterNav {...defaultProps} />)
     expect(queryByTestId('save-filter-button')).toBeNull()
-<<<<<<< HEAD
-    userEvent.click(getByText('Filters'))
-    userEvent.click(getByTestId('new-filter-button'))
-    expect(getByTestId('save-filter-button')).toBeVisible()
-  })
-
-  it('Shows condition type placeholder', () => {
-    const {getByText, getAllByPlaceholderText} = render(<FilterNav {...defaultProps} />)
-    userEvent.click(getByText('Filters'))
-    expect(getAllByPlaceholderText(/Select condition type/)[0]).toBeInTheDocument()
-  })
-
-  it('Shows condition placeholder; selection triggers change', async () => {
-    const {getByText, getByRole, queryAllByTestId, getAllByLabelText} = render(
-      <FilterNav {...defaultProps} />
-    )
-    userEvent.click(getByText('Filters'))
-    expect(queryAllByTestId('select-condition')[0]).not.toHaveValue('Module 2')
-    userEvent.click(getAllByLabelText('Condition')[0])
-    userEvent.click(getByRole('option', {name: 'Module 2'}))
-    expect(queryAllByTestId('select-condition')[0]).toHaveValue('Module 2')
-  })
-
-  it('Deletes condition', () => {
-    const {getByText, getAllByTestId, queryAllByTestId, getAllByPlaceholderText} = render(
-      <FilterNav {...defaultProps} />
-    )
-    userEvent.click(getByText('Filters'))
-    expect(getAllByPlaceholderText(/Select condition type/)[1]).toBeInTheDocument()
-    expect(queryAllByTestId('delete-condition')[1]).toBeVisible()
-    expect(queryAllByTestId('delete-condition').length).toStrictEqual(2)
-    userEvent.click(getAllByTestId('delete-condition')[1])
-    expect(queryAllByTestId('delete-condition').length).toStrictEqual(1)
-  })
-
-  it('Disables filter', () => {
-    const {getAllByPlaceholderText, getAllByRole, getByText} = render(
-      <FilterNav {...defaultProps} />
-    )
-=======
->>>>>>> 0b5bbcd1
     userEvent.click(getByText('Filters'))
     userEvent.click(getByTestId('new-filter-button'))
     expect(getByTestId('save-filter-button')).toBeVisible()
@@ -276,13 +235,9 @@
     )
     userEvent.click(getByText('Filters'))
     userEvent.click(getByTestId('new-filter-button'))
-<<<<<<< HEAD
-    userEvent.type(getByPlaceholderText('Give this filter a name'), 'Sample filter name')
-=======
     // https://github.com/testing-library/user-event/issues/577
     // type() is very slow, so use paste() instead since we don't need to test anything specific to typing
     userEvent.paste(getByPlaceholderText('Give this filter a name'), 'Sample filter name')
->>>>>>> 0b5bbcd1
     expect(getByTestId('save-filter-button')).toBeVisible()
     userEvent.click(getByTestId('save-filter-button'))
     await waitFor(() => expect(queryByTestId('save-filter-button')).toBeNull())
