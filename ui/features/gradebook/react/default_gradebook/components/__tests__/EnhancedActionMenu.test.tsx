--- conflicted
+++ resolved
@@ -25,10 +25,7 @@
 import PostGradesApp from '../../../SISGradePassback/PostGradesApp'
 import GradebookExportManager from '../../../shared/GradebookExportManager'
 import EnhancedActionMenu from '../EnhancedActionMenu'
-<<<<<<< HEAD
-=======
 import fakeENV from '@canvas/test-utils/fakeENV'
->>>>>>> 72b96909
 
 jest.mock('@canvas/util/globalUtils', () => ({
   assignLocation: jest.fn(),
@@ -131,19 +128,6 @@
     clickElement('menuitem', name)
   }
 
-<<<<<<< HEAD
-  beforeEach(() => {
-    props = {
-      ...workingMenuProps(),
-    }
-  })
-
-  afterEach(() => {
-    jest.clearAllMocks()
-  })
-
-=======
->>>>>>> 72b96909
   describe('Basic Rendering', () => {
     beforeEach(() => {
       props = {
