--- conflicted
+++ resolved
@@ -34,13 +34,8 @@
     id: '123',
     type: 'submissions',
     value: 'has-ungraded-submissions',
-<<<<<<< HEAD
-    created_at: '2021-11-02T20:56:23.616Z'
-  }
-=======
     created_at: '2021-11-02T20:56:23.616Z',
   },
->>>>>>> d9328659
 }
 
 const dateTests = (testType: string) => {
@@ -54,11 +49,7 @@
     }
     props = {
       ...defaultProps,
-<<<<<<< HEAD
-      filter
-=======
       filter,
->>>>>>> d9328659
     }
     onChange = jest.fn()
     onDelete = jest.fn()
@@ -114,11 +105,7 @@
       }
       props = {
         ...defaultProps,
-<<<<<<< HEAD
-        filter
-=======
-        filter,
->>>>>>> d9328659
+        filter,
       }
       onChange = jest.fn()
       onDelete = jest.fn()
