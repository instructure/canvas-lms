/* * Copyright (C) 2017 - present Instructure, Inc.
 *
 * This file is part of Canvas.
 *
 * Canvas is free software: you can redistribute it and/or modify it under
 * the terms of the GNU Affero General Public License as published by the Free
 * Software Foundation, version 3 of the License.
 *
 * Canvas is distributed in the hope that it will be useful, but WITHOUT ANY
 * WARRANTY; without even the implied warranty of MERCHANTABILITY or FITNESS FOR
 * A PARTICULAR PURPOSE. See the GNU Affero General Public License for more
 * details.
 *
 * You should have received a copy of the GNU Affero General Public License along
 * with this program. If not, see <http://www.gnu.org/licenses/>.
 */

import React from 'react'
import {createEvent, fireEvent, render, screen, waitFor} from '@testing-library/react'
import SubmissionCommentUpdateForm from '../SubmissionCommentUpdateForm'

describe('SubmissionCommentUpdateForm', () => {
  let props: any
  let wrapper: any
  let ref: any

  function mountComponent() {
    ref = React.createRef()
    return render(<SubmissionCommentUpdateForm {...props} ref={ref} />)
  }

  beforeEach(() => {
    props = {
      cancelCommenting() {},
      comment: 'A comment',
      id: '23',
      updateSubmissionComment() {},
      processing: false,
      setProcessing() {},
    }
  })

  test('initializes with the original comment in the textarea', () => {
    wrapper = mountComponent()
    expect(wrapper.container.querySelector('textarea')).toHaveValue('A comment')
  })

  test('"Submit" button is present even if there is no text entered in the comment area', () => {
    props.comment = ''
    wrapper = mountComponent()
    expect(wrapper.container.querySelector('textarea')).toHaveValue('')
  })

  test('"Cancel" button is present even if there is no text entered in the comment area', () => {
    props.comment = ''
    wrapper = mountComponent()
    expect(screen.getByTestId('comment-cancel-button')).toBeInTheDocument()
  })

  test('"Submit" button is present if the content is all spaces', () => {
    props.comment = '    '
    wrapper = mountComponent()
    expect(screen.getByTestId('comment-submit-button')).toBeInTheDocument()
  })

  test('"Cancel" button is present if the content is all spaces', () => {
    props.comment = '    '
    wrapper = mountComponent()
    expect(screen.getByTestId('comment-cancel-button')).toBeInTheDocument()
  })

  test('"Submit" button is present if there is text entered in the comment area', () => {
    wrapper = mountComponent()
    expect(screen.getByTestId('comment-submit-button')).toBeInTheDocument()
  })

  test('"Cancel" button is present if there is text entered in the comment area', () => {
    wrapper = mountComponent()
    expect(screen.getByTestId('comment-cancel-button')).toBeInTheDocument()
  })

  test('"Submit" button is disabled if the current comment is the same as the comment prop passed in', () => {
    wrapper = mountComponent()
    expect(screen.getByTestId('comment-submit-button')).toBeDisabled()
  })

  test('"Cancel" button is enabled if the current comment is the same as the comment prop passed in', () => {
    wrapper = mountComponent()
    expect(screen.getByTestId('comment-cancel-button')).not.toBeDisabled()
  })

  test('"Submit" button is disabled if the current comment after trimming is the same as the comment prop passed', () => {
    wrapper = mountComponent()
    fireEvent.change(wrapper.container.querySelector('textarea'), {
      target: {value: '    A comment    '},
    })
    expect(screen.getByTestId('comment-submit-button')).toBeDisabled()
  })

  test('"Cancel" button is enabled if the current comment after trimming is the same as the comment prop passed', () => {
    wrapper = mountComponent()
    fireEvent.change(wrapper.container.querySelector('textarea'), {
      target: {value: '    A comment    '},
    })
    expect(screen.getByTestId('comment-cancel-button')).not.toBeDisabled()
  })

  test('"Submit" button is disabled if the all the content in the comment is removed', () => {
    wrapper = mountComponent()
    fireEvent.change(wrapper.container.querySelector('textarea'), {target: {value: ''}})
    expect(screen.getByTestId('comment-submit-button')).toBeDisabled()
  })

  test('"Cancel" button is enabled if the all the content in the comment is removed', () => {
    wrapper = mountComponent()
    fireEvent.change(wrapper.container.querySelector('textarea'), {target: {value: ''}})
    expect(screen.getByTestId('comment-cancel-button')).not.toBeDisabled()
  })

  test('"Submit" button is disabled if the all the content in the comment is removed except for spaces', () => {
    wrapper = mountComponent()
    fireEvent.change(wrapper.container.querySelector('textarea'), {target: {value: '     '}})
    expect(screen.getByTestId('comment-submit-button')).toBeDisabled()
  })

  test('"Cancel" button is enabled if the all the content in the comment is removed except for spaces', () => {
    wrapper = mountComponent()
    fireEvent.change(wrapper.container.querySelector('textarea'), {target: {value: '     '}})
    expect(screen.getByTestId('comment-cancel-button')).not.toBeDisabled()
  })

  test('"Submit" button is disabled while processing', () => {
    props.processing = true
    wrapper = mountComponent()
    fireEvent.change(wrapper.container.querySelector('textarea'), {
      target: {value: 'A changed comment'},
    })
    expect(screen.getByTestId('comment-submit-button')).toBeDisabled()
  })

  test('"Cancel" button is disabled while processing', () => {
    props.processing = true
    wrapper = mountComponent()
    fireEvent.change(wrapper.container.querySelector('textarea'), {
      target: {value: 'A changed comment'},
    })
    expect(screen.getByTestId('comment-cancel-button')).toBeDisabled()
  })

  test('"Submit" button is enabled if the comment is changed and is not empty', () => {
    wrapper = mountComponent()
    fireEvent.change(wrapper.container.querySelector('textarea'), {
      target: {value: 'A changed comment'},
    })
    expect(screen.getByTestId('comment-submit-button')).not.toBeDisabled()
  })

  test('"Cancel" button is enabled if the comment is changed and is not empty', () => {
    wrapper = mountComponent()
    fireEvent.change(wrapper.container.querySelector('textarea'), {
      target: {value: 'A changed comment'},
    })
    expect(screen.getByTestId('comment-cancel-button')).not.toBeDisabled()
  })

  test('"Submit" button has the text "Submit"', () => {
    wrapper = mountComponent()
    expect(screen.getByTestId('comment-submit-button').textContent).toEqual('Submit')
  })

  test('"Cancel" button has the text "Cancel"', () => {
    wrapper = mountComponent()
    expect(screen.getByTestId('comment-cancel-button').textContent).toEqual('Cancel')
  })

  test('"Submit" button label reads "Update Comment"', () => {
    wrapper = mountComponent()
    expect(screen.getByTestId('comment-submit-button').getAttribute('label')).toEqual(
      'Update Comment',
    )
  })

  test('"Cancel" button label reads "Cancel Updating Comment"', () => {
    wrapper = mountComponent()
    expect(screen.getByTestId('comment-cancel-button').getAttribute('label')).toEqual(
      'Cancel Updating Comment',
    )
  })

  test('TextArea has a placeholder message', () => {
    wrapper = mountComponent()
    const textarea = wrapper.getByTestId('comment-textarea')
    expect(textarea).toHaveAttribute('placeholder', 'Leave a comment')
  })

  test('TextArea has a label', () => {
    wrapper = mountComponent()
<<<<<<< HEAD
    const textarea = wrapper.getByRole('textbox', { name: 'Leave a comment' })
=======
    const textarea = wrapper.getByRole('textbox', {name: 'Leave a comment'})
>>>>>>> 4b8c5dea
    expect(textarea).toBeInTheDocument()
  })

  test('focuses on the textarea when mounted', async () => {
    wrapper = mountComponent()
    await waitFor(() => {
      expect(wrapper.getByTestId('comment-textarea')).toHaveFocus()
    })
  })

  test('the default action is prevented when the button is clicked', async () => {
    props.updateSubmissionComment = jest.fn(() => Promise.resolve())
    wrapper = mountComponent()
    const preventDefault = jest.fn()
    fireEvent.change(wrapper.container.querySelector('textarea'), {
      target: {value: 'A changed comment'},
    })
    const clickEvent = createEvent.click(screen.getByTestId('comment-submit-button'), {
      preventDefault,
      button: 1,
    })
    fireEvent(screen.getByTestId('comment-submit-button'), clickEvent)
    expect(clickEvent.defaultPrevented).toBe(true)
  })

  test('clicking the "Submit" button calls setProcessing', () => {
    props.updateSubmissionComment = jest.fn(() => Promise.resolve())
    props.setProcessing = jest.fn()
    wrapper = mountComponent()
    fireEvent.change(wrapper.container.querySelector('textarea'), {
      target: {value: 'A changed comment'},
    })
    fireEvent.click(screen.getByTestId('comment-submit-button'))
    expect(props.setProcessing).toHaveBeenCalledTimes(1)
    expect(props.setProcessing).toHaveBeenCalledWith(true)
    expect(props.updateSubmissionComment).toHaveBeenCalledTimes(1)
    expect(props.updateSubmissionComment).toHaveBeenLastCalledWith('A changed comment', '23')
  })

  test('clicking the "Cancel" button triggers cancelCommenting', () => {
    props.cancelCommenting = jest.fn()
    wrapper = mountComponent()
    fireEvent.change(wrapper.container.querySelector('textarea'), {
      target: {value: 'A changed comment'},
    })
    fireEvent.click(screen.getByTestId('comment-cancel-button'))
    expect(props.cancelCommenting).toHaveBeenCalledTimes(1)
  })
})<|MERGE_RESOLUTION|>--- conflicted
+++ resolved
@@ -195,11 +195,7 @@
 
   test('TextArea has a label', () => {
     wrapper = mountComponent()
-<<<<<<< HEAD
-    const textarea = wrapper.getByRole('textbox', { name: 'Leave a comment' })
-=======
     const textarea = wrapper.getByRole('textbox', {name: 'Leave a comment'})
->>>>>>> 4b8c5dea
     expect(textarea).toBeInTheDocument()
   })
 
