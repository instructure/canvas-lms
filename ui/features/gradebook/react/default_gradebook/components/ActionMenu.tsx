/*
 * Copyright (C) 2017 - present Instructure, Inc.
 *
 * This file is part of Canvas.
 *
 * Canvas is free software: you can redistribute it and/or modify it under
 * the terms of the GNU Affero General Public License as published by the Free
 * Software Foundation, version 3 of the License.
 *
 * Canvas is distributed in the hope that it will be useful, but WITHOUT ANY
 * WARRANTY; without even the implied warranty of MERCHANTABILITY or FITNESS FOR
 * A PARTICULAR PURPOSE. See the GNU Affero General Public License for more
 * details.
 *
 * You should have received a copy of the GNU Affero General Public License along
 * with this program. If not, see <http://www.gnu.org/licenses/>.
 */

import $ from 'jquery'
import React from 'react'
import {IconMiniArrowDownSolid} from '@instructure/ui-icons'
import {Button} from '@instructure/ui-buttons'
import {Menu} from '@instructure/ui-menu'
import {Text} from '@instructure/ui-text'
import GradebookExportManager from '../../shared/GradebookExportManager'
import PostGradesApp from '../../SISGradePassback/PostGradesApp'
import tz from '@canvas/timezone'
import DateHelper from '@canvas/datetime/dateHelper'
import {useScope as useI18nScope} from '@canvas/i18n'
import '@canvas/rails-flash-notifications'

const I18n = useI18nScope('gradebookActionMenu')

const {Item: MenuItem, Separator: MenuItemSeparator} = Menu as any

export type ActionMenuProps = {
  gradingPeriodId: string | null
  gradebookIsEditable: boolean
  contextAllowsGradebookUploads: boolean
  getAssignmentOrder: any
  getStudentOrder: any
  gradebookImportUrl: string
  showStudentFirstLastName: boolean
  lastExport?: {
    progressId: string
    workflowState: string
  }
  currentUserId: string
  gradebookExportUrl: string
  postGradesFeature: {
    enabled: boolean
    store: any
    returnFocusTo: any
    label: any
  }
  attachment?: {
    id: string
    downloadUrl: string | null
    updatedAt: string
    createdAt: string
  }
  postGradesLtis: {
    id: string
    name: string
    onSelect: any
  }[]
  publishGradesToSis: {
    isEnabled: boolean
    publishToSisUrl: string
  }
  updateExportState?: (name?: string, val?: number) => void
  setExportManager?: (val?: GradebookExportManager) => void
}

export type ActionMenuState = {
  exportInProgress: any
  previousExport: any
}

class ActionMenu extends React.Component<ActionMenuProps, ActionMenuState> {
  static defaultProps = {
    lastExport: undefined,
    attachment: undefined,
    postGradesLtis: [],
    publishGradesToSis: {
      publishToSisUrl: undefined,
    },
  }

  static gotoUrl(url) {
    window.location.href = url
  }

  exportManager?: GradebookExportManager

  constructor(props) {
    super(props)

    this.state = {
      exportInProgress: false,
      previousExport: null,
    }
    this.launchPostGrades = this.launchPostGrades.bind(this)
  }

  UNSAFE_componentWillMount() {
    const existingExport = this.getExistingExport()

    this.exportManager = new GradebookExportManager(
      this.props.gradebookExportUrl,
      this.props.currentUserId,
      existingExport,
      undefined,
      this.props.updateExportState
    )

    if (this.props.setExportManager) {
      this.props.setExportManager(this.exportManager)
    }

    const {lastExport} = this.props
    if (
      lastExport &&
      lastExport.workflowState !== 'completed' &&
      lastExport.workflowState !== 'failed'
    ) {
      this.handleResumeExport()
    }
  }

  componentWillUnmount() {
    if (this.exportManager) this.exportManager.clearMonitor()
  }

  getExistingExport() {
    if (!(this.props.lastExport && this.props.attachment)) return undefined
    if (!(this.props.lastExport.progressId && this.props.attachment.id)) return undefined

    return {
      progressId: this.props.lastExport.progressId,
      attachmentId: this.props.attachment.id,
      workflowState: this.props.lastExport.workflowState,
    }
  }

  setExportInProgress(status) {
    this.setState({exportInProgress: !!status})
  }

  handleExport(currentView) {
    this.setExportInProgress(true)
    $.flashMessage(I18n.t('Gradebook export has started. This may take a few minutes.'))

    return this.exportManager
      ?.startExport(
        this.props.gradingPeriodId,
        this.props.getAssignmentOrder,
        this.props.showStudentFirstLastName,
        this.props.getStudentOrder,
        currentView
      )
      .then(resolution => this.handleExportSuccess(resolution))
      .catch(error => this.handleExportError(error))
  }

  handleResumeExport() {
    new Promise((resolve, reject) => {
      this.exportManager?.monitorExport(resolve, reject)
    })
      .then(resolution => this.handleExportSuccess(resolution))
      .catch(error => this.handleExportError(error))
  }

  handleUpdateExportState(name?: string, value?: number) {
    setTimeout(() => {
      if (this.props.updateExportState) {
        this.props.updateExportState(name, value)
      }
    }, 3500)
  }

  handleExportSuccess(resolution) {
    this.setExportInProgress(false)

    if (!resolution) {
      return
    }

    const attachmentUrl = resolution.attachmentUrl
    const updatedAt = new Date(resolution.updatedAt)

    const previousExport = {
      label: `${I18n.t('New Export')} (${DateHelper.formatDatetimeForDisplay(updatedAt)})`,
<<<<<<< HEAD
      attachmentUrl
=======
      attachmentUrl,
>>>>>>> c4055bd5
    }

    this.setState({previousExport})

    // Since we're still on the page, let's automatically download the CSV for them as well
    ActionMenu.gotoUrl(attachmentUrl)

    this.handleUpdateExportState(undefined, undefined)

    $.flashMessage(I18n.t('Gradebook export has completed'))
  }

  handleExportError(error) {
    this.setExportInProgress(false)

    $.flashError(I18n.t('Gradebook Export Failed: %{error}', {error}))
  }

  handleImport() {
    ActionMenu.gotoUrl(this.props.gradebookImportUrl)
  }

  handlePublishGradesToSis() {
    ActionMenu.gotoUrl(this.props.publishGradesToSis.publishToSisUrl)
  }

  disableImports() {
    return !(this.props.gradebookIsEditable && this.props.contextAllowsGradebookUploads)
  }

  lastExportFromProps() {
    if (!(this.props.lastExport && this.props.lastExport.workflowState === 'completed'))
      return undefined

    return this.props.lastExport
  }

  lastExportFromState() {
    if (this.state.exportInProgress || !this.state.previousExport) return undefined

    return this.state.previousExport
  }

  previousExport() {
    const completedExportFromState = this.lastExportFromState()

    if (completedExportFromState) return completedExportFromState

    const completedLastExport = this.lastExportFromProps()
    const attachment = completedLastExport && this.props.attachment

    if (!completedLastExport || !attachment) return undefined

    const createdAt = tz.parse(attachment.createdAt)

    return {
      label: `${I18n.t('Previous Export')} (${DateHelper.formatDatetimeForDisplay(createdAt)})`,
      attachmentUrl: attachment.downloadUrl,
    }
  }

  exportInProgress() {
    return this.state.exportInProgress
  }

  launchPostGrades() {
    const {store, returnFocusTo} = this.props.postGradesFeature
    setTimeout(() => PostGradesApp.AppLaunch(store, returnFocusTo), 10)
  }

  renderPostGradesTools() {
    const tools = this.renderPostGradesLtis()

    if (this.props.postGradesFeature.enabled) {
      tools.push(this.renderPostGradesFeature())
    }

    if (tools.length) {
      tools.push(<MenuItemSeparator key="postGradesSeparator" />)
    }

    return tools
  }

  renderPostGradesLtis() {
    return this.props.postGradesLtis.map(tool => {
      const key = `post_grades_lti_${tool.id}`
      return (
        <MenuItem onSelect={tool.onSelect} key={key}>
          <span data-menu-id={key}>{I18n.t('Sync to %{name}', {name: tool.name})}</span>
        </MenuItem>
      )
    })
  }

  renderPostGradesFeature() {
    const sisName = this.props.postGradesFeature.label || I18n.t('SIS')
    return (
      <MenuItem onSelect={this.launchPostGrades} key="post_grades_feature_tool">
        <span data-menu-id="post_grades_feature_tool">
          {I18n.t('Sync to %{sisName}', {sisName})}
        </span>
      </MenuItem>
    )
  }

  renderPreviousExports() {
    const previousExport = this.previousExport()

    if (!previousExport) return ''

    const lastExportDescription = previousExport.label
    const downloadFrdUrl = previousExport.attachmentUrl

    const previousMenu = (
      <MenuItem
        key="previousExport"
        onSelect={() => {
          ActionMenu.gotoUrl(downloadFrdUrl)
        }}
      >
        <span data-menu-id="previous-export">{lastExportDescription}</span>
      </MenuItem>
    )

    return [<MenuItemSeparator key="previousExportSeparator" />, previousMenu]
  }

  renderPublishGradesToSis() {
    const {isEnabled, publishToSisUrl} = this.props.publishGradesToSis

    if (!isEnabled || !publishToSisUrl) {
      return null
    }

    return (
      <MenuItem
        onSelect={() => {
          this.handlePublishGradesToSis()
        }}
      >
        <span data-menu-id="publish-grades-to-sis">{I18n.t('Sync grades to SIS')}</span>
      </MenuItem>
    )
  }

  render() {
    const buttonTypographyProps: any = {
      weight: 'normal',
      style: 'normal',
      size: 'medium',
      color: 'primary',
    }
    const publishGradesToSis = this.renderPublishGradesToSis()

    return (
      <Menu
        trigger={
          <Button variant="link">
            <Text {...buttonTypographyProps}>
              {I18n.t('Actions')}
              <IconMiniArrowDownSolid />
            </Text>
          </Button>
        }
      >
        {this.renderPostGradesTools()}
        {publishGradesToSis}

        <MenuItem
          disabled={this.disableImports()}
          onSelect={() => {
            this.handleImport()
          }}
        >
          <span data-menu-id="import">{I18n.t('Import')}</span>
        </MenuItem>

        <MenuItem
          disabled={this.exportInProgress()}
          onSelect={() => {
            this.handleExport(true)
          }}
        >
          <span data-menu-id="export">
            {this.exportInProgress()
              ? I18n.t('Export in progress')
              : I18n.t('Export Current Gradebook View')}
          </span>
        </MenuItem>

        <MenuItem
          disabled={this.exportInProgress()}
          onSelect={() => {
            this.handleExport(false)
          }}
        >
          <span data-menu-id="export-all">
            {this.exportInProgress()
              ? I18n.t('Export in progress')
              : I18n.t('Export Entire Gradebook')}
          </span>
        </MenuItem>

        {[...this.renderPreviousExports()]}
      </Menu>
    )
  }
}

export default ActionMenu<|MERGE_RESOLUTION|>--- conflicted
+++ resolved
@@ -191,11 +191,7 @@
 
     const previousExport = {
       label: `${I18n.t('New Export')} (${DateHelper.formatDatetimeForDisplay(updatedAt)})`,
-<<<<<<< HEAD
-      attachmentUrl
-=======
       attachmentUrl,
->>>>>>> c4055bd5
     }
 
     this.setState({previousExport})
