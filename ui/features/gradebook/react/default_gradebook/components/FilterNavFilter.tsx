--- conflicted
+++ resolved
@@ -22,6 +22,7 @@
 import I18n from 'i18n!gradebook'
 import {View} from '@instructure/ui-view'
 import {Button, IconButton} from '@instructure/ui-buttons'
+import {Tooltip} from '@instructure/ui-tooltip'
 import {ScreenReaderContent} from '@instructure/ui-a11y-content'
 import {
   IconTrashLine,
@@ -34,18 +35,27 @@
 import {Checkbox} from '@instructure/ui-checkbox'
 import {Flex} from '@instructure/ui-flex'
 import Condition from './FilterNavCondition'
-import type {AssignmentGroup, GradingPeriod, Module, PartialFilter, Section} from '../gradebook.d'
+import type {
+  AssignmentGroup,
+  GradingPeriod,
+  Module,
+  PartialFilter,
+  Filter,
+  Section,
+  StudentGroupCategoryMap
+} from '../gradebook.d'
 
 const {Item} = Flex as any
 
 export type FilterNavFilterProps = {
   assignmentGroups: AssignmentGroup[]
-  filter: PartialFilter
+  filter: PartialFilter | Filter
   gradingPeriods: GradingPeriod[]
   modules: Module[]
   onChange: any
   onDelete: any
   sections: Section[]
+  studentGroupCategories: StudentGroupCategoryMap
 }
 
 export default function FilterNavFilter({
@@ -55,7 +65,8 @@
   modules,
   gradingPeriods,
   assignmentGroups,
-  sections
+  sections,
+  studentGroupCategories
 }: FilterNavFilterProps) {
   const [isRenaming, setIsRenaming] = useState(false)
   const [wasRenaming, setWasRenaming] = useState(false)
@@ -117,63 +128,6 @@
 
   return (
     <View as="div" padding="small 0">
-<<<<<<< HEAD
-      {isRenaming ? (
-        <Flex>
-          <Item shouldGrow>
-            <TextInput
-              inputRef={ref => (inputRef.current = ref)}
-              width="100%"
-              renderLabel={<ScreenReaderContent>{I18n.t('Name')}</ScreenReaderContent>}
-              placeholder={I18n.t('Name')}
-              value={name}
-              onChange={(_event, value) => setName(value)}
-            />
-          </Item>
-          <Item>
-            <IconButton
-              color="primary"
-              margin="0 x-small"
-              screenReaderLabel={I18n.t('Save label')}
-              onClick={() => {
-                onChange({
-                  ...filter,
-                  name: name || I18n.t('Untitled filter')
-                })
-                setIsRenaming(false)
-              }}
-            >
-              <IconCheckDarkLine />
-            </IconButton>
-            <IconButton
-              screenReaderLabel={I18n.t('Cancel rename')}
-              onClick={() => {
-                setName(filter.name)
-                setIsRenaming(false)
-              }}
-            >
-              <IconXLine />
-            </IconButton>
-          </Item>
-        </Flex>
-      ) : (
-        <View as="div">
-          {filter.name}
-          <IconButton
-            elementRef={el => (renameButtonRef.current = el)}
-            color="primary"
-            onClick={() => {
-              setIsRenaming(true)
-              setWasRenaming(true)
-            }}
-            screenReaderLabel={I18n.t('Rename filter')}
-            withBackground={false}
-            withBorder={false}
-          >
-            <IconEditLine />
-          </IconButton>
-        </View>
-=======
       {filter.id && (
         <>
           {isRenaming ? (
@@ -233,23 +187,22 @@
             </View>
           )}
         </>
->>>>>>> a6bcc411
       )}
 
       {filter.conditions.map(condition => (
         <Condition
-          key={condition.id}
+          assignmentGroups={assignmentGroups}
           condition={condition}
           conditionsInFilter={filter.conditions}
           gradingPeriods={gradingPeriods}
+          key={condition.id}
+          modules={modules}
           onChange={onChangeCondition}
           onDelete={onDeleteCondition}
-          modules={modules}
-          assignmentGroups={assignmentGroups}
           sections={sections}
+          studentGroupCategories={studentGroupCategories}
         />
       ))}
-
       <Flex justifyItems="space-between">
         <Item>
           <Button
@@ -277,14 +230,20 @@
               />
             </Item>
             <Item>
-              <IconButton
-                withBackground={false}
-                withBorder={false}
-                screenReaderLabel={I18n.t('Delete filter')}
-                onClick={onDelete}
+              <Tooltip
+                renderTip={I18n.t('Delete filter')}
+                placement="bottom"
+                on={['hover', 'focus']}
               >
-                <IconTrashLine />
-              </IconButton>
+                <IconButton
+                  withBackground={false}
+                  withBorder={false}
+                  screenReaderLabel={I18n.t('Delete filter')}
+                  onClick={onDelete}
+                >
+                  <IconTrashLine />
+                </IconButton>
+              </Tooltip>
             </Item>
           </Flex>
         </Item>
