/*
 * Copyright (C) 2017 - present Instructure, Inc.
 *
 * This file is part of Canvas.
 *
 * Canvas is free software: you can redistribute it and/or modify it under
 * the terms of the GNU Affero General Public License as published by the Free
 * Software Foundation, version 3 of the License.
 *
 * Canvas is distributed in the hope that it will be useful, but WITHOUT ANY
 * WARRANTY; without even the implied warranty of MERCHANTABILITY or FITNESS FOR
 * A PARTICULAR PURPOSE. See the GNU Affero General Public License for more
 * details.
 *
 * You should have received a copy of the GNU Affero General Public License along
 * with this program. If not, see <http://www.gnu.org/licenses/>.
 */

import React from 'react'
import {bool, func, shape, string} from 'prop-types'
import _ from 'underscore'
import {Button, CloseButton} from '@instructure/ui-buttons'
import {Flex} from '@instructure/ui-flex'
import {Heading} from '@instructure/ui-heading'
import {Tabs} from '@instructure/ui-tabs'
import {Tray} from '@instructure/ui-tray'
import {useScope as useI18nScope} from '@canvas/i18n'

import AdvancedTabPanel from './AdvancedTabPanel'
import {
  fetchLatePolicy,
  createLatePolicy,
  updateCourseSettings,
  updateLatePolicy
} from '../apis/GradebookSettingsModalApi'
import {getAssignmentPostPolicies, setCoursePostPolicy} from '../PostPolicies/PostPolicyApi'
import LatePoliciesTabPanel from './LatePoliciesTabPanel'
import GradePostingPolicyTabPanel from './GradePostingPolicyTabPanel'
import ViewOptionsTabPanel from './ViewOptionsTabPanel'
import {showFlashAlert} from '@canvas/alerts/react/FlashAlert'
import {confirmViewUngradedAsZero} from '../Gradebook.utils'

const I18n = useI18nScope('gradebook')

function isLatePolicySaveable({latePolicy: {changes, validationErrors}}) {
  return !_.isEmpty(changes) && _.isEmpty(validationErrors)
}

function haveCourseSettingsChanged({props, state}) {
  return Object.keys(state.courseSettings).some(
    key => props.courseSettings[key] !== state.courseSettings[key]
  )
}

function isPostPolicyChanged({props, state}) {
  if (props.postPolicies == null) {
    return false
  }

  const {postManually: oldPostManually} = props.postPolicies.coursePostPolicy
  const {postManually: newPostManually} = state.coursePostPolicy

  return oldPostManually !== newPostManually
}

function haveViewOptionsChanged({state: {viewOptions, viewOptionsLastSaved}}) {
  return viewOptions != null && !_.isEqual(viewOptions, viewOptionsLastSaved)
}

function onSaveSettingsFailure() {
  const message = I18n.t('An error occurred while saving your settings')
  showFlashAlert({message, type: 'error'})
  return Promise.reject(new Error(message))
}

function onSavePostPolicyFailure(_error) {
  const message = I18n.t('An error occurred while saving the course post policy')
  showFlashAlert({message, type: 'error'})
  return Promise.reject(new Error(message))
}

function onSaveViewOptionsFailure(_error) {
  const message = I18n.t('An error occurred while updating view options')
  showFlashAlert({message, type: 'error'})
  return Promise.reject(new Error(message))
}

function onUpdateSuccess({close}) {
  const message = I18n.t('Gradebook Settings updated')
  showFlashAlert({message, type: 'success'})
  close()
  return Promise.resolve()
}

export default class GradebookSettingsModal extends React.Component {
  static propTypes = {
    allowSortingByModules: bool,
    allowViewUngradedAsZero: bool,
    allowShowSeparateFirstLastNames: bool,
    anonymousAssignmentsPresent: bool,
    courseFeatures: shape({
      finalGradeOverrideEnabled: bool.isRequired
    }).isRequired,
    courseId: string.isRequired,
    courseSettings: shape({
      allowFinalGradeOverride: bool.isRequired
    }).isRequired,
    locale: string.isRequired,
    onClose: func.isRequired,
    onEntered: func,
    gradebookIsEditable: bool.isRequired,
    gradedLateSubmissionsExist: bool.isRequired,
    loadCurrentViewOptions: func,
    onCourseSettingsUpdated: func.isRequired,
    onLatePolicyUpdate: func.isRequired,
    onViewOptionsUpdated: func.isRequired,
    postPolicies: shape({
      coursePostPolicy: shape({
        postManually: bool.isRequired
      }),
      setAssignmentPostPolicies: func.isRequired,
      setCoursePostPolicy: func.isRequired
    })
  }

  static defaultProps = {
    onEntered() {}
  }

  state = {
    courseSettings: {
      allowFinalGradeOverride: this.props.courseSettings.allowFinalGradeOverride
    },
    isOpen: false,
    latePolicy: {changes: {}, validationErrors: {}},
    coursePostPolicy: {
      postManually: this.props.postPolicies && this.props.postPolicies.coursePostPolicy.postManually
    },
    processingRequests: false,
    selectedTab: 'tab-panel-late',
    viewOptions: this.props.loadCurrentViewOptions?.(),
    viewOptionsLastSaved: this.props.loadCurrentViewOptions?.()
  }

  onFetchLatePolicySuccess = ({data}) => {
    this.changeLatePolicy({...this.state.latePolicy, data: data.latePolicy})
  }

  onFetchLatePolicyFailure = () => {
    const message = I18n.t('An error occurred while loading late policies')
    showFlashAlert({message, type: 'error'})
  }

  onSaveLatePolicyFailure = () => {
    const message = I18n.t('An error occurred while updating late policies')
    showFlashAlert({message, type: 'error'})
    return Promise.reject(new Error(message))
  }

  fetchLatePolicy = () => {
    fetchLatePolicy(this.props.courseId)
      .then(this.onFetchLatePolicySuccess)
      .catch(this.onFetchLatePolicyFailure)
  }

  saveLatePolicy = () => {
    const createOrUpdate = this.state.latePolicy.data.newRecord
      ? createLatePolicy
      : updateLatePolicy
    return createOrUpdate(this.props.courseId, this.state.latePolicy.changes)
      .then(() =>
        this.props.onLatePolicyUpdate({
          ...this.state.latePolicy.data,
          ...this.state.latePolicy.changes
        })
      )
      .catch(this.onSaveLatePolicyFailure)
  }

  saveCourseSettings = () =>
    updateCourseSettings(this.props.courseId, this.state.courseSettings)
      .then(response => {
        this.props.onCourseSettingsUpdated(response.data)
      })
      .catch(onSaveSettingsFailure)

  savePostPolicy = () =>
    setCoursePostPolicy({
      courseId: this.props.courseId,
      postManually: this.state.coursePostPolicy.postManually
    })
      .then(_response => getAssignmentPostPolicies({courseId: this.props.courseId}))
      .then(response => {
        const {postManually} = this.state.coursePostPolicy
        this.props.postPolicies.setCoursePostPolicy({postManually})

        const {assignmentPostPoliciesById} = response
        this.props.postPolicies.setAssignmentPostPolicies({assignmentPostPoliciesById})
      })
      .catch(onSavePostPolicyFailure)

  saveViewOptions = () => {
    const savedOptions = _.cloneDeep(this.state.viewOptions)
    return this.props
      .onViewOptionsUpdated(savedOptions)
      .then(() => {
        this.setState({viewOptionsLastSaved: savedOptions})
      })
      .catch(onSaveViewOptionsFailure)
  }

  handleUpdateButtonClicked = () => {
    const promises = []

    this.setState({processingRequests: true}, () => {
      if (isLatePolicySaveable(this.state)) {
        promises.push(this.saveLatePolicy())
      }

      if (haveCourseSettingsChanged(this)) {
        promises.push(this.saveCourseSettings())
      }

      if (isPostPolicyChanged(this)) {
        promises.push(this.savePostPolicy())
      }

      if (haveViewOptionsChanged(this)) {
        promises.push(this.saveViewOptions())
      }

      // can't use finally() to remove the duplication because we need to
      // skip onUpdateSuccess if an earlier promise rejected and removing the
      // last catch will mean these rejected promises are uncaught, which
      // causes `Uncaught (in promise) Error` to be logged in the console
      Promise.all(promises)
        .then(() => onUpdateSuccess(this))
        .then(() => this.setState({processingRequests: false}))
        .catch(() => this.setState({processingRequests: false}))
    })
  }

  changeLatePolicy = latePolicy => {
    this.setState({latePolicy})
  }

  changePostPolicy = coursePostPolicy => {
    this.setState({coursePostPolicy})
  }

  handleCourseSettingsChange = courseSettings => {
    this.setState(state => ({courseSettings: {...state, ...courseSettings}}))
  }

  isUpdateButtonEnabled = () => {
    if (this.state.processingRequests) return false
    return (
      haveCourseSettingsChanged(this) ||
      isLatePolicySaveable(this.state) ||
      isPostPolicyChanged(this) ||
      haveViewOptionsChanged(this)
    )
  }

  open = () => {
    this.setState(_state => ({
      isOpen: true,
      // We reset the View Options settings to their last-saved state here,
      // instead of on close, because doing the latter causes the reverted
      // settings to be briefly visible.
      viewOptions: this.props.loadCurrentViewOptions?.(),
      viewOptionsLastSaved: this.props.loadCurrentViewOptions?.()
    }))
  }

  close = () => {
    const state = {isOpen: false}

    if (this.props.postPolicies) {
      state.coursePostPolicy = this.props.postPolicies.coursePostPolicy
    }

    this.setState(state, () => {
      const latePolicy = {changes: {}, data: undefined, validationErrors: {}}
      // need to reset the latePolicy state _after_ the modal is closed, otherwise
      // the spinner will be visible for a brief moment before the modal closes.
      this.setState({latePolicy})
    })
  }

  setViewOption = (key, value) => {
    this.setState(state => ({viewOptions: {...state.viewOptions, [key]: value}}))
  }

  changeTab = (_ev, {id}) => {
    this.setState({selectedTab: id})
  }

  render() {
    const includeAdvancedTab = this.props.courseFeatures.finalGradeOverrideEnabled
    const tab = this.state.selectedTab

    return (
      <Tray
        label={I18n.t('Gradebook Settings')}
        onDismiss={this.close}
        onEntered={this.props.onEntered}
        onExited={this.props.onClose}
        onOpen={this.fetchLatePolicy}
        open={this.state.isOpen}
        placement="end"
        size="medium"
      >
        <Flex direction="column" height="100vh">
          <Flex.Item as="header" padding="medium">
            <Flex direction="row">
              <Flex.Item shouldGrow shouldShrink>
                <Heading level="h3">{I18n.t('Gradebook Settings')}</Heading>
              </Flex.Item>

              <Flex.Item>
                <CloseButton
                  placement="static"
                  onClick={this.close}
                  screenReaderLabel={I18n.t('Close')}
                />
              </Flex.Item>
            </Flex>
          </Flex.Item>
          <Flex.Item shouldGrow shouldShrink overflowX="hidden">
            <Tabs onRequestTabChange={this.changeTab}>
              <Tabs.Panel
                renderTitle={I18n.t('Late Policies')}
                id="tab-panel-late"
                isSelected={tab === 'tab-panel-late'}
              >
                <LatePoliciesTabPanel
                  latePolicy={this.state.latePolicy}
                  changeLatePolicy={this.changeLatePolicy}
                  locale={this.props.locale}
                  showAlert={this.props.gradedLateSubmissionsExist}
                  gradebookIsEditable={this.props.gradebookIsEditable}
                />
              </Tabs.Panel>

              {this.props.postPolicies != null && (
                <Tabs.Panel
                  renderTitle={I18n.t('Grade Posting Policy')}
                  id="tab-panel-post"
                  isSelected={tab === 'tab-panel-post'}
                >
                  <GradePostingPolicyTabPanel
                    anonymousAssignmentsPresent={this.props.anonymousAssignmentsPresent}
                    onChange={this.changePostPolicy}
                    settings={this.state.coursePostPolicy}
                    gradebookIsEditable={this.props.gradebookIsEditable}
                  />
                </Tabs.Panel>
              )}

              {includeAdvancedTab && (
                <Tabs.Panel
                  renderTitle={I18n.t('Advanced')}
                  id="tab-panel-advanced"
                  isSelected={tab === 'tab-panel-advanced'}
                >
                  <AdvancedTabPanel
                    courseSettings={this.state.courseSettings}
                    onCourseSettingsChange={this.handleCourseSettingsChange}
                  />
                </Tabs.Panel>
              )}

              {this.props.loadCurrentViewOptions && (
                <Tabs.Panel
                  renderTitle={I18n.t('View Options')}
                  id="tab-panel-view-options"
                  isSelected={tab === 'tab-panel-view-options'}
                >
                  <ViewOptionsTabPanel
                    columnSort={{
                      currentValue: this.state.viewOptions.columnSortSettings,
                      modulesEnabled: this.props.allowSortingByModules,
                      onChange: ({criterion, direction}) => {
                        this.setViewOption('columnSortSettings', {criterion, direction})
                      }
                    }}
                    statusColors={{
                      currentValues: this.state.viewOptions.statusColors,
                      onChange: colors => {
                        this.setViewOption('statusColors', colors)
                      }
                    }}
                    showNotes={{
                      checked: this.state.viewOptions.showNotes,
                      onChange: value => {
                        this.setViewOption('showNotes', value)
                      }
                    }}
                    showUnpublishedAssignments={{
                      checked: this.state.viewOptions.showUnpublishedAssignments,
                      onChange: value => {
                        this.setViewOption('showUnpublishedAssignments', value)
                      }
                    }}
                    showSeparateFirstLastNames={{
                      allowed: this.props.allowShowSeparateFirstLastNames,
                      checked: this.state.viewOptions.showSeparateFirstLastNames,
                      onChange: value => {
                        this.setViewOption('showSeparateFirstLastNames', value)
                      }
                    }}
                    hideAssignmentGroupTotals={{
                      checked: this.state.viewOptions.hideAssignmentGroupTotals,
                      onChange: value => {
                        this.setViewOption('hideAssignmentGroupTotals', value)
                      }
                    }}
<<<<<<< HEAD
=======
                    hideTotal={{
                      checked: this.state.viewOptions.hideTotal,
                      onChange: value => {
                        this.setViewOption('hideTotal', value)
                      }
                    }}
>>>>>>> 8ae2c262
                    viewUngradedAsZero={{
                      allowed: this.props.allowViewUngradedAsZero,
                      checked: this.state.viewOptions.viewUngradedAsZero,
                      onChange: newValue => {
                        confirmViewUngradedAsZero({
                          currentValue: this.state.viewOptions.viewUngradedAsZero,
                          onAccepted: () => {
                            this.setViewOption('viewUngradedAsZero', newValue)
                          }
                        })
                      }
                    }}
                  />
                </Tabs.Panel>
              )}
            </Tabs>
          </Flex.Item>
          <Flex.Item
            id="gradebook-settings-modal-footer"
            align="end"
            as="footer"
            overflowY="hidden"
          >
            <Button id="gradebook-settings-cancel-button" onClick={this.close} margin="0 small">
              {I18n.t('Cancel')}
            </Button>

            <Button
              id="gradebook-settings-update-button"
              onClick={this.handleUpdateButtonClicked}
              disabled={!this.isUpdateButtonEnabled()}
              color="primary"
            >
              {I18n.t('Apply Settings')}
            </Button>
          </Flex.Item>
        </Flex>
      </Tray>
    )
  }
}<|MERGE_RESOLUTION|>--- conflicted
+++ resolved
@@ -416,15 +416,12 @@
                         this.setViewOption('hideAssignmentGroupTotals', value)
                       }
                     }}
-<<<<<<< HEAD
-=======
                     hideTotal={{
                       checked: this.state.viewOptions.hideTotal,
                       onChange: value => {
                         this.setViewOption('hideTotal', value)
                       }
                     }}
->>>>>>> 8ae2c262
                     viewUngradedAsZero={{
                       allowed: this.props.allowViewUngradedAsZero,
                       checked: this.state.viewOptions.viewUngradedAsZero,
