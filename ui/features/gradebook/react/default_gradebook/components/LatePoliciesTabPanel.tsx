/*
 * Copyright (C) 2017 - present Instructure, Inc.
 *
 * This file is part of Canvas.
 *
 * Canvas is free software: you can redistribute it and/or modify it under
 * the terms of the GNU Affero General Public License as published by the Free
 * Software Foundation, version 3 of the License.
 *
 * Canvas is distributed in the hope that it will be useful, but WITHOUT ANY
 * WARRANTY; without even the implied warranty of MERCHANTABILITY or FITNESS FOR
 * A PARTICULAR PURPOSE. See the GNU Affero General Public License for more
 * details.
 *
 * You should have received a copy of the GNU Affero General Public License along
 * with this program. If not, see <http://www.gnu.org/licenses/>.
 */

import React from 'react'
import {Alert} from '@instructure/ui-alerts'
import {Grid} from '@instructure/ui-grid'
import {View} from '@instructure/ui-view'
import {FormFieldGroup} from '@instructure/ui-form-field'
import {NumberInput} from '@instructure/ui-number-input'
import {PresentationContent, ScreenReaderContent} from '@instructure/ui-a11y-content'
import {Text} from '@instructure/ui-text'
import {Spinner} from '@instructure/ui-spinner'
import {Checkbox} from '@instructure/ui-checkbox'
import type {LatePolicyCamelized, LatePolicyValidationErrors} from '../gradebook.d'
import CanvasSelect from '@canvas/instui-bindings/react/Select'
import NumberHelper from '@canvas/i18n/numberHelper'
import {IconWarningSolid} from '@instructure/ui-icons'

import Round from '@canvas/round'
import {useScope as createI18nScope} from '@canvas/i18n'

const I18n = createI18nScope('gradebook')

const MIN_PERCENTAGE_INPUT = 0
const MAX_PERCENTAGE_INPUT = 100

function isNumeric(input: unknown) {
  // @ts-expect-error
  return NumberHelper.validate(input)
}

function validationError(input: unknown) {
  if (!isNumeric(input)) {
    return 'notNumeric'
  }
  return null
}

function bound(decimal: number) {
  if (decimal < MIN_PERCENTAGE_INPUT) return MIN_PERCENTAGE_INPUT
  if (decimal > MAX_PERCENTAGE_INPUT) return MAX_PERCENTAGE_INPUT
  return decimal
}

const errorMessages = {
  missingSubmissionDeduction: {
    notNumeric: I18n.t('Missing submission grade must be numeric'),
  },
  lateSubmissionDeduction: {
    notNumeric: I18n.t('Late submission deduction must be numeric'),
  },
  lateSubmissionMinimumPercent: {
    notNumeric: I18n.t('Lowest possible grade must be numeric'),
  },
}

// @ts-expect-error
function validationErrorMessage(input, validationType) {
  const error = validationError(input)
  // @ts-expect-error
  return errorMessages[validationType][error]
}

// @ts-expect-error
function messages(names, validationErrors) {
  // @ts-expect-error
  const errors = names.map(name => validationErrors[name])
  return errors.reduce(
    // @ts-expect-error
<<<<<<< HEAD
    (acc, error) => (error ? acc.concat([{text: error, type: 'error'}]) : acc),
=======
    (acc, error) =>
      error
        ? acc.concat([
            {
              text: (
                <View textAlign="center">
                  <View as="div" display="inline-block" margin="0 xxx-small xx-small 0">
                    <IconWarningSolid />
                  </View>
                  {error}
                </View>
              ),
              type: 'error',
            },
          ])
        : acc,
>>>>>>> 72b96909
    [],
  )
}

// @ts-expect-error
function subtractFromMax(decimal) {
  return MAX_PERCENTAGE_INPUT - decimal
}

const numberInputWillUpdateMap = {
  // @ts-expect-error
  missingSubmissionDeduction(decimal) {
    // the missingSubmissionDeductionDisplayValue is the difference of `100% - missingSubmissionDeduction`
    return subtractFromMax(decimal)
  },
  // @ts-expect-error
  lateSubmissionDeduction(decimal) {
    return decimal
  },
  // @ts-expect-error
  lateSubmissionMinimumPercent(decimal) {
    return decimal
  },
}

type Props = {
  changeLatePolicy: (latePolicy: {
    changes: Partial<LatePolicyCamelized>
    validationErrors: LatePolicyValidationErrors
    data?: LatePolicyCamelized
  }) => void
  gradebookIsEditable: boolean
  latePolicy: {
    changes: Partial<LatePolicyCamelized>
    validationErrors: LatePolicyValidationErrors
    data?: LatePolicyCamelized
  }
  locale: string
  showAlert: boolean
}

type State = {
  showAlert: boolean
}

class LatePoliciesTabPanel extends React.Component<Props, State> {
  missingSubmissionDeductionInput: HTMLInputElement | null

  missingSubmissionCheckbox: Checkbox | null

  lateSubmissionMinimumPercentInput: HTMLInputElement | null

  lateSubmissionDeductionInput: HTMLInputElement | null

  // @ts-expect-error
  constructor(props) {
    super(props)
    this.missingSubmissionCheckbox = null
    this.lateSubmissionMinimumPercentInput = null
    this.lateSubmissionDeductionInput = null
    this.missingSubmissionDeductionInput = null
  }

  state = {
    showAlert: this.props.showAlert,
  }

  missingPolicyMessages = messages.bind(this, ['missingSubmissionDeduction'])

  latePolicyMessages = messages.bind(this, ['lateSubmissionDeduction'])

  letSubmissionMinimumMessages = messages.bind(this, ['lateSubmissionMinimumPercent'])

  componentDidUpdate(_prevProps: Props, prevState: State) {
    if (!prevState.showAlert || this.state.showAlert) {
      return
    }

    const inputEnabled = this.getLatePolicyAttribute('missingSubmissionDeductionEnabled')
    if (inputEnabled) {
      this.missingSubmissionDeductionInput?.focus()
    } else {
      this.missingSubmissionCheckbox?.focus()
    }
  }

  // @ts-expect-error
  getLatePolicyAttribute = key => {
    const {changes, data} = this.props.latePolicy
    if (key in changes) {
      // @ts-expect-error
      return changes[key]
    }

    // @ts-expect-error
    return data && data[key]
  }

  changeMissingSubmissionDeductionEnabled = ({target: {checked}}: {target: {checked: boolean}}) => {
    const changes = this.calculateChanges({missingSubmissionDeductionEnabled: checked})
    this.props.changeLatePolicy({...this.props.latePolicy, changes})
  }

  changeLateSubmissionDeductionEnabled = ({target: {checked}}: {target: {checked: boolean}}) => {
    const updates: {
      lateSubmissionDeductionEnabled: boolean
      lateSubmissionMinimumPercentEnabled?: boolean
    } = {lateSubmissionDeductionEnabled: checked}
    if (!checked) {
      updates.lateSubmissionMinimumPercentEnabled = false
    } else if (this.getLatePolicyAttribute('lateSubmissionMinimumPercent') > MIN_PERCENTAGE_INPUT) {
      updates.lateSubmissionMinimumPercentEnabled = true
    }
    this.props.changeLatePolicy({
      ...this.props.latePolicy,
      changes: this.calculateChanges(updates),
    })
  }

  // @ts-expect-error
  handleBlur = name => {
    // @ts-expect-error
    if (this.props.latePolicy.changes[name] == null) {
      return
    }

    // @ts-expect-error
    const decimal = bound(NumberHelper.parse(this.props.latePolicy.changes[name]))
    const errorMessage = validationErrorMessage(decimal, name)
    if (errorMessage) {
      const validationErrors = {...this.props.latePolicy.validationErrors, [name]: errorMessage}
      return this.props.changeLatePolicy({...this.props.latePolicy, validationErrors})
    }
    // @ts-expect-error
    const decimalDisplayValue = numberInputWillUpdateMap[name](decimal)

    // @ts-expect-error
    this.setState({[`${name}DisplayValue`]: Round(decimalDisplayValue, 2)}, () => {
      const changesData = {[name]: Round(decimal, 2)}
      if (name === 'lateSubmissionMinimumPercent') {
        // @ts-expect-error
        changesData[`${name}Enabled`] = changesData[name] !== MIN_PERCENTAGE_INPUT
      }
      const updates = {
        changes: this.calculateChanges(changesData),
        validationErrors: {...this.props.latePolicy.validationErrors},
      }
      // @ts-expect-error
      delete updates.validationErrors[name]
      this.props.changeLatePolicy({...this.props.latePolicy, ...updates})
    })
  }

  // @ts-expect-error
  handleChange = (name, inputDisplayValue) => {
    const nameDisplayValue = `${name}DisplayValue`
    // @ts-expect-error
    this.setState({[nameDisplayValue]: inputDisplayValue}, () => {
      let decimal = Round(NumberHelper.parse(inputDisplayValue), 2)
      // @ts-expect-error
      decimal = numberInputWillUpdateMap[name](decimal)

      const changes = this.calculateChanges(
        {[name]: decimal},
        {[nameDisplayValue]: inputDisplayValue},
      )
      this.props.changeLatePolicy({...this.props.latePolicy, changes})
    })
  }

  // @ts-expect-error
  changeLateSubmissionInterval = (_event, selectedOption) => {
    const changes = this.calculateChanges({lateSubmissionInterval: selectedOption})
    this.props.changeLatePolicy({...this.props.latePolicy, changes})
  }

  // @ts-expect-error
  calculateChanges(changedData, changedDisplayValues = {}) {
    const changes = {...this.props.latePolicy.changes}
    Object.keys(changedData).forEach(key => {
      const keyDisplayValue = `${key}DisplayValue`
      // @ts-expect-error
      const original = this.props.latePolicy.data?.[key]
      const changed = changedData[key]
      const originalAndChangedDiffer = original !== changed
      let hasChanges = originalAndChangedDiffer
      if (changedDisplayValues.hasOwnProperty(keyDisplayValue)) {
        // @ts-expect-error
        hasChanges = originalAndChangedDiffer !== changedDisplayValues[keyDisplayValue]
      }

      if (hasChanges) {
        // @ts-expect-error
        changes[key] = changed
      } else if (key in changes) {
        // @ts-expect-error
        delete changes[key] // don't track matching values
      }
    })

    return changes
  }

  closeAlert = () => {
    this.setState({showAlert: false})
  }
  // @ts-expect-error

  currentInputDisplayValue = (key, defaultValue) => {
    const stateDisplayKey = `${key}DisplayValue`

    // If the user is in the process of entering something, display it.
    // @ts-expect-error
    if (this.state[stateDisplayKey] != null) {
      // @ts-expect-error
      return this.state[stateDisplayKey]
    }

    // If the user updated this value, switched to a different tab, then came
    // back to this tab, the updated value will be in the changes hash.
    // @ts-expect-error
    if (this.props.latePolicy.changes?.[key] != null) {
      // @ts-expect-error
      const value = this.props.latePolicy.changes[key]
      // @ts-expect-error
      return numberInputWillUpdateMap[key](value)
    }

    // If there have been no changes, use the value we were passed in.
    // @ts-expect-error
    if (this.props.latePolicy.data?.[key] != null) {
      // @ts-expect-error
      const value = this.props.latePolicy.data[key]
      // @ts-expect-error
      return numberInputWillUpdateMap[key](value)
    }

    // If we haven't been given a value yet, punt and show a default.
    return defaultValue
  }

  render() {
    if (!this.props.latePolicy.data) {
      return (
        <div id="LatePoliciesTabPanel__Container-noContent">
          <Spinner renderTitle={I18n.t('Loading')} size="large" margin="small" />
        </div>
      )
    }

    const {validationErrors} = this.props.latePolicy
    const data = {...this.props.latePolicy.data, ...this.props.latePolicy.changes}

    return (
      <div id="LatePoliciesTabPanel__Container">
        <View as="div" margin="small">
          <Checkbox
            label={I18n.t('Automatically apply grade for missing submissions')}
            checked={data.missingSubmissionDeductionEnabled}
            onChange={this.changeMissingSubmissionDeductionEnabled}
            ref={c => {
              this.missingSubmissionCheckbox = c
            }}
            disabled={!this.props.gradebookIsEditable}
          />
        </View>

        <FormFieldGroup
          description={<ScreenReaderContent>{I18n.t('Missing policies')}</ScreenReaderContent>}
        >
          <View as="div" margin="small small small large">
            <div className="NumberInput__Container">
              <Grid vAlign="top" colSpacing="small">
                <Grid.Row>
                  <Grid.Col width="auto">
                    <NumberInput
                      messages={this.missingPolicyMessages(validationErrors)}
                      allowStringValue={true}
                      data-testid="missing-submission-grade"
                      id="missing-submission-grade"
                      // @ts-expect-error
                      locale={this.props.locale}
                      inputRef={m => {
                        this.missingSubmissionDeductionInput = m
                      }}
                      renderLabel={I18n.t('Grade for missing submissions %')}
                      disabled={
                        !this.getLatePolicyAttribute('missingSubmissionDeductionEnabled') ||
                        !this.props.gradebookIsEditable
                      }
                      value={this.currentInputDisplayValue(
                        'missingSubmissionDeduction',
                        MAX_PERCENTAGE_INPUT,
                      )}
                      onBlur={_event => this.handleBlur('missingSubmissionDeduction')}
                      onChange={(_event, val) =>
                        this.handleChange('missingSubmissionDeduction', val)
                      }
                      placeholder="100"
                      showArrows={false}
                    />
                  </Grid.Col>
                </Grid.Row>
              </Grid>
            </div>
          </View>
        </FormFieldGroup>

        <PresentationContent>
          <hr />
        </PresentationContent>

        {this.state.showAlert && (
          <Alert
            variant="warning"
            renderCloseButtonLabel={I18n.t('Close')}
            onDismiss={this.closeAlert}
            margin="small"
          >
            {I18n.t('Changing the late policy will affect previously graded submissions.')}
          </Alert>
        )}

        <View as="div" margin="small">
          <Checkbox
            label={I18n.t('Automatically apply deduction to late submissions')}
            defaultChecked={data.lateSubmissionDeductionEnabled}
            onChange={this.changeLateSubmissionDeductionEnabled}
            disabled={!this.props.gradebookIsEditable}
          />
        </View>

        <FormFieldGroup
          description={<ScreenReaderContent>{I18n.t('Late policies')}</ScreenReaderContent>}
        >
          <View as="div" margin="small small small large">
            <div style={{display: 'flex', alignItems: 'center'}}>
              <Grid vAlign="top" colSpacing="small">
                <Grid.Row>
                  <Grid.Col width="auto">
                    <NumberInput
                      messages={this.latePolicyMessages(validationErrors)}
                      allowStringValue={true}
                      id="late-submission-deduction"
                      // @ts-expect-error
                      locale={this.props.locale}
                      inputRef={l => {
                        this.lateSubmissionDeductionInput = l
                      }}
                      renderLabel={I18n.t('Late submission deduction %')}
                      disabled={
                        !this.getLatePolicyAttribute('lateSubmissionDeductionEnabled') ||
                        !this.props.gradebookIsEditable
                      }
                      value={this.currentInputDisplayValue(
                        'lateSubmissionDeduction',
                        MIN_PERCENTAGE_INPUT,
                      )}
                      onBlur={_event => this.handleBlur('lateSubmissionDeduction')}
                      onChange={(_event, val) => this.handleChange('lateSubmissionDeduction', val)}
                      placeholder="0"
                      showArrows={false}
                      data-testid="late-submission-deduction"
                    />
                  </Grid.Col>
                  <Grid.Col width="auto">
                    <CanvasSelect
                      disabled={
                        !this.getLatePolicyAttribute('lateSubmissionDeductionEnabled') ||
                        !this.props.gradebookIsEditable
                      }
                      id="late-submission-interval"
                      label={I18n.t('Deduction interval')}
                      onChange={this.changeLateSubmissionInterval}
                      value={data.lateSubmissionInterval}
                      data-testid="late-submission-interval"
                    >
                      <CanvasSelect.Option key="day" id="day" value="day">
                        {I18n.t('Day')}
                      </CanvasSelect.Option>
                      <CanvasSelect.Option key="hour" id="hour" value="hour">
                        {I18n.t('Hour')}
                      </CanvasSelect.Option>
                    </CanvasSelect>
                  </Grid.Col>
                </Grid.Row>
                <Grid.Row>
                  <Grid.Col width="auto">
                    <NumberInput
                      messages={this.letSubmissionMinimumMessages(validationErrors)}
                      allowStringValue={true}
                      id="late-submission-minimum-percent"
                      // @ts-expect-error
                      locale={this.props.locale}
                      inputRef={l => {
                        this.lateSubmissionMinimumPercentInput = l
                      }}
                      renderLabel={I18n.t('Lowest possible grade %')}
                      value={this.currentInputDisplayValue(
                        'lateSubmissionMinimumPercent',
                        MIN_PERCENTAGE_INPUT,
                      )}
                      disabled={
                        !this.getLatePolicyAttribute('lateSubmissionDeductionEnabled') ||
                        !this.props.gradebookIsEditable
                      }
                      onBlur={_event => this.handleBlur('lateSubmissionMinimumPercent')}
                      onChange={(_event, val) =>
                        this.handleChange('lateSubmissionMinimumPercent', val)
                      }
                      placeholder="0"
                      display="inline-block"
                      showArrows={false}
                      data-testid="late-submission-minimum-percent"
                    />
                  </Grid.Col>
                </Grid.Row>
              </Grid>
            </div>
          </View>
        </FormFieldGroup>
      </div>
    )
  }
}

export default LatePoliciesTabPanel<|MERGE_RESOLUTION|>--- conflicted
+++ resolved
@@ -82,9 +82,6 @@
   const errors = names.map(name => validationErrors[name])
   return errors.reduce(
     // @ts-expect-error
-<<<<<<< HEAD
-    (acc, error) => (error ? acc.concat([{text: error, type: 'error'}]) : acc),
-=======
     (acc, error) =>
       error
         ? acc.concat([
@@ -101,7 +98,6 @@
             },
           ])
         : acc,
->>>>>>> 72b96909
     [],
   )
 }
