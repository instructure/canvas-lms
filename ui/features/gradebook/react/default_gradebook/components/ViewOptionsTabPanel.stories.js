/*
 * Copyright (C) 2021 - present Instructure, Inc.
 *
 * This file is part of Canvas.
 *
 * Canvas is free software: you can redistribute it and/or modify it under
 * the terms of the GNU Affero General Public License as published by the Free
 * Software Foundation, version 3 of the License.
 *
 * Canvas is distributed in the hope that it will be useful, but WITHOUT ANY
 * WARRANTY; without even the implied warranty of MERCHANTABILITY or FITNESS FOR
 * A PARTICULAR PURPOSE. See the GNU Affero General Public License for more
 * details.
 *
 * You should have received a copy of the GNU Affero General Public License along
 * with this program. If not, see <http://www.gnu.org/licenses/>.
 */

import React from 'react'
import ViewOptionsTabPanel from './ViewOptionsTabPanel'

export default {
  title: 'Examples/Evaluate/Gradebook/ViewOptionsTabPanel',
  component: ViewOptionsTabPanel,
  args: {
    columnSort: {
      currentValue: {
        criterion: 'name',
        direction: 'ascending'
      },
      modulesEnabled: true,
      onChange: () => {}
    },
    hideAssignmentGroupTotals: {
      checked: false,
      onChange: () => {}
    },
<<<<<<< HEAD
=======
    hideTotal: {
      checked: false,
      onChange: () => {}
    },
>>>>>>> f36f2b64
    showNotes: {
      checked: true,
      onChange: () => {}
    },
    showUnpublishedAssignments: {
      checked: true,
      onChange: () => {}
    },
    statusColors: {
      currentValues: {
        dropped: '#FEF0E5',
        excused: '#E5F7E5',
        late: '#F3EFEA',
        missing: '#FEF7E5',
        resubmitted: '#E5F7F6'
      },
      onChange: () => {}
    },
    viewUngradedAsZero: {
      allowed: true,
      checked: true,
      onChange: () => {}
    },
    showSeparateFirstLastNames: {
      allowed: true,
      checked: false,
      onChange: () => {}
    }
  }
}

const Template = args => <ViewOptionsTabPanel {...args} />

export const Default = Template.bind({})<|MERGE_RESOLUTION|>--- conflicted
+++ resolved
@@ -35,13 +35,10 @@
       checked: false,
       onChange: () => {}
     },
-<<<<<<< HEAD
-=======
     hideTotal: {
       checked: false,
       onChange: () => {}
     },
->>>>>>> f36f2b64
     showNotes: {
       checked: true,
       onChange: () => {}
