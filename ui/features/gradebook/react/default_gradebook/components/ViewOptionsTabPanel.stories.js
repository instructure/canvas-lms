--- conflicted
+++ resolved
@@ -35,13 +35,10 @@
       checked: false,
       onChange: () => {}
     },
-<<<<<<< HEAD
-=======
     hideTotal: {
       checked: false,
       onChange: () => {}
     },
->>>>>>> 8ae2c262
     showNotes: {
       checked: true,
       onChange: () => {}
