// eslint-disable-next-line @typescript-eslint/ban-ts-comment
// @ts-nocheck
/*
 * Copyright (C) 2014 - present Instructure, Inc.
 *
 * This file is part of Canvas.
 *
 * Canvas is free software: you can redistribute it and/or modify it under
 * the terms of the GNU Affero General Public License as published by the Free
 * Software Foundation, version 3 of the License.
 *
 * Canvas is distributed in the hope that it will be useful, but WITHOUT ANY
 * WARRANTY; without even the implied warranty of MERCHANTABILITY or FITNESS FOR
 * A PARTICULAR PURPOSE. See the GNU Affero General Public License for more
 * details.
 *
 * You should have received a copy of the GNU Affero General Public License along
 * with this program. If not, see <http://www.gnu.org/licenses/>.
 */

import React from 'react'
import ReactDOM from 'react-dom'
import $ from 'jquery'
import {useScope as createI18nScope} from '@canvas/i18n'
import PostGradesDialog from './PostGradesDialog'
import classnames from 'classnames'
import type PostGradesStore from './PostGradesStore'

const I18n = createI18nScope('modules')

type Props = {
  labelText: string
  store: ReturnType<typeof PostGradesStore>
  renderAsButton?: boolean
  returnFocusTo: {
    focus: () => void
  }
}

// The PostGradesApp mounts a single "Sync Grades" button, which pops up
// the PostGradesDialog when clicked.
class PostGradesApp extends React.Component<Props> {
  boundForceUpdate: () => void = () => {}

  static defaultProps = {
    renderAsButton: false,
  }

  static AppLaunch(store: ReturnType<typeof PostGradesStore>, returnFocusTo) {
    const $dialog = $('<div class="post-grades-dialog">').dialog({
      title: I18n.t('Sync Grades to SIS'),
      maxWidth: 650,
      maxHeight: 450,
      minWidth: 650,
      minHeight: 450,
      width: 650,
      height: 450,
      resizable: false,
      buttons: [],
      close() {
        ReactDOM.unmountComponentAtNode($dialog[0])
        $(this).remove()
        if (returnFocusTo) {
          returnFocusTo.focus()
        }
      },
      modal: true,
      zIndex: 1000,
    })

    function closeDialog(e) {
      e.preventDefault()
      $dialog.dialog('close')
    }

    store.reset()
<<<<<<< HEAD
     
=======

>>>>>>> 4b8c5dea
    ReactDOM.render(<PostGradesDialog store={store} closeDialog={closeDialog} />, $dialog[0])
  }

  componentDidMount() {
    this.boundForceUpdate = this.forceUpdate.bind(this)
    this.props.store.addChangeListener(this.boundForceUpdate)
  }

  componentWillUnmount() {
    this.props.store.removeChangeListener(this.boundForceUpdate)
  }

  openDialog(e) {
    e.preventDefault()

    PostGradesApp.AppLaunch(this.props.store, this.props.returnFocusTo)
  }

  render() {
    const navClass = classnames({
      'ui-button': this.props.renderAsButton,
    })
    if (this.props.renderAsButton) {
      return (
        <button
          type="button"
          id="post-grades-button"
          className={navClass}
          onClick={this.openDialog}
        >
          {this.props.labelText}
        </button>
      )
    } else {
      return (
        <button
          type="button"
          tabIndex={0}
          id="post-grades-button"
          className={navClass}
          onClick={this.openDialog}
        >
          {this.props.labelText}
        </button>
      )
    }
  }
}

export default PostGradesApp<|MERGE_RESOLUTION|>--- conflicted
+++ resolved
@@ -74,11 +74,7 @@
     }
 
     store.reset()
-<<<<<<< HEAD
-     
-=======
 
->>>>>>> 4b8c5dea
     ReactDOM.render(<PostGradesDialog store={store} closeDialog={closeDialog} />, $dialog[0])
   }
 
