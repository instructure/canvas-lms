/*
 * Copyright (C) 2011 - present Instructure, Inc.
 *
 * This file is part of Canvas.
 *
 * Canvas is free software: you can redistribute it and/or modify it under
 * the terms of the GNU Affero General Public License as published by the Free
 * Software Foundation, version 3 of the License.
 *
 * Canvas is distributed in the hope that it will be useful, but WITHOUT ANY
 * WARRANTY; without even the implied warranty of MERCHANTABILITY or FITNESS FOR
 * A PARTICULAR PURPOSE. See the GNU Affero General Public License for more
 * details.
 *
 * You should have received a copy of the GNU Affero General Public License along
 * with this program. If not, see <http://www.gnu.org/licenses/>.
 */

import React from 'react'
import ReactDOM from 'react-dom'
<<<<<<< HEAD
import Gradebook from './react/default_gradebook/Gradebook'
=======
import GradebookData from './react/default_gradebook/GradebookData'
>>>>>>> f302562f
import ready from '@instructure/ready'

import('@canvas/context-cards/react/StudentContextCardTrigger')

ready(() => {
<<<<<<< HEAD
  const mountPoint = document.querySelector('#gradebook_app')
  const filterNavNode = document.querySelector('#gradebook-filter-nav')
  const gradebookMenuNode = document.querySelector('[data-component="GradebookMenu"]')
  const settingsModalButtonContainer = document.getElementById(
    'gradebook-settings-modal-button-container'
  )
  const gridColorNode = document.querySelector('[data-component="GridColor"]')
=======
const mountPoint = document.querySelector('#gradebook_app')
const filterNavNode = document.querySelector('#gradebook-filter-nav')
const gradebookMenuNode = document.querySelector('[data-component="GradebookMenu"]')
const settingsModalButtonContainer = document.getElementById(
  'gradebook-settings-modal-button-container'
)
const gridColorNode = document.querySelector('[data-component="GridColor"]')
const viewOptionsMenuNode = document.querySelector("[data-component='ViewOptionsMenu']")
>>>>>>> f302562f

  const props = {
    currentUserId: ENV.current_user_id,
    locale: ENV.LOCALE,
    gradebookMenuNode,
    gridColorNode,
    filterNavNode,
    settingsModalButtonContainer,
    gradebookEnv: ENV.GRADEBOOK_OPTIONS
  }

<<<<<<< HEAD
  const component = React.createElement(Gradebook, props)
  ReactDOM.render(component, mountPoint)
=======
const component = React.createElement(GradebookData, props)
ReactDOM.render(component, mountPoint)
>>>>>>> f302562f
})<|MERGE_RESOLUTION|>--- conflicted
+++ resolved
@@ -18,25 +18,12 @@
 
 import React from 'react'
 import ReactDOM from 'react-dom'
-<<<<<<< HEAD
-import Gradebook from './react/default_gradebook/Gradebook'
-=======
 import GradebookData from './react/default_gradebook/GradebookData'
->>>>>>> f302562f
 import ready from '@instructure/ready'
 
 import('@canvas/context-cards/react/StudentContextCardTrigger')
 
 ready(() => {
-<<<<<<< HEAD
-  const mountPoint = document.querySelector('#gradebook_app')
-  const filterNavNode = document.querySelector('#gradebook-filter-nav')
-  const gradebookMenuNode = document.querySelector('[data-component="GradebookMenu"]')
-  const settingsModalButtonContainer = document.getElementById(
-    'gradebook-settings-modal-button-container'
-  )
-  const gridColorNode = document.querySelector('[data-component="GridColor"]')
-=======
 const mountPoint = document.querySelector('#gradebook_app')
 const filterNavNode = document.querySelector('#gradebook-filter-nav')
 const gradebookMenuNode = document.querySelector('[data-component="GradebookMenu"]')
@@ -45,23 +32,18 @@
 )
 const gridColorNode = document.querySelector('[data-component="GridColor"]')
 const viewOptionsMenuNode = document.querySelector("[data-component='ViewOptionsMenu']")
->>>>>>> f302562f
 
-  const props = {
-    currentUserId: ENV.current_user_id,
-    locale: ENV.LOCALE,
-    gradebookMenuNode,
-    gridColorNode,
-    filterNavNode,
-    settingsModalButtonContainer,
-    gradebookEnv: ENV.GRADEBOOK_OPTIONS
-  }
+const props = {
+  currentUserId: ENV.current_user_id,
+  locale: ENV.LOCALE,
+  gradebookMenuNode,
+  gridColorNode,
+  filterNavNode,
+  viewOptionsMenuNode,
+  settingsModalButtonContainer,
+  gradebookEnv: ENV.GRADEBOOK_OPTIONS
+}
 
-<<<<<<< HEAD
-  const component = React.createElement(Gradebook, props)
-  ReactDOM.render(component, mountPoint)
-=======
 const component = React.createElement(GradebookData, props)
 ReactDOM.render(component, mountPoint)
->>>>>>> f302562f
 })