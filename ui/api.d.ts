--- conflicted
+++ resolved
@@ -306,10 +306,7 @@
   submitter_id: string
   updated_at: string
   upload_status: string
-<<<<<<< HEAD
-=======
   url?: string
->>>>>>> 8e93bf79
   view_inline_ping_url?: string
   viewed_at: string
   word_count: number
@@ -444,8 +441,6 @@
   final_provisional_grade?: string
 }
 
-<<<<<<< HEAD
-=======
 export type MissingSubmission = {
   assignment_id: string
   user_id: string
@@ -455,7 +450,6 @@
   seconds_late: number
 } & Partial<Submission>
 
->>>>>>> 8e93bf79
 export type AssignmentUserSubmissionMap = {
   [assignmentId: string]: {
     [userId: string]: Submission
