/*
 * Copyright (C) 2022 - present Instructure, Inc.
 *
 * This file is part of Canvas.
 *
 * Canvas is free software: you can redistribute it and/or modify it under
 * the terms of the GNU Affero General Public License as published by the Free
 * Software Foundation, version 3 of the License.
 *
 * Canvas is distributed in the hope that it will be useful, but WITHOUT ANY
 * WARRANTY; without even the implied warranty of MERCHANTABILITY or FITNESS FOR
 * A PARTICULAR PURPOSE. See the GNU Affero General Public License for more
 * details.
 *
 * You should have received a copy of the GNU Affero General Public License along
 * with this program. If not, see <http://www.gnu.org/licenses/>.
 */

export type Course = Readonly<{
  id: string
}>

export type Enrollment = Readonly<{
  associated_user_id: null | string
  course_id: string
  course_integration_id: null | string
  course_section_id: string
  created_at: string
  end_at: null | string
  enrollment_state: 'active'
  html_url: string
  id: string
  last_activity_at: null | string
  last_attended_at: null | string
  limit_privileges_to_course_section: boolean
  role_id: string
  root_account_id: string
  section_integration_id: null | string
  sis_account_id: null | string
  sis_course_id: null | string
  sis_import_id: null | string
  sis_section_id: null | string
  sis_user_id: null | string
  start_at: null | string
  total_activity_time: number
  type: 'StudentEnrollment' | 'StudentViewEnrollment'
  updated_at: string
  user_id: string
  grades: {
    html_url: string
    current_grade: null | number
    current_score: null | number
    final_grade: null | number
    final_score: null | number
    unposted_current_score: null | number
    unposted_current_grade: null | number
    unposted_final_score: null | number
    unposted_final_grade: null | number
  }
}>

export type Student = Readonly<{
  avatar_url?: string
  created_at: string
  email: null | string
<<<<<<< HEAD
  first_name: string
  group_ids: string[]
  id: string
  integration_id: null | string
  last_name: string
  login_id: string
  name: string
=======
  group_ids: string[]
  id: string
  integration_id: null | string
  login_id: string
>>>>>>> 9571148c
  short_name: string
  sis_import_id: null | string
  sis_user_id: null | string
}> & {
  enrollments: Enrollment[]
<<<<<<< HEAD
=======
  first_name: string
  last_name: string
  name: string
>>>>>>> 9571148c
} & Partial<{
    computed_current_score: number
    computed_final_score: number
    cssClass: string
    displayName: string
    initialized: boolean
    isConcluded: boolean
    isInactive: boolean
    loaded: boolean
    sections: string[]
    sortable_name: string
    total_grade: number
  }>

export type StudentMap = {
  [studentId: string]: Student
}

export type StudentGroup = Partial<
  {
    avatar_url: null | string
    concluded: boolean
    context_type: string
    course_id: string
    created_at: string
    description: null | string
    group_category_id: string
    has_submission: boolean
    id: string
    is_public: boolean
    join_level: string
    leader: null | string
    max_membership: null | string
    members_count: string
    name: string
    role: null | string
    sis_group_id: null | string
    sis_import_id: null | string
    storage_quota_mb: string
  },
  'id' | 'name'
>

export type StudentGroupCategory = Readonly<{
  allows_multiple_memberships: boolean
  auto_leader: null | string
  context_type: string
  course_id: string
  created_at: string
  group_limit: null
  groups: StudentGroup[]
  id: string
  is_member: boolean
  name: string
  protected: boolean
  role: null | string
  self_signup: null | string
  sis_group_category_id: null | string
  sis_import_id: null | string
}>

export type StudentGroupMap = {
  [id: string]: StudentGroup
}

export type StudentGroupCategoryMap = {
  [id: string]: StudentGroupCategory
}

export type DueDate = Readonly<{
  due_at: string | null
  grading_period_id: string | null
  in_closed_grading_period: boolean
}>

export type UserDueDateMap = {
  [user_id: string]: DueDate
}

export type AssignmentUserDueDateMap = {
  [assignment_id: string]: UserDueDateMap
}

export type Override = Readonly<{
  title: string
  id: string
  due_at: string | null
  course_section_id: string | null
}>

export type Assignment = Readonly<{
  allowed_attempts: number
  created_at: string
  id: string
  html_url: string
  allowed_extensions: string[]
  annotatable_attachment_id: null | string
  anonymize_students: boolean
  anonymous_grading: boolean
  anonymous_instructor_annotations: boolean
  anonymous_peer_reviews: boolean
  assessment_requests?: AssessmentRequest[]
  assignment_group_id: string
  automatic_peer_reviews: boolean
  can_duplicate: boolean
  course_id: string
  due_date_required: boolean
  final_grader_id: null | string
  grade_group_students_individually: boolean
  graded_submissions_exist: boolean
  grader_comments_visible_to_graders: boolean
  grader_count: number
  grader_names_visible_to_final_grader: boolean
  graders_anonymous_to_graders: boolean
  grades_published: boolean
  grading_standard_id: string | null
  grading_type: string
  group_category_id: string | null
  has_overrides: boolean
  has_submitted_submissions: boolean
  important_dates: boolean
  integration_data: any
  integration_id: null | string
  intra_group_peer_reviews: boolean
  is_quiz_assignment: boolean
  lock_at: null | string
  locked_for_user: boolean
  lti_context_id: string
  max_name_length: number
  moderated_grading: boolean
  module_ids: string[]
  module_positions: number[]
  muted: boolean
  name: string
  omit_from_final_grade: boolean
  only_visible_to_overrides: boolean
  original_assignment_id: null | string
  original_assignment_name: null | string
  original_course_id: null | string
  original_lti_resource_link_id: null | string
  original_quiz_id: null | string
  peer_reviews: boolean
  points_possible: number
  position: number
  post_manually: boolean
  post_to_sis: boolean
  published: boolean
  require_lockdown_browser: boolean
  secure_params: string
  sis_assignment_id: null | string
  submission_types: string[]
  submissions_download_url: string
  unlock_at: null | string
  unpublishable: boolean
  updated_at: string
  workflow_state: WorkflowState
}> & {
  assignment_visibility: string[]
} & Partial<{
    assignment_group: AssignmentGroup
    due_at: string | null
    effectiveDueDates: UserDueDateMap
    inClosedGradingPeriod: boolean
    overrides: Override[]
  }>

export type AssignmentMap = {
  [assignmentId: string]: Assignment
}

export type AssignmentGroup = Readonly<{
  group_weight: number
  id: string
  integration_data: unknown
  name: string
  position: number
  rules: unknown
  sis_source_id: null | string
}> & {
  assignments: Assignment[]
}

export type AssignmentGroupMap = {
  [id: string]: AssignmentGroup
}

export type AssessmentRequest = Readonly<{
  anonymous_id?: string
  user_id?: string
  user_name?: string
  available: boolean
  workflow_state?: string
}>
<<<<<<< HEAD
=======

export type AssignedAssessments = {
  assetId: string
  workflowState: string
  assetSubmissionType: string
  anonymizedUser?: {
    displayName: string
    _id: string
  }
  anonymousId?: string
}
>>>>>>> 9571148c

export type AttachmentData = Readonly<{
  attachment: Attachment
}>

export type Attachment = {
  id: string
  updated_at: string
  created_at: string
}

export type Module = Readonly<{
  id: string
  name: string
  position: number
}>

export type ModuleMap = {
  [id: string]: Module
}

export type Section = Readonly<{
  course_id: string
  created_at: string
  end_at: null | string
  id: string
  integration_id: null | string
  name: string
  nonxlist_course_id: null | string
  restrict_enrollments_to_section_dates: null | boolean
  sis_course_id: null | string
  sis_import_id: null | string
  sis_section_id: null | string
  start_at: null | string
}>

export type SectionMap = {
  [id: string]: Section
}

export type GradingType =
  | 'points'
  | 'percent'
  | 'letter_grade'
  | 'gpa_scale'
  | 'pass_fail'
  | 'not_graded'

export type SubmissionType =
  | null
  | 'basic_lti_launch'
  | 'discussion_topic'
  | 'external_tool'
  | 'media_recording'
  | 'on_paper'
  | 'online_quiz'
  | 'online_text_entry'
  | 'online_upload'
  | 'online_url'
  | 'wiki_page'

export type WorkflowState =
  | 'assigned'
  | 'complete'
  | 'deleted'
  | 'graded'
  | 'not_graded'
  | 'published'
  | 'settings_only'
  | 'pending_review'
  | 'submitted'
  | 'unsubmitted'
  | 'untaken'

<<<<<<< HEAD
=======
export type SimilarityScore = {
  similarityScore: number
  status: 'error' | 'pending' | 'scored'
}

>>>>>>> 9571148c
export type Submission = Readonly<{
  anonymous_id: string
  assignment_id: string
  assignment_visible?: boolean
  attempt: number | null
  cached_due_date: null | string
  drop?: boolean
  entered_grade: null | string
  entered_score: null | number
  grade_matches_current_submission: boolean
  gradeLocked: boolean
  grading_period_id: string
  has_postable_comments: boolean
  has_originality_report: boolean
  id: string
  late_policy_status: null | LatePolicyStatus
  late: boolean
  missing: boolean
  points_deducted: null | number
  redo_request: boolean
  score: null | number
  seconds_late: number
  similarityInfo: null | SimilarityScore
  submission_type: SubmissionType
  url: null | string
  user_id: string
  workflow_state: WorkflowState
}> & {
  excused: boolean
  grade: string | null
  gradingType: GradingType
  hidden: boolean
  posted_at: null | Date
  rawGrade: string | null
  submitted_at: null | Date
<<<<<<< HEAD
=======
  assignedAssessments?: AssignedAssessments[]
>>>>>>> 9571148c
}

export type UserSubmissionGroup = {
  user_id: string
  submissions: Submission[]
}

export type SubmissionComment = Readonly<{
  id: string
  created_at: string
  comment: string
  edited_at: null | string
  updated_at: string
  display_updated_at?: string
  is_read?: boolean
  author_name?: string
  author?: {
    id: string
    display_name: string
    avatar_image_url: string
    html_url: string
  }
}>

export type SubmissionCommentData = {
  group_comment: 1 | 0
  text_comment: string
  attempt?: number
}

export type GradingPeriod = Readonly<{
  close_date: string
  end_date: string
  id: string
  is_closed: boolean
  is_last: boolean
  permission: {
    read: boolean
    update: boolean
    create: boolean
    delete: boolean
  }
  start_date: string
  title: string
  weight: null | number
}>

export type SubmissionAttemptsComments = {
  attempts: {
    [key: string]: SubmissionComment[]
  }
}

export type GradingPeriodSet = Readonly<{
  account_id: string
  course_id: null | string
  created_at: string
  display_totals_for_all_grading_periods: boolean
  enrollment_term_ids: string[]
  grading_periods: GradingPeriod[]
  id: string
  permissions: unknown
  root_account_id: string
  title: string
  updated_at: string
  weighted: boolean
  workflow_state: WorkflowState
}>

export type GradingPeriodSetGroup = {
  grading_period_sets: GradingPeriodSet[]
<<<<<<< HEAD
}
=======
}

export type LatePolicyStatus = 'missing' | 'late' | 'extended'
>>>>>>> 9571148c
<|MERGE_RESOLUTION|>--- conflicted
+++ resolved
@@ -63,31 +63,18 @@
   avatar_url?: string
   created_at: string
   email: null | string
-<<<<<<< HEAD
-  first_name: string
-  group_ids: string[]
-  id: string
-  integration_id: null | string
-  last_name: string
-  login_id: string
-  name: string
-=======
   group_ids: string[]
   id: string
   integration_id: null | string
   login_id: string
->>>>>>> 9571148c
   short_name: string
   sis_import_id: null | string
   sis_user_id: null | string
 }> & {
   enrollments: Enrollment[]
-<<<<<<< HEAD
-=======
   first_name: string
   last_name: string
   name: string
->>>>>>> 9571148c
 } & Partial<{
     computed_current_score: number
     computed_final_score: number
@@ -281,8 +268,6 @@
   available: boolean
   workflow_state?: string
 }>
-<<<<<<< HEAD
-=======
 
 export type AssignedAssessments = {
   assetId: string
@@ -294,7 +279,6 @@
   }
   anonymousId?: string
 }
->>>>>>> 9571148c
 
 export type AttachmentData = Readonly<{
   attachment: Attachment
@@ -369,14 +353,11 @@
   | 'unsubmitted'
   | 'untaken'
 
-<<<<<<< HEAD
-=======
 export type SimilarityScore = {
   similarityScore: number
   status: 'error' | 'pending' | 'scored'
 }
 
->>>>>>> 9571148c
 export type Submission = Readonly<{
   anonymous_id: string
   assignment_id: string
@@ -412,10 +393,7 @@
   posted_at: null | Date
   rawGrade: string | null
   submitted_at: null | Date
-<<<<<<< HEAD
-=======
   assignedAssessments?: AssignedAssessments[]
->>>>>>> 9571148c
 }
 
 export type UserSubmissionGroup = {
@@ -487,10 +465,6 @@
 
 export type GradingPeriodSetGroup = {
   grading_period_sets: GradingPeriodSet[]
-<<<<<<< HEAD
-}
-=======
-}
-
-export type LatePolicyStatus = 'missing' | 'late' | 'extended'
->>>>>>> 9571148c
+}
+
+export type LatePolicyStatus = 'missing' | 'late' | 'extended'