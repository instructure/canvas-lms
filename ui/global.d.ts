--- conflicted
+++ resolved
@@ -22,15 +22,6 @@
 
 declare global {
   interface Global {
-<<<<<<< HEAD
-    readonly ENV?: any
-    readonly INST?: any
-  }
-
-  interface Window {
-    readonly ENV?: any
-    readonly INST?: any
-=======
     /**
      * Global environment variables provided by the server.
      */
@@ -59,17 +50,12 @@
      */
     INST: GlobalInst
 
->>>>>>> b546d3a2
     webkitSpeechRecognition: any
     jsonData: any
     messageStudents: (options: ReturnType<typeof sendMessageStudentsWho>) => void
     updateGrades: () => void
   }
 
-<<<<<<< HEAD
-  const ENV: any
-  const INST: any
-=======
   /**
    * Global environment variables provided by the server.
    */
@@ -80,7 +66,6 @@
    * some by client code.
    */
   const INST: GlobalInst
->>>>>>> b546d3a2
 
   type ShowIf = {
     (bool?: boolean): JQuery<HTMLElement>
